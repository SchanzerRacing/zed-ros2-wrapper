// Copyright 2024 Stereolabs
//
// Licensed under the Apache License, Version 2.0 (the "License");
// you may not use this file except in compliance with the License.
// You may obtain a copy of the License at
//
//      http://www.apache.org/licenses/LICENSE-2.0
//
// Unless required by applicable law or agreed to in writing, software
// distributed under the License is distributed on an "AS IS" BASIS,
// WITHOUT WARRANTIES OR CONDITIONS OF ANY KIND, either express or implied.
// See the License for the specific language governing permissions and
// limitations under the License.

#include "zed_camera_component.hpp"

#include <sys/resource.h>

#include <diagnostic_msgs/msg/diagnostic_status.hpp>
#include <limits>
#include <rcl_interfaces/msg/parameter_descriptor.hpp>
#include <rclcpp/time.hpp>
#include <rclcpp/utilities.hpp>
#include <sensor_msgs/distortion_models.hpp>
#include <sensor_msgs/image_encodings.hpp>
#include <sensor_msgs/msg/point_field.hpp>
#include <sensor_msgs/point_cloud2_iterator.hpp>
#include <sstream>
#include <stdexcept>
#include <type_traits>
#include <vector>
#include <sstream>

#include "sl_logging.hpp"

#ifdef FOUND_HUMBLE
#include <tf2_geometry_msgs/tf2_geometry_msgs.hpp>
#elif defined FOUND_IRON
#include <tf2_geometry_msgs/tf2_geometry_msgs.hpp>
#elif defined FOUND_JAZZY
#include <tf2_geometry_msgs/tf2_geometry_msgs.hpp>
#elif defined FOUND_ROLLING
#include <tf2_geometry_msgs/tf2_geometry_msgs.hpp>
#elif defined FOUND_FOXY
#include <tf2_geometry_msgs/tf2_geometry_msgs.h>
#else
#error Unsupported ROS2 distro
#endif

#include <sl/Camera.hpp>

#include "sl_tools.hpp"

using namespace std::chrono_literals;
using namespace std::placeholders;

// Used for simulation data input
#define ZED_SDK_PORT 30000

namespace stereolabs
{

ZedCamera::ZedCamera(const rclcpp::NodeOptions & options)
: Node("zed_node", options),
  mThreadStop(false),
  mQos(QOS_QUEUE_SIZE),
  mAiInstanceID(0),
  mDiagUpdater(this),
  mImuTfFreqTimer(get_clock()),
  mGrabFreqTimer(get_clock()),
  mImuFreqTimer(get_clock()),
  mBaroFreqTimer(get_clock()),
  mMagFreqTimer(get_clock()),
  mOdomFreqTimer(get_clock()),
  mPoseFreqTimer(get_clock()),
  mPcPubFreqTimer(get_clock()),
  mVdPubFreqTimer(get_clock()),
  mSensPubFreqTimer(get_clock()),
  mOdFreqTimer(get_clock()),
  mBtFreqTimer(get_clock()),
  mPcFreqTimer(get_clock()),
  mGnssFixFreqTimer(get_clock()),
  mFrameTimestamp(TIMEZERO_ROS),
  mGnssTimestamp(TIMEZERO_ROS),
  mLastTs_imu(TIMEZERO_ROS),
  mLastTs_baro(TIMEZERO_ROS),
  mLastTs_mag(TIMEZERO_ROS),
  mLastTs_odom(TIMEZERO_ROS),
  mLastTs_pose(TIMEZERO_ROS),
  mLastTs_pc(TIMEZERO_ROS),
  mPrevTs_pc(TIMEZERO_ROS),
  mLastClock(TIMEZERO_ROS),
  mStreamingServerRequired(false),
  mStreamingServerRunning(false),
  mUptimer(get_clock())
{
  RCLCPP_INFO(get_logger(), "********************************");
  RCLCPP_INFO(get_logger(), "      ZED Camera Component ");
  RCLCPP_INFO(get_logger(), "********************************");
  RCLCPP_INFO(get_logger(), " * namespace: %s", get_namespace());
  RCLCPP_INFO(get_logger(), " * node name: %s", get_name());
  RCLCPP_INFO(get_logger(), "********************************");

  const size_t SDK_MAJOR_REQ = 4;
  const size_t SDK_MINOR_REQ = 2;

  if ((ZED_SDK_MAJOR_VERSION * 10 + ZED_SDK_MINOR_VERSION) < (SDK_MAJOR_REQ * 10 + SDK_MINOR_REQ)) {
    RCLCPP_ERROR_STREAM(
      get_logger(),
      "This version of the ZED ROS2 wrapper is designed to work with ZED SDK "
      "v" << static_cast<int>(SDK_MAJOR_REQ)
          << "." << static_cast<int>(SDK_MINOR_REQ) << " or newer.");
    RCLCPP_INFO_STREAM(
      get_logger(), "* Detected SDK v"
        << ZED_SDK_MAJOR_VERSION << "."
        << ZED_SDK_MINOR_VERSION << "."
        << ZED_SDK_PATCH_VERSION << "-"
        << ZED_SDK_BUILD_ID);
    RCLCPP_INFO(get_logger(), "Node stopped. Press Ctrl+C to exit.");
    exit(EXIT_FAILURE);
  }

#if (ZED_SDK_MAJOR_VERSION * 10 + ZED_SDK_MINOR_VERSION) >= 50
  sl::setEnvironmentVariable("ZED_SDK_DISABLE_PROGRESS_BAR_LOG", "1");
#endif

  // ----> Publishers/Subscribers options
  #ifndef FOUND_FOXY
  mPubOpt.qos_overriding_options =
    rclcpp::QosOverridingOptions::with_default_policies();
  mSubOpt.qos_overriding_options =
    rclcpp::QosOverridingOptions::with_default_policies();
  #endif
  // <---- Publishers/Subscribers options

  // ----> Start a "one shot timer" to initialize the node and make `shared_from_this` available
  std::chrono::milliseconds init_msec(static_cast<int>(50.0));
  mInitTimer = create_wall_timer(
    std::chrono::duration_cast<std::chrono::milliseconds>(init_msec),
    std::bind(&ZedCamera::init, this));
  // <---- Start a "one shot timer" to initialize the node and make `shared_from_this` available
}

void ZedCamera::init()
{
  // Stop the timer for "one shot" initialization
  mInitTimer->cancel();

  // Parameters initialization
  initParameters();

  // ----> Diagnostic initialization
  mDiagUpdater.add(
    mCameraName, this,
    &ZedCamera::callback_updateDiagnostic);
  std::string hw_id = std::string("Stereolabs ");
  hw_id += sl::toString(mCamUserModel).c_str();
  hw_id += " - '" + mCameraName + "'";
  mDiagUpdater.setHardwareID(hw_id);
  //mDiagUpdater.force_update();
  // <---- Diagnostic initialization

  // Services initialization
  initServices();

  // ----> Start camera
  if (!startCamera()) {
    exit(EXIT_FAILURE);
  }
  // <---- Start camera

  // Callback when the node is destroyed
  // This is used to stop the camera when the node is destroyed
  // and to stop the timers

  // Close camera callback before shutdown
  using rclcpp::contexts::get_global_default_context;
  get_global_default_context()->add_pre_shutdown_callback(
    [this]() {
      DEBUG_COMM("ZED Component is shutting down");
      close();
      DEBUG_COMM("ZED Component is shutting down - done");
    });

  // Dynamic parameters callback
  mParamChangeCallbackHandle = add_on_set_parameters_callback(
    std::bind(&ZedCamera::callback_setParameters, this, _1));
}

void ZedCamera::close()
{

  // ----> Stop subscribers
  mClickedPtSub.reset();
  mGnssFixSub.reset();
  mClockSub.reset();
  // <---- Stop subscribers

  if (mObjDetRunning) {
    std::lock_guard<std::mutex> lock(mObjDetMutex);
    stopObjDetect();
  }

  if (mBodyTrkRunning) {
    std::lock_guard<std::mutex> lock(mBodyTrkMutex);
    stopBodyTracking();
  }

  if (mSpatialMappingRunning) {
    std::lock_guard<std::mutex> lock(mMappingMutex);
    stop3dMapping();
  }

  DEBUG_STREAM_PT("Stopping path timer");
  if (mPathTimer) {
    mPathTimer->cancel();
  }
  DEBUG_STREAM_MAP("Stopping fused cloud timer");
  if (mFusedPcTimer) {
    mFusedPcTimer->cancel();
  }

  DEBUG_STREAM_SENS("Stopping temperatures timer");
  if (mTempPubTimer) {
    mTempPubTimer->cancel();
  }

  // ----> Verify that all the threads are not active
  DEBUG_STREAM_COMM("Stopping running threads");
  if (!mThreadStop) {
    mThreadStop = true;
  }

  DEBUG_STREAM_COMM("Waiting for grab thread...");
  try {
    if (mGrabThread.joinable()) {
      mGrabThread.join();
    }
  } catch (std::system_error & e) {
    DEBUG_STREAM_COMM("Grab thread joining exception: " << e.what());
  }
  DEBUG_STREAM_COMM("... grab thread stopped");

  DEBUG_STREAM_SENS("Waiting for sensors thread...");
  try {
    if (mSensThread.joinable()) {
      mSensThread.join();
    }
  } catch (std::system_error & e) {
    DEBUG_STREAM_SENS("Sensors thread joining exception: " << e.what());
  }
  DEBUG_STREAM_SENS("... sensors thread stopped");

  DEBUG_STREAM_PC("Waiting for Point Cloud thread...");
  try {
    if (mPcThread.joinable()) {
      mPcThread.join();
    }
  } catch (std::system_error & e) {
    DEBUG_STREAM_PC("Pointcloud thread joining exception: " << e.what());
  }
  DEBUG_STREAM_PC("... Point Cloud thread stopped");

  closeCamera();
}

ZedCamera::~ZedCamera()
{
  close();
}

void ZedCamera::initServices()
{
  RCLCPP_INFO(get_logger(), "*** SERVICES ***");

  std::string srv_name;

  std::string srv_prefix = "~/";

  if (!mDepthDisabled) {
    // Reset Odometry
    srv_name = srv_prefix + mSrvResetOdomName;
    mResetOdomSrv = create_service<std_srvs::srv::Trigger>(
      srv_name,
      std::bind(&ZedCamera::callback_resetOdometry, this, _1, _2, _3));
    RCLCPP_INFO(get_logger(), " * '%s'", mResetOdomSrv->get_service_name());
    // Reset Pose
    srv_name = srv_prefix + mSrvResetPoseName;
    mResetPosTrkSrv = create_service<std_srvs::srv::Trigger>(
      srv_name,
      std::bind(&ZedCamera::callback_resetPosTracking, this, _1, _2, _3));
    RCLCPP_INFO(get_logger(), " * '%s'", mResetPosTrkSrv->get_service_name());
    // Set Pose
    srv_name = srv_prefix + mSrvSetPoseName;
    mSetPoseSrv = create_service<zed_msgs::srv::SetPose>(
      srv_name, std::bind(&ZedCamera::callback_setPose, this, _1, _2, _3));
    RCLCPP_INFO(get_logger(), " * '%s'", mSetPoseSrv->get_service_name());

    // Enable Object Detection
    srv_name = srv_prefix + mSrvEnableObjDetName;
    mEnableObjDetSrv = create_service<std_srvs::srv::SetBool>(
      srv_name,
      std::bind(&ZedCamera::callback_enableObjDet, this, _1, _2, _3));
    RCLCPP_INFO(get_logger(), " * '%s'", mEnableObjDetSrv->get_service_name());

    // Enable BodyTracking
    srv_name = srv_prefix + mSrvEnableBodyTrkName;
    mEnableBodyTrkSrv = create_service<std_srvs::srv::SetBool>(
      srv_name,
      std::bind(&ZedCamera::callback_enableBodyTrk, this, _1, _2, _3));
    RCLCPP_INFO(get_logger(), " * '%s'", mEnableBodyTrkSrv->get_service_name());

    // Enable Mapping
    srv_name = srv_prefix + mSrvEnableMappingName;
    mEnableMappingSrv = create_service<std_srvs::srv::SetBool>(
      srv_name,
      std::bind(&ZedCamera::callback_enableMapping, this, _1, _2, _3));
    RCLCPP_INFO(get_logger(), " * '%s'", mEnableMappingSrv->get_service_name());
  }

  // Enable Streaming
  srv_name = srv_prefix + mSrvEnableStreamingName;
  mEnableStreamingSrv = create_service<std_srvs::srv::SetBool>(
    srv_name, std::bind(&ZedCamera::callback_enableStreaming, this, _1, _2, _3));
  RCLCPP_INFO(get_logger(), " * '%s'", mEnableStreamingSrv->get_service_name());

  // Start SVO Recording
  srv_name = srv_prefix + mSrvStartSvoRecName;
  mStartSvoRecSrv = create_service<zed_msgs::srv::StartSvoRec>(
    srv_name, std::bind(&ZedCamera::callback_startSvoRec, this, _1, _2, _3));
  RCLCPP_INFO(get_logger(), " * '%s'", mStartSvoRecSrv->get_service_name());
  // Stop SVO Recording
  srv_name = srv_prefix + mSrvStopSvoRecName;
  mStopSvoRecSrv = create_service<std_srvs::srv::Trigger>(
    srv_name, std::bind(&ZedCamera::callback_stopSvoRec, this, _1, _2, _3));
  RCLCPP_INFO(get_logger(), " * '%s'", mStopSvoRecSrv->get_service_name());

  // Pause SVO (only if the realtime playing mode is disabled)
  if (mSvoMode) {
    if (!mSvoRealtime) {
      srv_name = srv_prefix + mSrvToggleSvoPauseName;
      mPauseSvoSrv = create_service<std_srvs::srv::Trigger>(
        srv_name,
        std::bind(&ZedCamera::callback_pauseSvoInput, this, _1, _2, _3));
      RCLCPP_INFO(get_logger(), " * '%s'", mPauseSvoSrv->get_service_name());
    }
    srv_name = srv_prefix + mSrvSetSvoFrameName;
    mSetSvoFrameSrv = create_service<zed_msgs::srv::SetSvoFrame>(
      srv_name,
      std::bind(&ZedCamera::callback_setSvoFrame, this, _1, _2, _3));
    RCLCPP_INFO(get_logger(), " * '%s'", mSetSvoFrameSrv->get_service_name());
  }

  // Set ROI
  srv_name = srv_prefix + mSrvSetRoiName;
  mSetRoiSrv = create_service<zed_msgs::srv::SetROI>(
    srv_name, std::bind(&ZedCamera::callback_setRoi, this, _1, _2, _3));
  RCLCPP_INFO(get_logger(), " * '%s'", mSetRoiSrv->get_service_name());
  // Reset ROI
  srv_name = srv_prefix + mSrvResetRoiName;
  mResetRoiSrv = create_service<std_srvs::srv::Trigger>(
    srv_name, std::bind(&ZedCamera::callback_resetRoi, this, _1, _2, _3));
  RCLCPP_INFO(get_logger(), " * '%s'", mResetRoiSrv->get_service_name());

  if (mGnssFusionEnabled) {
    // To Latitude/Longitude
    srv_name = srv_prefix + mSrvToLlName;
    mToLlSrv = create_service<robot_localization::srv::ToLL>(
      srv_name, std::bind(&ZedCamera::callback_toLL, this, _1, _2, _3));
    RCLCPP_INFO(get_logger(), " * '%s'", mToLlSrv->get_service_name());
    // From Latitude/Longitude
    srv_name = srv_prefix + mSrvFromLlName;
    mFromLlSrv = create_service<robot_localization::srv::FromLL>(
      srv_name, std::bind(&ZedCamera::callback_fromLL, this, _1, _2, _3));
    RCLCPP_INFO(get_logger(), " * '%s'", mFromLlSrv->get_service_name());
  }
}

std::string ZedCamera::getParam(
  std::string paramName,
  std::vector<std::vector<float>> & outVal)
{
  outVal.clear();

  rcl_interfaces::msg::ParameterDescriptor descriptor;
  descriptor.read_only = true;

  declare_parameter(
    paramName, rclcpp::ParameterValue(std::string("[]")),
    descriptor);

  std::string out_str;

  if (!get_parameter(paramName, out_str)) {
    RCLCPP_WARN_STREAM(
      get_logger(),
      "The parameter '"
        << paramName
        << "' is not available or is not valid, using the default "
        "value: []");
  }

  if (out_str.empty()) {
    return std::string();
  }

  std::string error;
  outVal = sl_tools::parseStringVector(out_str, error);

  if (error != "") {
    RCLCPP_WARN_STREAM(
      get_logger(), "Error parsing "
        << paramName
        << " parameter: " << error.c_str());
    RCLCPP_WARN_STREAM(
      get_logger(),
      "   " << paramName << " string was " << out_str.c_str());

    outVal.clear();
  }

  return out_str;
}


void ZedCamera::initParameters()
{
  // DEBUG parameters
  getDebugParams();

  // SIMULATION parameters
  getSimParams();

  // GENERAL parameters
  getGeneralParams();

  // VIDEO parameters
  if (!mSvoMode && !mSimMode) {
    getVideoParams();
  }

  // DEPTH parameters
  getDepthParams();

  // POS. TRACKING and GNSS FUSION parameters
  if (!mDepthDisabled) {
    // GNSS Fusion parameters
    getGnssFusionParams();

    // Positional Tracking parameters
    getPosTrackingParams();

    // Region of Interest parameters
    getRoiParams();
  } else {
    mGnssFusionEnabled = false;
    mPosTrackingEnabled = false;
    mRoyPolyParam.clear();
    mAutoRoiEnabled = false;
  }

  // SENSORS parameters
  if (!sl_tools::isZED(mCamUserModel)) {
    getSensorsParams();
  }

  if (!mDepthDisabled) {
    getMappingParams();
  } else {
    mMappingEnabled = false;
  }

  // AI PARAMETERS
  if (!mDepthDisabled) {
    if (sl_tools::isObjDetAvailable(mCamUserModel)) {
      getOdParams();
      getBodyTrkParams();
    }
  } else {
    mObjDetEnabled = false;
    mBodyTrkEnabled = false;
  }

  getStreamingServerParams();

  getAdvancedParams();
}

std::string ZedCamera::parseRoiPoly(
  const std::vector<std::vector<float>> & in_poly,
  std::vector<sl::float2> & out_poly)
{
  out_poly.clear();

  std::string ss;
  ss = "[";

  size_t poly_size = in_poly.size();

  if (poly_size < 3) {
    if (poly_size != 0) {
      RCLCPP_WARN_STREAM(
        get_logger(),
        "A vector with "
          << poly_size
          << " points is not enough to create a polygon to set a Region "
          "of Interest.");
      return std::string();
    }
  } else {
    for (size_t i = 0; i < poly_size; ++i) {
      if (in_poly[i].size() != 2) {
        RCLCPP_WARN_STREAM(
          get_logger(), "The component with index '"
            << i
            << "' of the ROI vector "
            "has not the correct size.");
        out_poly.clear();
        return std::string();
      } else if (in_poly[i][0] < 0.0 || in_poly[i][1] < 0.0 ||
        in_poly[i][0] > 1.0 || in_poly[i][1] > 1.0)
      {
        RCLCPP_WARN_STREAM(
          get_logger(), "The component with index '"
            << i
            << "' of the ROI vector "
            "is not a "
            "valid normalized point: ["
            << in_poly[i][0] << ","
            << in_poly[i][1] << "].");
        out_poly.clear();
        return std::string();
      } else {
        sl::float2 pt;
        pt.x = in_poly[i][0];
        pt.y = in_poly[i][1];
        out_poly.push_back(pt);
        ss += "[";
        ss += std::to_string(pt.x);
        ss += ",";
        ss += std::to_string(pt.y);
        ss += "]";
      }

      if (i != poly_size - 1) {
        ss += ",";
      }
    }
  }
  ss += "]";

  return ss;
}

void ZedCamera::getDebugParams()
{
  rclcpp::Parameter paramVal;

  RCLCPP_INFO(get_logger(), "*** DEBUG parameters ***");

  getParam("debug.sdk_verbose", mVerbose, mVerbose, " * SDK Verbose: ");
  getParam(
    "debug.sdk_verbose_log_file", mVerboseLogFile, mVerboseLogFile,
    " * SDK Verbose File: ");

  getParam("debug.debug_common", _debugCommon, _debugCommon);
  RCLCPP_INFO(
    get_logger(), " * Debug Common: %s",
    _debugCommon ? "TRUE" : "FALSE");

  getParam("debug.debug_sim", _debugSim, _debugSim);
  RCLCPP_INFO(
    get_logger(), " * Debug Simulation: %s",
    _debugSim ? "TRUE" : "FALSE");

  getParam("debug.debug_video_depth", _debugVideoDepth, _debugVideoDepth);
  RCLCPP_INFO(
    get_logger(), " * Debug Video/Depth: %s",
    _debugVideoDepth ? "TRUE" : "FALSE");

  getParam("debug.debug_camera_controls", _debugCamCtrl, _debugCamCtrl);
  RCLCPP_INFO(
    get_logger(), " * Debug Control settings: %s",
    _debugCamCtrl ? "TRUE" : "FALSE");

  getParam("debug.debug_point_cloud", _debugPointCloud, _debugPointCloud);
  RCLCPP_INFO(
    get_logger(), " * Debug Point Cloud: %s",
    _debugPointCloud ? "TRUE" : "FALSE");

  getParam("debug.debug_gnss", _debugGnss, _debugGnss);
  RCLCPP_INFO(get_logger(), " * Debug GNSS: %s", _debugGnss ? "TRUE" : "FALSE");

  getParam(
    "debug.debug_positional_tracking", _debugPosTracking,
    _debugPosTracking);
  RCLCPP_INFO(
    get_logger(), " * Debug Positional Tracking: %s",
    _debugPosTracking ? "TRUE" : "FALSE");

  getParam("debug.debug_sensors", _debugSensors, _debugSensors);
  RCLCPP_INFO(
    get_logger(), " * Debug sensors: %s",
    _debugSensors ? "TRUE" : "FALSE");

  getParam("debug.debug_mapping", _debugMapping, _debugMapping);
  RCLCPP_INFO(
    get_logger(), " * Debug Mapping: %s",
    _debugMapping ? "TRUE" : "FALSE");

  getParam("debug.debug_object_detection", _debugObjectDet, _debugObjectDet);
  RCLCPP_INFO(
    get_logger(), " * Debug Object Detection: %s",
    _debugObjectDet ? "TRUE" : "FALSE");

  getParam("debug.debug_body_tracking", _debugBodyTrk, _debugBodyTrk);
  RCLCPP_INFO(
    get_logger(), " * Debug Body Tracking: %s",
    _debugBodyTrk ? "TRUE" : "FALSE");

  getParam("debug.debug_streaming", _debugStreaming, _debugStreaming);
  RCLCPP_INFO(
    get_logger(), " * Debug Streaming: %s",
    _debugStreaming ? "TRUE" : "FALSE");

  getParam("debug.debug_roi", _debugRoi, _debugRoi);
  RCLCPP_INFO(get_logger(), " * Debug ROI: %s", _debugRoi ? "TRUE" : "FALSE");

  getParam("debug.debug_advanced", _debugAdvanced, _debugAdvanced);
  RCLCPP_INFO(
    get_logger(), " * Debug Advanced: %s",
    _debugAdvanced ? "TRUE" : "FALSE");

  mDebugMode = _debugCommon || _debugSim || _debugVideoDepth || _debugCamCtrl ||
    _debugPointCloud || _debugPosTracking || _debugGnss ||
    _debugSensors || _debugMapping || _debugObjectDet ||
    _debugBodyTrk || _debugAdvanced || _debugRoi || _debugStreaming;

  if (mDebugMode) {
    rcutils_ret_t res = rcutils_logging_set_logger_level(
      get_logger().get_name(), RCUTILS_LOG_SEVERITY_DEBUG);

    if (res != RCUTILS_RET_OK) {
      RCLCPP_INFO(get_logger(), "Error setting DEBUG level for logger");
    } else {
      RCLCPP_INFO(get_logger(), " + Debug Mode enabled +");
    }
  } else {
    rcutils_ret_t res = rcutils_logging_set_logger_level(
      get_logger().get_name(), RCUTILS_LOG_SEVERITY_INFO);

    if (res != RCUTILS_RET_OK) {
      RCLCPP_INFO(get_logger(), "Error setting INFO level for logger");
    }
  }

  DEBUG_STREAM_COMM(
    "[ROS2] Using RMW_IMPLEMENTATION "
      << rmw_get_implementation_identifier());
}

void ZedCamera::getSimParams()
{
  // SIMULATION active?
  getParam("simulation.sim_enabled", mSimMode, mSimMode);

  if (!get_parameter("use_sim_time", mUseSimTime)) {
    RCLCPP_WARN(
      get_logger(),
      "The parameter 'use_sim_time' is not available or is not "
      "valid, using the default value.");
  }

  if (mSimMode) {
    RCLCPP_INFO(get_logger(), " *** SIMULATION MODE ACTIVE ***");
    getParam(
      "simulation.sim_address", mSimAddr, mSimAddr,
      " * Sim. server address: ");
    getParam(
      "simulation.sim_port", mSimPort, mSimPort,
      " * Sim. server port: ");

    RCLCPP_INFO_STREAM(
      get_logger(),
      " * Use Sim Time: " << (mUseSimTime ? "TRUE" : "FALSE"));
  } else if (mUseSimTime) {
    RCLCPP_WARN(
      get_logger(),
      "The parameter 'use_sim_time' is set to 'true', but simulation "
      "mode is not enabled. UNPREDICTABLE BEHAVIORS EXPECTED.");
  }
}

void ZedCamera::getGeneralParams()
{
  rclcpp::Parameter paramVal;

  RCLCPP_INFO(get_logger(), "*** GENERAL parameters ***");

  getParam("svo.svo_path", std::string(), mSvoFilepath);
  if (mSvoFilepath.compare("live") == 0) {
    mSvoFilepath = "";
  }

  if (mSvoFilepath == "") {
    mSvoMode = false;
  } else {
    RCLCPP_INFO_STREAM(get_logger(), " * SVO: '" << mSvoFilepath.c_str() << "'");
    mSvoMode = true;
    getParam("svo.use_svo_timestamps", mUseSvoTimestamp, mUseSvoTimestamp);
    RCLCPP_INFO(
      get_logger(), " * Use SVO timestamp: %s",
      mUseSvoTimestamp ? "TRUE" : "FALSE");

    getParam("svo.svo_loop", mSvoLoop, mSvoLoop);
    if (mUseSvoTimestamp) {
      if (mSvoLoop) {
        RCLCPP_WARN(
          get_logger(),
          "SVO Loop is not supported when using SVO timestamps. Loop playback disabled.");
        mSvoLoop = false;
      }
      RCLCPP_INFO(get_logger(), " * SVO Loop: %s", mSvoLoop ? "TRUE" : "FALSE");
    }
    getParam("svo.svo_realtime", mSvoRealtime, mSvoRealtime);
    RCLCPP_INFO(
      get_logger(), " * SVO Realtime: %s",
      mSvoRealtime ? "TRUE" : "FALSE");
    getParam("svo.play_from_frame", mSvoFrameStart, mSvoFrameStart, " * SVO start frame: ");
  }

  mStreamMode = false;
  if (!mSvoMode) {
    getParam("stream.stream_address", std::string(), mStreamAddr);
    if (mStreamAddr != "") {
      mStreamMode = true;
      getParam("stream.stream_port", mStreamPort, mStreamPort);
      RCLCPP_INFO_STREAM(
        get_logger(), " * Local stream input: " << mStreamAddr << ":" << mStreamPort);
    }
  }

  std::string camera_model = "zed";
  getParam("general.camera_model", camera_model, camera_model);
  if (camera_model == "zed") {
    mCamUserModel = sl::MODEL::ZED;
  } else if (camera_model == "zedm") {
    mCamUserModel = sl::MODEL::ZED_M;
  } else if (camera_model == "zed2") {
    mCamUserModel = sl::MODEL::ZED2;
  } else if (camera_model == "zed2i") {
    mCamUserModel = sl::MODEL::ZED2i;
  } else if (camera_model == "zedx") {
    mCamUserModel = sl::MODEL::ZED_X;
    if (mSvoMode) {
      RCLCPP_INFO_STREAM(
        get_logger(), " + Playing an SVO for "
          << sl::toString(mCamUserModel)
          << " camera model.");
    } else if (mStreamMode) {
      RCLCPP_INFO_STREAM(
        get_logger(), " + Playing a network stream from a "
          << sl::toString(mCamUserModel)
          << " camera model.");
    } else if (mSimMode) {
      RCLCPP_INFO_STREAM(
        get_logger(), " + Simulating a "
          << sl::toString(mCamUserModel)
          << " camera model.");
    } else if (!IS_JETSON) {
      RCLCPP_ERROR_STREAM(
        get_logger(),
        "Camera model " << sl::toString(mCamUserModel).c_str()
                        << " is available only with NVIDIA Jetson devices.");
      exit(EXIT_FAILURE);
    }
  } else if (camera_model == "zedxm") {
    mCamUserModel = sl::MODEL::ZED_XM;
    if (mSvoMode) {
      RCLCPP_INFO_STREAM(
        get_logger(), " + Playing an SVO for "
          << sl::toString(mCamUserModel)
          << " camera model.");
    } else if (mStreamMode) {
      RCLCPP_INFO_STREAM(
        get_logger(), " + Playing a network stream from a "
          << sl::toString(mCamUserModel)
          << " camera model.");
    } else if (mSimMode) {
      RCLCPP_INFO_STREAM(
        get_logger(), " + Simulating a "
          << sl::toString(mCamUserModel)
          << " camera model.");
    } else if (!IS_JETSON) {
      RCLCPP_ERROR_STREAM(
        get_logger(),
        "Camera model " << sl::toString(mCamUserModel).c_str()
                        << " is available only with NVIDIA Jetson devices.");
      exit(EXIT_FAILURE);
    }
  } else if (camera_model == "virtual") {
    mCamUserModel = sl::MODEL::VIRTUAL_ZED_X;

    if (ZED_SDK_MAJOR_VERSION == 4 && ZED_SDK_MINOR_VERSION == 1 && ZED_SDK_PATCH_VERSION == 0) {
      RCLCPP_ERROR_STREAM(
        get_logger(),
        "Camera model '" << sl::toString(mCamUserModel).c_str()
                         << "' is available only with ZED SDK 4.1.1 or newer");
      exit(EXIT_FAILURE);
    }

    if (mSvoMode) {
      RCLCPP_INFO_STREAM(
        get_logger(), " + Playing an SVO for "
          << sl::toString(mCamUserModel)
          << " camera model.");
    } else if (mStreamMode) {
      RCLCPP_INFO_STREAM(
        get_logger(), " + Playing a network stream from a "
          << sl::toString(mCamUserModel)
          << " camera model.");
    } else if (mSimMode) {
      RCLCPP_INFO_STREAM(
        get_logger(), " + Simulating a "
          << sl::toString(mCamUserModel)
          << " camera model.");
    } else if (!IS_JETSON) {
      RCLCPP_ERROR_STREAM(
        get_logger(),
        "Camera model " << sl::toString(mCamUserModel).c_str()
                        << " is available only with NVIDIA Jetson devices.");
      exit(EXIT_FAILURE);
    }
  } else {
    RCLCPP_ERROR_STREAM(
      get_logger(),
      "Camera model not valid in parameter values: " << camera_model);
  }
  RCLCPP_INFO_STREAM(
    get_logger(), " * Camera model: " << camera_model << " - "
                                      << mCamUserModel);


  getParam("general.camera_name", mCameraName, mCameraName, " * Camera name: ");

  if (!mSvoMode) {
    getParam(
      "general.serial_number", mCamSerialNumber, mCamSerialNumber,
      " * Camera SN: ");
    getParam(
      "general.camera_id", mCamId, mCamId,
      " * Camera ID: ");
    getParam(
      "general.camera_timeout_sec", mCamTimeoutSec, mCamTimeoutSec,
      " * Camera timeout [sec]: ");
    getParam(
      "general.camera_max_reconnect", mMaxReconnectTemp, mMaxReconnectTemp,
      " * Camera reconnection temptatives: ");
    if (mSimMode) {
      RCLCPP_INFO(
        get_logger(),
        "* [Simulation mode] Camera framerate forced to 60 Hz");
      mCamGrabFrameRate = 60;
    } else {
      getParam(
        "general.grab_frame_rate", mCamGrabFrameRate, mCamGrabFrameRate,
        " * Camera framerate: ");
    }
  }
  getParam("general.gpu_id", mGpuId, mGpuId, " * GPU ID: ");
  getParam("general.async_image_retrieval", mAsyncImageRetrieval, mAsyncImageRetrieval);
  RCLCPP_INFO_STREAM(
    get_logger(),
    " * Asynchronous image retrieval: " << (mAsyncImageRetrieval ? "TRUE" : "FALSE"));

  getParam("general.enable_image_validity_check", mImageValidityCheck, mImageValidityCheck);
  RCLCPP_INFO_STREAM(
    get_logger(),
    " * Image Validity Check: " << (mImageValidityCheck == 1 ? "ENABLED" : "DISABLED"));


  // TODO(walter) ADD SVO SAVE COMPRESSION PARAMETERS

  if (mSimMode) {
    RCLCPP_INFO(
      get_logger(),
      "* [Simulation mode] Camera resolution forced to 'HD1080'");
    mCamResol = sl::RESOLUTION::HD1080;
  } else {
    std::string resol = "AUTO";
    getParam("general.grab_resolution", resol, resol);
    if (resol == "AUTO") {
      mCamResol = sl::RESOLUTION::AUTO;
    } else if (sl_tools::isZEDX(mCamUserModel)) {
      if (resol == "HD1200") {
        mCamResol = sl::RESOLUTION::HD1200;
      } else if (resol == "HD1080") {
        mCamResol = sl::RESOLUTION::HD1080;
      } else if (resol == "SVGA") {
        mCamResol = sl::RESOLUTION::SVGA;
      } else {
        RCLCPP_WARN(
          get_logger(),
          "Not valid 'general.grab_resolution' value: '%s'. Using "
          "'AUTO' setting.",
          resol.c_str());
        mCamResol = sl::RESOLUTION::AUTO;
      }
      RCLCPP_INFO_STREAM(
        get_logger(), " * Camera resolution: "
          << sl::toString(mCamResol).c_str());
    } else {
      if (resol == "HD2K") {
        mCamResol = sl::RESOLUTION::HD2K;
      } else if (resol == "HD1080") {
        mCamResol = sl::RESOLUTION::HD1080;
      } else if (resol == "HD720") {
        mCamResol = sl::RESOLUTION::HD720;
      } else if (resol == "VGA") {
        mCamResol = sl::RESOLUTION::VGA;
      } else {
        RCLCPP_WARN(
          get_logger(),
          "Not valid 'general.grab_resolution' value: '%s'. Using "
          "'AUTO' setting.",
          resol.c_str());
        mCamResol = sl::RESOLUTION::AUTO;
      }
      RCLCPP_INFO_STREAM(
        get_logger(), " * Camera resolution: "
          << sl::toString(mCamResol).c_str());
    }
  }

  std::string out_resol = "NATIVE";
  getParam("general.pub_resolution", out_resol, out_resol);
  if (out_resol == toString(PubRes::NATIVE)) {
    mPubResolution = PubRes::NATIVE;
  } else if (out_resol == toString(PubRes::CUSTOM)) {
    mPubResolution = PubRes::CUSTOM;
  } else {
    RCLCPP_WARN(
      get_logger(),
      "Not valid 'general.pub_resolution' value: '%s'. Using default "
      "setting instead.",
      out_resol.c_str());
    out_resol = "NATIVE -> Fix the value in YAML!";
    mPubResolution = PubRes::NATIVE;
  }
  RCLCPP_INFO_STREAM(
    get_logger(),
    " * Publishing resolution: " << out_resol.c_str());

  if (mPubResolution == PubRes::CUSTOM) {
    getParam(
      "general.pub_downscale_factor", mCustomDownscaleFactor,
      mCustomDownscaleFactor, " * Publishing downscale factor: ");
  } else {
    mCustomDownscaleFactor = 1.0;
  }

  getParam(
    "general.optional_opencv_calibration_file", mOpencvCalibFile,
    mOpencvCalibFile, " * OpenCV custom calibration: ");

  getParam("general.self_calib", mCameraSelfCalib, mCameraSelfCalib);
  RCLCPP_INFO_STREAM(
    get_logger(),
    " * Camera self calibration: " << (mCameraSelfCalib ? "TRUE" : "FALSE"));
  getParam("general.camera_flip", mCameraFlip, mCameraFlip);
  RCLCPP_INFO_STREAM(
    get_logger(),
    " * Camera flip: " << (mCameraFlip ? "TRUE" : "FALSE"));

  // Dynamic parameters

  if (mSimMode) {
    RCLCPP_INFO(
      get_logger(),
      "* [Simulation mode] Publish framerate forced to 60 Hz");
    mPubFrameRate = 60;
  } else {
    getParam("general.pub_frame_rate", mPubFrameRate, mPubFrameRate, "", false);
    if (!mSvoMode) {
      if (mPubFrameRate > mCamGrabFrameRate) {
        RCLCPP_WARN(
          get_logger(),
          "'pub_frame_rate' cannot be bigger than 'grab_frame_rate'");
        mPubFrameRate = mCamGrabFrameRate;
      }
    }
    if (mPubFrameRate < 0.1) {
      RCLCPP_WARN(
        get_logger(),
        "'pub_frame_rate' cannot be lower than 0.1 Hz or negative.");
      mPubFrameRate = mCamGrabFrameRate;
    }
    RCLCPP_INFO_STREAM(
      get_logger(),
      " * [DYN] Publish framerate [Hz]:  " << mPubFrameRate);
  }
}

void ZedCamera::getVideoParams()
{
  rclcpp::Parameter paramVal;

  RCLCPP_INFO(get_logger(), "*** VIDEO parameters ***");

  rcl_interfaces::msg::ParameterDescriptor read_only_descriptor;
  read_only_descriptor.read_only = true;

  if (!sl_tools::isZEDX(mCamUserModel)) {
    getParam(
      "video.brightness", mCamBrightness, mCamBrightness,
      " * [DYN] Brightness: ", true);
    getParam(
      "video.contrast", mCamContrast, mCamContrast,
      " * [DYN] Contrast: ", true);
    getParam("video.hue", mCamHue, mCamHue, " * [DYN] Hue: ", true);
  }

  getParam(
    "video.saturation", mCamSaturation, mCamSaturation,
    " * [DYN] Saturation: ", true);
  getParam(
    "video.sharpness", mCamSharpness, mCamSharpness,
    " * [DYN] Sharpness: ", true);
  getParam("video.gamma", mCamGamma, mCamGamma, " * [DYN] Gamma: ", true);
  getParam(
    "video.auto_exposure_gain", mCamAutoExpGain, mCamAutoExpGain, "",
    true);
  RCLCPP_INFO(
    get_logger(), " * [DYN] Auto Exposure/Gain: %s",
    mCamAutoExpGain ? "TRUE" : "FALSE");
  if (mCamAutoExpGain) {
    mTriggerAutoExpGain = true;
  }
  getParam(
    "video.exposure", mCamExposure, mCamExposure,
    " * [DYN] Exposure: ", true);
  getParam("video.gain", mCamGain, mCamGain, " * [DYN] Gain: ", true);
  getParam("video.auto_whitebalance", mCamAutoWB, mCamAutoWB, "", true);
  RCLCPP_INFO(
    get_logger(), " * [DYN] Auto White Balance: %s",
    mCamAutoWB ? "TRUE" : "FALSE");
  if (mCamAutoWB) {
    mTriggerAutoWB = true;
  }
  int wb = 42;
  getParam(
    "video.whitebalance_temperature", wb, wb,
    " * [DYN] White Balance Temperature: ", true);
  mCamWBTemp = wb * 100;

  if (sl_tools::isZEDX(mCamUserModel)) {
    getParam(
      "video.exposure_time", mGmslExpTime, mGmslExpTime,
      " * [DYN] ZED X Exposure time: ", true);
    getParam(
      "video.auto_exposure_time_range_min", mGmslAutoExpTimeRangeMin,
      mGmslAutoExpTimeRangeMin,
      " * [DYN] ZED X Auto Exp. time range min: ", true);
    getParam(
      "video.auto_exposure_time_range_max", mGmslAutoExpTimeRangeMax,
      mGmslAutoExpTimeRangeMax,
      " * [DYN] ZED X Auto Exp. time range max: ", true);
    if (mGmslAutoExpTimeRangeMax > mCamGrabFrameRate * 1000 ||
      mGmslAutoExpTimeRangeMax > 30000)
    {
      mGmslAutoExpTimeRangeMax = std::max(mCamGrabFrameRate * 1000, 30000);
      RCLCPP_WARN_STREAM(
        get_logger(),
        "The values of 'video.auto_exposure_time_range_max' is clamped to "
        "max(30000,'general.grab_frame_rate'x1000): "
          << mGmslAutoExpTimeRangeMax);
    }
    getParam(
      "video.exposure_compensation", mGmslExposureComp,
      mGmslExposureComp, " * [DYN] ZED X Exposure comp.: ", true);
    getParam(
      "video.analog_gain", mGmslAnalogGain, mGmslAnalogGain,
      " * [DYN] ZED X Analog Gain: ", true);
    getParam(
      "video.auto_analog_gain_range_min", mGmslAnalogGainRangeMin,
      mGmslAnalogGainRangeMin,
      " * [DYN] ZED X Auto Analog Gain range min: ", true);
    getParam(
      "video.auto_analog_gain_range_max", mGmslAnalogGainRangeMax,
      mGmslAnalogGainRangeMax,
      " * [DYN] ZED X Auto Analog Gain range max: ", true);
    getParam(
      "video.digital_gain", mGmslDigitalGain, mGmslDigitalGain,
      " * [DYN] ZED X Digital Gain: ", true);
    getParam(
      "video.auto_digital_gain_range_min", mGmslAutoDigitalGainRangeMin,
      mGmslAutoDigitalGainRangeMin,
      " * [DYN] ZED X Auto Digital Gain range min: ", true);
    getParam(
      "video.auto_digital_gain_range_max", mGmslAutoDigitalGainRangeMax,
      mGmslAutoDigitalGainRangeMax,
      " * [DYN] ZED X Auto Digital Gain range max: ", true);
    getParam(
      "video.denoising", mGmslDenoising, mGmslDenoising,
      " * [DYN] ZED X Auto Digital Gain range max: ", true);
  }
}

void ZedCamera::getRoiParams()
{
  rclcpp::Parameter paramVal;

  rcl_interfaces::msg::ParameterDescriptor read_only_descriptor;
  read_only_descriptor.read_only = true;

  RCLCPP_INFO(get_logger(), "*** Region of Interest parameters ***");

  getParam(
    "region_of_interest.automatic_roi", mAutoRoiEnabled,
    mAutoRoiEnabled);
  RCLCPP_INFO(
    get_logger(), " * Automatic ROI generation: %s",
    mAutoRoiEnabled ? "TRUE" : "FALSE");

  if (mAutoRoiEnabled) {
    if (mPosTrkMode == sl::POSITIONAL_TRACKING_MODE::GEN_1) {
      RCLCPP_WARN_STREAM(
        get_logger(),
        "Automatic ROI generation with '"
          << sl::toString(mPosTrkMode)
          << "' is not recommended. Please set the parameter "
          "'pos_tracking.pos_tracking_mode' to 'GEN_2' for "
          "improved results.");
    }

    getParam(
      "region_of_interest.depth_far_threshold_meters",
      mRoiDepthFarThresh, mRoiDepthFarThresh,
      " * Depth far threshold [m]: ");
    getParam(
      "region_of_interest.image_height_ratio_cutoff",
      mRoiImgHeightRationCutOff, mRoiImgHeightRationCutOff,
      " * Image Height Ratio Cut Off: ");
  } else {
    std::string parsed_str =
      getParam("region_of_interest.manual_polygon", mRoyPolyParam);
    RCLCPP_INFO_STREAM(
      get_logger(),
      " * Manual ROI polygon: " << parsed_str.c_str());
  }

  if (mRoyPolyParam.size() > 0 || mAutoRoiEnabled) {
    mRoiModules.clear();
    bool apply = true;

    getParam("region_of_interest.apply_to_depth", apply, apply);
    RCLCPP_INFO(
      get_logger(), " * Apply to depth: %s",
      apply ? "TRUE" : "FALSE");
    if (apply) {
      mRoiModules.insert(sl::MODULE::DEPTH);
    }

    apply = true;
    getParam("region_of_interest.apply_to_positional_tracking", apply, apply);
    RCLCPP_INFO(
      get_logger(), " * Apply to positional tracking: %s",
      apply ? "TRUE" : "FALSE");
    if (apply) {
      mRoiModules.insert(sl::MODULE::POSITIONAL_TRACKING);
    }

    apply = true;
    getParam("region_of_interest.apply_to_object_detection", apply, apply);
    RCLCPP_INFO(
      get_logger(), " * Apply to object detection: %s",
      apply ? "TRUE" : "FALSE");
    if (apply) {
      mRoiModules.insert(sl::MODULE::OBJECT_DETECTION);
    }

    apply = true;
    getParam("region_of_interest.apply_to_body_tracking", apply, apply);
    RCLCPP_INFO(
      get_logger(), " * Apply to body tracking: %s",
      apply ? "TRUE" : "FALSE");
    if (apply) {
      mRoiModules.insert(sl::MODULE::BODY_TRACKING);
    }

    apply = true;
    getParam("region_of_interest.apply_to_spatial_mapping", apply, apply);
    RCLCPP_INFO(
      get_logger(), " * Apply to spatial mapping: %s",
      apply ? "TRUE" : "FALSE");
    if (apply) {
      mRoiModules.insert(sl::MODULE::SPATIAL_MAPPING);
    }
  }
}

void ZedCamera::getDepthParams()
{
  rclcpp::Parameter paramVal;

  rcl_interfaces::msg::ParameterDescriptor read_only_descriptor;
  read_only_descriptor.read_only = true;

  RCLCPP_INFO(get_logger(), "*** DEPTH parameters ***");

  std::string depth_mode_str = sl::toString(mDepthMode).c_str();
  getParam("depth.depth_mode", depth_mode_str, depth_mode_str);

  bool matched = false;
  for (int mode = static_cast<int>(sl::DEPTH_MODE::NONE);
    mode < static_cast<int>(sl::DEPTH_MODE::LAST); ++mode)
  {
    std::string test_str =
      sl::toString(static_cast<sl::DEPTH_MODE>(mode)).c_str();
    std::replace(
      test_str.begin(), test_str.end(), ' ',
      '_');    // Replace spaces with underscores to match the YAML setting
    if (test_str == depth_mode_str) {
      matched = true;
      mDepthMode = static_cast<sl::DEPTH_MODE>(mode);
      break;
    }
  }

  if (!matched) {
    mDepthMode = sl::DEPTH_MODE::PERFORMANCE;
    if (depth_mode_str != "NEURAL_LIGHT") {
      RCLCPP_WARN(
        get_logger(),
        "The parameter 'depth.depth_mode' contains a not valid string. "
        "Please check it in 'common_stereo.yaml'.");
      RCLCPP_WARN_STREAM(get_logger(), "Using default value: " << sl::toString(mDepthMode).c_str());
    }
  }

  if (mDepthMode == sl::DEPTH_MODE::NONE) {
    mDepthDisabled = true;
    mDepthStabilization = 0;
    RCLCPP_INFO_STREAM(
      get_logger(),
      " * Depth mode: " << sl::toString(mDepthMode).c_str()
                        << " - DEPTH DISABLED");
  } else {
    mDepthDisabled = false;
    RCLCPP_INFO_STREAM(
      get_logger(),
      " * Depth mode: " << sl::toString(mDepthMode).c_str()
                        << " [" << static_cast<int>(mDepthMode)
                        << "]");
  }

  if (!mDepthDisabled) {
    getParam(
      "depth.min_depth", mCamMinDepth, mCamMinDepth,
      " * Min depth [m]: ");
    getParam(
      "depth.max_depth", mCamMaxDepth, mCamMaxDepth,
      " * Max depth [m]: ");

    getParam(
      "depth.depth_stabilization", mDepthStabilization,
      mDepthStabilization, " * Depth Stabilization: ");
    if (mDepthStabilization < 0 || mDepthStabilization > 100) {
      mDepthStabilization = 1;
      RCLCPP_WARN_STREAM(
        get_logger(),
        "'depth.depth_stabilization' is not in the valid "
        "range [0,100]. Using the default value.");
    }

    getParam("depth.openni_depth_mode", mOpenniDepthMode, mOpenniDepthMode);
    RCLCPP_INFO(
      get_logger(), " * OpenNI mode (16bit point cloud): %s",
      mOpenniDepthMode ? "TRUE" : "FALSE");

    getParam("depth.point_cloud_freq", mPcPubRate, mPcPubRate, "", true);
    if (mPcPubRate > mPubFrameRate) {
      RCLCPP_WARN(
        get_logger(),
        "'point_cloud_freq' cannot be bigger than 'pub_frame_rate'");
      mPcPubRate = mPubFrameRate;
    }
    if (mPcPubRate < 0.1) {
      RCLCPP_WARN(
        get_logger(),
        "'point_cloud_freq' cannot be lower than 0.1 Hz or negative.");
      mPcPubRate = mPubFrameRate;
    }
    RCLCPP_INFO_STREAM(
      get_logger(),
      " * [DYN] Point cloud rate [Hz]: " << mPcPubRate);

    std::string out_resol = "COMPACT";
    getParam("depth.point_cloud_res", out_resol, out_resol);
    if (out_resol == toString(PcRes::PUB)) {
      mPcResolution = PcRes::PUB;
    } else if (out_resol == toString(PcRes::FULL)) {
      mPcResolution = PcRes::FULL;
    } else if (out_resol == toString(PcRes::COMPACT)) {
      mPcResolution = PcRes::COMPACT;
    } else if (out_resol == toString(PcRes::REDUCED)) {
      mPcResolution = PcRes::REDUCED;
    } else {
      RCLCPP_WARN(
        get_logger(),
        "Not valid 'depth.point_cloud_res' value: '%s'. Using default "
        "setting instead.",
        out_resol.c_str());
      out_resol = "COMPACT -> Fix the value in YAML!";
      mPcResolution = PcRes::COMPACT;
    }
    RCLCPP_INFO_STREAM(
      get_logger(),
      " * Point cloud resolution: " << out_resol.c_str());

    getParam(
      "depth.depth_confidence", mDepthConf, mDepthConf,
      " * [DYN] Depth Confidence: ", true);
    getParam(
      "depth.depth_texture_conf", mDepthTextConf, mDepthTextConf,
      " * [DYN] Depth Texture Confidence: ", true);
    getParam(
      "depth.remove_saturated_areas", mRemoveSatAreas, mRemoveSatAreas,
      "", true);
    RCLCPP_INFO(
      get_logger(), " * [DYN] Remove saturated areas: %s",
      mRemoveSatAreas ? "TRUE" : "FALSE");
    // ------------------------------------------
  }
}

void ZedCamera::getSensorsParams()
{
  rclcpp::Parameter paramVal;

  rcl_interfaces::msg::ParameterDescriptor read_only_descriptor;
  read_only_descriptor.read_only = true;

  RCLCPP_INFO(get_logger(), "*** SENSORS STACK parameters ***");
  if (sl_tools::isZED(mCamUserModel)) {
    RCLCPP_WARN(
      get_logger(),
      "!!! SENSORS parameters are not used with ZED !!!");
    return;
  }

  getParam("sensors.publish_imu_tf", mPublishImuTF, mPublishImuTF);
  RCLCPP_INFO_STREAM(
    get_logger(), " * Broadcast IMU TF [not for ZED]: "
      << (mPublishImuTF ? "TRUE" : "FALSE"));

  getParam("sensors.sensors_image_sync", mSensCameraSync, mSensCameraSync);
  RCLCPP_INFO_STREAM(
    get_logger(), " * Sensors Camera Sync: "
      << (mSensCameraSync ? "TRUE" : "FALSE"));

  getParam("sensors.sensors_pub_rate", mSensPubRate, mSensPubRate);
  if (mSensPubRate < mCamGrabFrameRate) {
    mSensPubRate = mCamGrabFrameRate;
  }
  RCLCPP_INFO_STREAM(
    get_logger(),
    " * Sensors publishing rate: " << mSensPubRate << " Hz");
}

void ZedCamera::getMappingParams()
{
  rclcpp::Parameter paramVal;

  rcl_interfaces::msg::ParameterDescriptor read_only_descriptor;
  read_only_descriptor.read_only = true;

  RCLCPP_INFO(get_logger(), "*** Spatial Mapping parameters ***");

  getParam("mapping.mapping_enabled", mMappingEnabled, mMappingEnabled);
  RCLCPP_INFO_STREAM(
    get_logger(), " * Spatial Mapping Enabled: "
      << (mMappingEnabled ? "TRUE" : "FALSE"));

  getParam(
    "mapping.resolution", mMappingRes, mMappingRes,
    " * Spatial Mapping resolution [m]: ");
  getParam("mapping.max_mapping_range", mMappingRangeMax, mMappingRangeMax);
  if (mMappingRangeMax == -1.0f) {
    RCLCPP_INFO(get_logger(), " * 3D Max Mapping range: AUTO");
  } else {
    RCLCPP_INFO_STREAM(
      get_logger(),
      " * 3D Max Mapping range [m]: " << mMappingRangeMax);
  }
  getParam(
    "mapping.fused_pointcloud_freq", mFusedPcPubRate, mFusedPcPubRate,
    " * Map publishing rate [Hz]: ");

  getParam(
    "mapping.clicked_point_topic", mClickedPtTopic, mClickedPtTopic,
    " * Clicked point topic: ");

  getParam(
    "mapping.pd_max_distance_threshold", mPdMaxDistanceThreshold,
    mPdMaxDistanceThreshold, " * Plane Det. Max Dist. Thresh.: ");
  getParam(
    "mapping.pd_normal_similarity_threshold",
    mPdNormalSimilarityThreshold, mPdNormalSimilarityThreshold,
    " * Plane Det. Normals Sim. Thresh.: ");
}

void ZedCamera::getPosTrackingParams()
{
  rclcpp::Parameter paramVal;
  std::string paramName;

  rcl_interfaces::msg::ParameterDescriptor read_only_descriptor;
  read_only_descriptor.read_only = true;

  RCLCPP_INFO(get_logger(), "*** POSITIONAL TRACKING parameters ***");

  getParam(
    "pos_tracking.pos_tracking_enabled", mPosTrackingEnabled,
    mPosTrackingEnabled);
  RCLCPP_INFO_STREAM(
    get_logger(),
    " * Positional tracking enabled: "
      << (mPosTrackingEnabled ? "TRUE" : "FALSE"));

  std::string pos_trk_mode;
  getParam("pos_tracking.pos_tracking_mode", pos_trk_mode, pos_trk_mode);
  if (pos_trk_mode == "GEN_1") {
    mPosTrkMode = sl::POSITIONAL_TRACKING_MODE::GEN_1;
  } else if (pos_trk_mode == "GEN_2") {
    mPosTrkMode = sl::POSITIONAL_TRACKING_MODE::GEN_2;
  } else {
    RCLCPP_WARN_STREAM(
      get_logger(),
      "'pos_tracking.pos_tracking_mode' not valid ('"
        << pos_trk_mode << "'). Using default value.");
    mPosTrkMode = sl::POSITIONAL_TRACKING_MODE::GEN_2;
  }
  RCLCPP_INFO_STREAM(
    get_logger(), " * Positional tracking mode: "
      << sl::toString(mPosTrkMode).c_str());

  mBaseFrameId = mCameraName;
  mBaseFrameId += "_camera_link";

  getParam(
    "pos_tracking.map_frame", mMapFrameId, mMapFrameId,
    " * Map frame id: ");
  getParam(
    "pos_tracking.odometry_frame", mOdomFrameId, mOdomFrameId,
    " * Odometry frame id: ");

  getParam("pos_tracking.publish_tf", mPublishTF, mPublishTF);
  RCLCPP_INFO_STREAM(
    get_logger(), " * Broadcast Odometry TF: "
      << (mPublishTF ? "TRUE" : "FALSE"));
  if (mPublishTF) {
    getParam("pos_tracking.publish_map_tf", mPublishMapTF, mPublishMapTF);
  } else {
    mPublishMapTF = false;
  }
  RCLCPP_INFO_STREAM(
    get_logger(), " * Broadcast Pose TF: "
      << (mPublishMapTF ? "TRUE" : "FALSE"));

  getParam(
    "pos_tracking.depth_min_range", mPosTrackDepthMinRange,
    mPosTrackDepthMinRange, " * [DYN] Depth minimum range: ");
  getParam(
    "pos_tracking.transform_time_offset", mTfOffset, mTfOffset,
    " * [DYN] TF timestamp offset: ", true);
  getParam(
    "pos_tracking.path_pub_rate", mPathPubRate, mPathPubRate,
    " * [DYN] Path publishing rate: ", true);
  getParam("pos_tracking.path_max_count", mPathMaxCount, mPathMaxCount);
  if (mPathMaxCount < 2 && mPathMaxCount != -1) {
    mPathMaxCount = 2;
  }
  RCLCPP_INFO_STREAM(get_logger(), " * Path history lenght: " << mPathMaxCount);

  paramName = "pos_tracking.initial_base_pose";
  declare_parameter(
    paramName, rclcpp::ParameterValue(mInitialBasePose),
    read_only_descriptor);
  if (!get_parameter(paramName, mInitialBasePose)) {
    RCLCPP_WARN_STREAM(
      get_logger(),
      "The parameter '"
        << paramName
        << "' is not available or is not valid, using the default value");
    mInitialBasePose = std::vector<double>(6, 0.0);
  }
  if (mInitialBasePose.size() < 6) {
    RCLCPP_WARN_STREAM(
      get_logger(),
      "The parameter '"
        << paramName
        << "' must be a vector of 6 values of double type");
    mInitialBasePose = std::vector<double>(6, 0.0);
  }
  RCLCPP_INFO(
    get_logger(), " * Initial pose: [%g,%g,%g,%g,%g,%g,]",
    mInitialBasePose[0], mInitialBasePose[1], mInitialBasePose[2],
    mInitialBasePose[3], mInitialBasePose[4], mInitialBasePose[5]);

  // TODO(Walter) Fix this as soon as the `sl::Fusion` module will support loop
  // closure and odometry
  if (mGnssFusionEnabled) {
    mAreaMemory = false;
    RCLCPP_INFO(get_logger(), " * Area Memory: FALSE - Forced by GNSS usage");
    RCLCPP_INFO(
      get_logger(),
      "   Note: loop closure (Area Memory) is disabled when using "
      "GNSS fusion");
  } else {
    getParam("pos_tracking.area_memory", mAreaMemory, mAreaMemory);
    RCLCPP_INFO_STREAM(
      get_logger(),
      " * Area Memory: " << (mAreaMemory ? "TRUE" : "FALSE"));
    getParam(
      "pos_tracking.area_memory_db_path", mAreaMemoryDbPath,
      mAreaMemoryDbPath, " * Area Memory DB: ");
  }
  getParam("pos_tracking.set_as_static", mSetAsStatic, mSetAsStatic);
  RCLCPP_INFO_STREAM(
    get_logger(), " * Camera is static: "
      << (mSetAsStatic ? "TRUE" : "FALSE"));
  getParam(
    "pos_tracking.set_gravity_as_origin", mSetGravityAsOrigin,
    mSetGravityAsOrigin);
  RCLCPP_INFO_STREAM(
    get_logger(),
    " * Gravity as origin [not for ZED]: "
      << (mSetGravityAsOrigin ? "TRUE" : "FALSE"));
  getParam("pos_tracking.imu_fusion", mImuFusion, mImuFusion);
  RCLCPP_INFO_STREAM(
    get_logger(), " * IMU Fusion [not for ZED]: "
      << (mImuFusion ? "TRUE" : "FALSE"));
  getParam("pos_tracking.floor_alignment", mFloorAlignment, mFloorAlignment);
  RCLCPP_INFO_STREAM(
    get_logger(), " * Floor Alignment: "
      << (mFloorAlignment ? "TRUE" : "FALSE"));
  getParam(
    "pos_tracking.reset_odom_with_loop_closure",
    mResetOdomWhenLoopClosure, mResetOdomWhenLoopClosure);
  RCLCPP_INFO_STREAM(
    get_logger(),
    " * Reset Odometry with Loop Closure: "
      << (mResetOdomWhenLoopClosure ? "TRUE" : "FALSE"));
  getParam("pos_tracking.two_d_mode", mTwoDMode, mTwoDMode);
  RCLCPP_INFO_STREAM(
    get_logger(),
    " * 2D mode: " << (mTwoDMode ? "TRUE" : "FALSE"));
  if (mTwoDMode) {
    getParam(
      "pos_tracking.fixed_z_value", mFixedZValue, mFixedZValue,
      " * Fixed Z value: ");
  }
  getParam(
    "pos_tracking.reset_pose_with_svo_loop",
    mResetPoseWithSvoLoop, mResetPoseWithSvoLoop);
  RCLCPP_INFO_STREAM(
    get_logger(),
    " * Reset pose with SVO loop: "
      << (mResetPoseWithSvoLoop ? "TRUE" : "FALSE"));

}

void ZedCamera::getGnssFusionParams()
{
  rclcpp::Parameter paramVal;

  rcl_interfaces::msg::ParameterDescriptor read_only_descriptor;
  read_only_descriptor.read_only = true;

  RCLCPP_INFO(get_logger(), "*** GNSS FUSION parameters ***");
  if (sl_tools::isZED(mCamUserModel)) {
    RCLCPP_WARN(
      get_logger(),
      "!!! GNSS FUSION module cannot be enabled with ZED!!!");
    return;
  }

  getParam(
    "gnss_fusion.gnss_fusion_enabled", mGnssFusionEnabled,
    mGnssFusionEnabled);
  RCLCPP_INFO_STREAM(
    get_logger(),
    " * GNSS fusion enabled: " << (mGnssFusionEnabled ? "TRUE" : "FALSE"));

  if (ZED_SDK_MAJOR_VERSION == 4 && ZED_SDK_MINOR_VERSION == 1 && ZED_SDK_PATCH_VERSION == 0) {
    if (mGnssFusionEnabled) {
      RCLCPP_FATAL(
        get_logger(),
        "GNSS Fusion is temporarely disabled with ZED SDK v4.1. This module will be enabled in a future release of the ZED SDK.");
      exit(EXIT_FAILURE);
    }
  }

  if (mGnssFusionEnabled) {
    mGnssFrameId = mCameraName + "_gnss_link";

    getParam(
      "gnss_fusion.gnss_fix_topic", mGnssTopic, mGnssTopic,
      " * GNSS topic name: ");
    getParam(
      "gnss_fusion.enable_reinitialization", mGnssEnableReinitialization,
      mGnssEnableReinitialization);
    RCLCPP_INFO_STREAM(
      get_logger(),
      " * GNSS Reinitialization: "
        << (mGnssEnableReinitialization ? "TRUE" : "FALSE"));
    getParam(
      "gnss_fusion.enable_rolling_calibration",
      mGnssEnableRollingCalibration, mGnssEnableRollingCalibration);
    RCLCPP_INFO_STREAM(
      get_logger(),
      " * GNSS Rolling Calibration: "
        << (mGnssEnableRollingCalibration ? "TRUE" : "FALSE"));
    getParam(
      "gnss_fusion.enable_translation_uncertainty_target",
      mGnssEnableTranslationUncertaintyTarget,
      mGnssEnableTranslationUncertaintyTarget);
    RCLCPP_INFO_STREAM(
      get_logger(),
      " * GNSS Transl. Uncert. Target: "
        << (mGnssEnableTranslationUncertaintyTarget ? "TRUE" : "FALSE"));
    getParam(
      "gnss_fusion.gnss_vio_reinit_threshold", mGnssVioReinitThreshold,
      mGnssVioReinitThreshold, " * GNSS VIO Reinit. Thresh.: ");
    getParam(
      "gnss_fusion.target_translation_uncertainty",
      mGnssTargetTranslationUncertainty,
      mGnssTargetTranslationUncertainty,
      " * GNSS Target Transl. Uncert.: ");
    getParam(
      "gnss_fusion.target_yaw_uncertainty", mGnssTargetYawUncertainty,
      mGnssTargetYawUncertainty, " * GNSS Target Yaw Uncert.: ");
    getParam(
      "gnss_fusion.gnss_zero_altitude", mGnssZeroAltitude,
      mGnssZeroAltitude);
    RCLCPP_INFO_STREAM(
      get_logger(),
      " * GNSS Zero Altitude: " << (mGnssZeroAltitude ? "TRUE" : "FALSE"));

    getParam(
      "gnss_fusion.h_covariance_mul", mGnssHcovMul, mGnssHcovMul,
      " * Horiz. Covariance mult.: ");
    getParam(
      "gnss_fusion.v_covariance_mul", mGnssVcovMul, mGnssVcovMul,
      " * Vert. Covariance mult.: ");

    getParam("gnss_fusion.publish_utm_tf", mPublishUtmTf, mPublishUtmTf);
    RCLCPP_INFO_STREAM(
      get_logger(), " * Publish UTM TF: "
        << (mPublishUtmTf ? "TRUE" : "FALSE"));
    getParam(
      "gnss_fusion.broadcast_utm_transform_as_parent_frame",
      mUtmAsParent, mUtmAsParent);
    RCLCPP_INFO_STREAM(
      get_logger(), " * Publish UTM TF as parent of 'map': "
        << (mUtmAsParent ? "TRUE" : "FALSE"));
  }
}

void ZedCamera::getOdParams()
{
  rclcpp::Parameter paramVal;

  rcl_interfaces::msg::ParameterDescriptor read_only_descriptor;
  read_only_descriptor.read_only = true;

  RCLCPP_INFO(get_logger(), "*** Object Det. parameters ***");
  if (sl_tools::isZED(mCamUserModel)) {
    RCLCPP_WARN(get_logger(), "!!! OD parameters are not used with ZED!!!");
    return;
  }

  getParam("object_detection.od_enabled", mObjDetEnabled, mObjDetEnabled);
  RCLCPP_INFO_STREAM(
    get_logger(), " * Object Det. enabled: "
      << (mObjDetEnabled ? "TRUE" : "FALSE"));

  std::string model_str;
  getParam("object_detection.model", model_str, model_str);

  DEBUG_STREAM_OD(" 'object_detection.model': " << model_str.c_str());

  bool matched = false;
  for (int idx =
    static_cast<int>(sl::OBJECT_DETECTION_MODEL::MULTI_CLASS_BOX_FAST);
    idx < static_cast<int>(sl::OBJECT_DETECTION_MODEL::LAST);
    idx++)
  {
    sl::OBJECT_DETECTION_MODEL test_model =
      static_cast<sl::OBJECT_DETECTION_MODEL>(idx);
    std::string test_model_str = sl::toString(test_model).c_str();
    std::replace(
      test_model_str.begin(), test_model_str.end(), ' ',
      '_');    // Replace spaces with underscores to match the YAML setting
    // DEBUG_OD(" Comparing '%s' to '%s'", test_model_str.c_str(),
    // model_str.c_str());
    if (model_str == test_model_str) {
      mObjDetModel = test_model;
      matched = true;
      break;
    }
  }
  if (!matched) {
    RCLCPP_WARN_STREAM(
      get_logger(),
      "The value of the parameter 'object_detection.model' is not valid: '"
        << model_str << "'. Using the default value.");
  }
  RCLCPP_INFO_STREAM(
    get_logger(), " * Object Det. model: "
      << sl::toString(mObjDetModel).c_str());

  if (mObjDetModel == sl::OBJECT_DETECTION_MODEL::CUSTOM_YOLOLIKE_BOX_OBJECTS) {
    getParam(
      "object_detection.custom_onnx_file", mYoloOnnxPath, mYoloOnnxPath,
      " * Custom ONNX file: ");
    if (mYoloOnnxPath.empty()) {
      RCLCPP_ERROR_STREAM(
        get_logger(),
        "The parameter 'object_detection.custom_onnx_file' is empty. "
        "Please check the value in the YAML file.");
      exit(EXIT_FAILURE);
    }
    getParam(
      "object_detection.custom_onnx_input_size", mYoloOnnxSize, mYoloOnnxSize,
      " * Custom ONNX input size: ");
    getParam(
      "object_detection.custom_label_yaml", mCustomLabelsPath, mCustomLabelsPath,
      " * Custom Label file: ");
  }

  if (mObjDetModel == sl::OBJECT_DETECTION_MODEL::CUSTOM_YOLOLIKE_BOX_OBJECTS ||
    mObjDetModel == sl::OBJECT_DETECTION_MODEL::CUSTOM_BOX_OBJECTS)
  {
    mUsingCustomOd = true;
  } else {
    mUsingCustomOd = false;
  }

  getParam(
    "object_detection.allow_reduced_precision_inference",
    mObjDetReducedPrecision, mObjDetReducedPrecision);
  RCLCPP_INFO_STREAM(
    get_logger(),
    " * Object Det. allow reduced precision: "
      << (mObjDetReducedPrecision ? "TRUE" : "FALSE"));
  getParam(
    "object_detection.max_range", mObjDetMaxRange, mObjDetMaxRange,
    " * Object Det. maximum range [m]: ");
  getParam(
    "object_detection.confidence_threshold", mObjDetConfidence,
    mObjDetConfidence, " * Object Det. min. confidence: ", true);
  getParam(
    "object_detection.prediction_timeout", mObjDetPredTimeout,
    mObjDetPredTimeout, " * Object Det. prediction timeout [sec]: ");
  getParam(
    "object_detection.enable_tracking", mObjDetTracking,
    mObjDetTracking);
  RCLCPP_INFO_STREAM(
    get_logger(), " * Object Det. tracking: "
      << (mObjDetTracking ? "TRUE" : "FALSE"));

  int filtering_mode = static_cast<int>(mObjFilterMode);
  getParam("object_detection.filtering_mode", filtering_mode, filtering_mode);
  mObjFilterMode = static_cast<sl::OBJECT_FILTERING_MODE>(filtering_mode);
  RCLCPP_INFO_STREAM(
    get_logger(), " * Object Filtering mode: "
      << filtering_mode << " - "
      << sl::toString(mObjFilterMode).c_str());
  if (mObjDetModel != sl::OBJECT_DETECTION_MODEL::CUSTOM_YOLOLIKE_BOX_OBJECTS) {
    getParam(
      "object_detection.mc_people", mObjDetPeopleEnable,
      mObjDetPeopleEnable, "", true);
    RCLCPP_INFO_STREAM(
      get_logger(),
      " * MultiClassBox people: " << (mObjDetPeopleEnable ? "TRUE" : "FALSE"));
    getParam(
      "object_detection.mc_vehicle", mObjDetVehiclesEnable,
      mObjDetVehiclesEnable, "", true);
    RCLCPP_INFO_STREAM(
      get_logger(),
      " * MultiClassBox vehicles: "
        << (mObjDetVehiclesEnable ? "TRUE" : "FALSE"));
    getParam(
      "object_detection.mc_bag", mObjDetBagsEnable, mObjDetBagsEnable, "",
      true);
    RCLCPP_INFO_STREAM(
      get_logger(),
      " * MultiClassBox bags: " << (mObjDetBagsEnable ? "TRUE" : "FALSE"));
    getParam(
      "object_detection.mc_animal", mObjDetAnimalsEnable,
      mObjDetAnimalsEnable, "", true);
    RCLCPP_INFO_STREAM(
      get_logger(),
      " * MultiClassBox animals: "
        << (mObjDetAnimalsEnable ? "TRUE" : "FALSE"));
    getParam(
      "object_detection.mc_electronics", mObjDetElectronicsEnable,
      mObjDetElectronicsEnable, "", true);
    RCLCPP_INFO_STREAM(
      get_logger(),
      " * MultiClassBox electronics: "
        << (mObjDetElectronicsEnable ? "TRUE" : "FALSE"));
    getParam(
      "object_detection.mc_fruit_vegetable", mObjDetFruitsEnable,
      mObjDetFruitsEnable, "", true);
    RCLCPP_INFO_STREAM(
      get_logger(),
      " * MultiClassBox fruits and vegetables: "
        << (mObjDetFruitsEnable ? "TRUE" : "FALSE"));
    getParam(
      "object_detection.mc_sport", mObjDetSportEnable, mObjDetSportEnable,
      "", true);
    RCLCPP_INFO_STREAM(
      get_logger(),
      " * MultiClassBox sport-related objects: "
        << (mObjDetSportEnable ? "TRUE" : "FALSE"));
  }
}

void ZedCamera::getBodyTrkParams()
{
  rclcpp::Parameter paramVal;

  rcl_interfaces::msg::ParameterDescriptor read_only_descriptor;
  read_only_descriptor.read_only = true;

  RCLCPP_INFO(get_logger(), "*** Body Track. parameters ***");
  if (sl_tools::isZED(mCamUserModel)) {
    RCLCPP_WARN(
      get_logger(),
      "!!! Body Tracking parameters are not used with ZED!!!");
    return;
  }

  getParam("body_tracking.bt_enabled", mBodyTrkEnabled, mBodyTrkEnabled);
  RCLCPP_INFO_STREAM(
    get_logger(), " * Body Track. enabled: "
      << (mBodyTrkEnabled ? "TRUE" : "FALSE"));

  bool matched = false;

  std::string model_str = "HUMAN_BODY_FAST";
  getParam("body_tracking.model", model_str, model_str);

  for (int idx = static_cast<int>(sl::BODY_TRACKING_MODEL::HUMAN_BODY_FAST);
    idx < static_cast<int>(sl::BODY_TRACKING_MODEL::LAST); idx++)
  {
    sl::BODY_TRACKING_MODEL test_model =
      static_cast<sl::BODY_TRACKING_MODEL>(idx);
    std::string test_model_str = sl::toString(test_model).c_str();
    std::replace(
      test_model_str.begin(), test_model_str.end(), ' ',
      '_');    // Replace spaces with underscores to match the YAML setting
    // DEBUG_BT(" Comparing '%s' to '%s'", test_model_str.c_str(),
    // model_str.c_str());
    if (model_str == test_model_str) {
      mBodyTrkModel = test_model;
      matched = true;
      break;
    }
  }
  if (!matched) {
    RCLCPP_WARN_STREAM(
      get_logger(),
      "The value of the parameter 'body_tracking.model' is not valid: '"
        << model_str << "'. Using the default value.");
  }
  RCLCPP_INFO_STREAM(
    get_logger(), " * Body Track. model: "
      << sl::toString(mBodyTrkModel).c_str());

  std::string fmt_str = "BODY_70";
  getParam("body_tracking.body_format", fmt_str, fmt_str);

  for (int idx = static_cast<int>(sl::BODY_FORMAT::BODY_18);
    idx < static_cast<int>(sl::BODY_FORMAT::LAST); idx++)
  {
    sl::BODY_FORMAT test_fmt = static_cast<sl::BODY_FORMAT>(idx);
    std::string test_fmt_str = sl::toString(test_fmt).c_str();
    std::replace(
      test_fmt_str.begin(), test_fmt_str.end(), ' ',
      '_');    // Replace spaces with underscores to match the YAML setting
    // DEBUG_BT(" Comparing '%s' to '%s'", test_fmt_str.c_str(),
    // test_fmt.c_str());
    if (fmt_str == test_fmt_str) {
      mBodyTrkFmt = test_fmt;
      matched = true;
      break;
    }
  }
  if (!matched) {
    RCLCPP_WARN_STREAM(
      get_logger(),
      "The value of the parameter 'body_tracking.body_format' is not valid: '"
        << fmt_str << "'. Using the default value.");
  }
  RCLCPP_INFO_STREAM(
    get_logger(), " * Body Track. format: "
      << sl::toString(mBodyTrkFmt).c_str());

  getParam(
    "body_tracking.allow_reduced_precision_inference",
    mBodyTrkReducedPrecision, mBodyTrkReducedPrecision);
  RCLCPP_INFO_STREAM(
    get_logger(),
    " * Body Track. allow reduced precision: "
      << (mObjDetReducedPrecision ? "TRUE" : "FALSE"));
  getParam(
    "body_tracking.max_range", mBodyTrkMaxRange, mBodyTrkMaxRange,
    " * Body Track. maximum range [m]: ");

  std::string body_sel_str = "FULL";
  getParam(
    "body_tracking.body_kp_selection", body_sel_str, body_sel_str,
    " * Body Track. KP selection: ");

  DEBUG_BT("body_selection.body_kp_selection: %s", body_sel_str.c_str());

  for (int idx = static_cast<int>(sl::BODY_KEYPOINTS_SELECTION::FULL);
    idx < static_cast<int>(sl::BODY_KEYPOINTS_SELECTION::LAST); idx++)
  {
    sl::BODY_KEYPOINTS_SELECTION test_kp_sel =
      static_cast<sl::BODY_KEYPOINTS_SELECTION>(idx);
    std::string test_body_sel_str = sl::toString(test_kp_sel).c_str();
    std::replace(
      test_body_sel_str.begin(), test_body_sel_str.end(), ' ',
      '_');    // Replace spaces with underscores to match the YAML setting
    DEBUG_BT(
      " Comparing '%s' to '%s'", test_body_sel_str.c_str(),
      body_sel_str.c_str());
    if (body_sel_str == test_body_sel_str) {
      mBodyTrkKpSelection = test_kp_sel;
      matched = true;
      break;
    }
  }
  if (!matched) {
    RCLCPP_WARN_STREAM(
      get_logger(),
      "The value of the parameter "
      "'body_tracking.body_kp_selection' is not valid: '"
        << body_sel_str << "'. Using the default value.");
  }

  getParam(
    "body_tracking.enable_body_fitting", mBodyTrkFitting,
    mBodyTrkFitting);
  RCLCPP_INFO_STREAM(
    get_logger(), " * Body fitting: "
      << (mBodyTrkFitting ? "TRUE" : "FALSE"));

  getParam(
    "body_tracking.enable_tracking", mBodyTrkEnableTracking,
    mBodyTrkEnableTracking);
  RCLCPP_INFO_STREAM(
    get_logger(),
    " * Body joints tracking: "
      << (mBodyTrkEnableTracking ? "TRUE" : "FALSE"));

  getParam(
    "body_tracking.prediction_timeout_s", mBodyTrkPredTimeout,
    mBodyTrkPredTimeout, " * Body Track. prediction timeout [sec]: ");

  getParam(
    "body_tracking.confidence_threshold", mBodyTrkConfThresh,
    mBodyTrkConfThresh, " * Body Track. confidence thresh.: ", true);

  getParam(
    "body_tracking.minimum_keypoints_threshold", mBodyTrkMinKp,
    mBodyTrkMinKp, " * Body Track. min. KP thresh.: ", true);
}

void ZedCamera::getStreamingServerParams()
{
  rclcpp::Parameter paramVal;

  rcl_interfaces::msg::ParameterDescriptor read_only_descriptor;
  read_only_descriptor.read_only = true;

  RCLCPP_INFO(get_logger(), "*** Streaming Server parameters ***");

  bool stream_server = false;
  getParam("stream_server.stream_enabled", stream_server, stream_server);
  mStreamingServerRequired = stream_server;
  RCLCPP_INFO_STREAM(
    get_logger(),
    " * Streaming Server enabled: "
      << (mStreamingServerRequired ? "TRUE" : "FALSE"));

  std::string codec = "H264";
  getParam("stream_server.codec", codec, codec);
  if (codec == "H264") {
    mStreamingServerCodec = sl::STREAMING_CODEC::H264;
    RCLCPP_INFO(get_logger(), " * Stream codec: H264");
  } else if (codec == "H265") {
    mStreamingServerCodec = sl::STREAMING_CODEC::H265;
    RCLCPP_INFO(get_logger(), " * Stream codec: H265");
  } else {
    mStreamingServerCodec = sl::STREAMING_CODEC::H264;
    RCLCPP_WARN_STREAM(
      get_logger(),
      "Invalid value for the parameter 'stream_server.codec': " << codec <<
        ". Using the default value.");
    RCLCPP_INFO(get_logger(), " * Stream codec: H264");
  }

  getParam("stream_server.port", mStreamingServerPort, mStreamingServerPort, " * Stream port: ");

  getParam("stream_server.bitrate", mStreamingServerBitrate, mStreamingServerBitrate);
  if (mStreamingServerBitrate < 1000) {
    RCLCPP_WARN_STREAM(
      get_logger(),
      "Invalid value for the parameter 'stream_server.bitrate': " << codec <<
        ". The minimum allowed value is 1000");
    mStreamingServerBitrate = 1000;
  }
  if (mStreamingServerBitrate > 60000) {
    RCLCPP_WARN_STREAM(
      get_logger(),
      "Invalid value for the parameter 'stream_server.bitrate': " << codec <<
        ". The maximum allowed value is 60000");
    mStreamingServerBitrate = 60000;
  }
  RCLCPP_INFO_STREAM(get_logger(), " * Stream bitrate: " << mStreamingServerBitrate);

  getParam("stream_server.gop_size", mStreamingServerGopSize, mStreamingServerGopSize);
  if (mStreamingServerGopSize < -1) {
    RCLCPP_WARN_STREAM(
      get_logger(),
      "Invalid value for the parameter 'stream_server.gop_size': " << codec <<
        ". The minimum allowed value is -1");
    mStreamingServerGopSize = -1;
  }
  if (mStreamingServerGopSize > 256) {
    RCLCPP_WARN_STREAM(
      get_logger(),
      "Invalid value for the parameter 'stream_server.gop_size': " << codec <<
        ". The maximum allowed value is 256");
    mStreamingServerGopSize = 256;
  }
  RCLCPP_INFO_STREAM(get_logger(), " * Stream GOP size: " << mStreamingServerGopSize);

  getParam("stream_server.chunk_size", mStreamingServerChunckSize, mStreamingServerChunckSize);
  if (mStreamingServerChunckSize < 1024) {
    RCLCPP_WARN_STREAM(
      get_logger(),
      "Invalid value for the parameter 'stream_server.chunk_size': " << codec <<
        ". The minimum allowed value is 1024");
    mStreamingServerChunckSize = 1024;
  }
  if (mStreamingServerChunckSize > 65000) {
    RCLCPP_WARN_STREAM(
      get_logger(),
      "Invalid value for the parameter 'stream_server.chunk_size': " << codec <<
        ". The maximum allowed value is 65000");
    mStreamingServerChunckSize = 65000;
  }
  RCLCPP_INFO_STREAM(get_logger(), " * Stream Chunk size: " << mStreamingServerChunckSize);

  getParam(
    "stream_server.adaptative_bitrate", mStreamingServerAdaptiveBitrate,
    mStreamingServerAdaptiveBitrate);
  RCLCPP_INFO_STREAM(
    get_logger(),
    " * Adaptive bitrate: " << (mStreamingServerAdaptiveBitrate ? "TRUE" : "FALSE"));

  getParam(
    "stream_server.target_framerate", mStreamingServerTargetFramerate,
    mStreamingServerTargetFramerate, " * Target frame rate:");
}

void ZedCamera::getAdvancedParams()
{
  rclcpp::Parameter paramVal;

  rcl_interfaces::msg::ParameterDescriptor read_only_descriptor;
  read_only_descriptor.read_only = true;

  RCLCPP_INFO(get_logger(), "*** Advanced parameters ***");

  getParam(
    "advanced.thread_sched_policy", mThreadSchedPolicy,
    mThreadSchedPolicy, " * Thread sched. policy: ");

  if (mThreadSchedPolicy == "SCHED_FIFO" || mThreadSchedPolicy == "SCHED_RR") {
    if (!sl_tools::checkRoot()) {
      RCLCPP_WARN_STREAM(
        get_logger(),
        "'sudo' permissions required to set "
          << mThreadSchedPolicy
          << " thread scheduling policy. Using Linux "
          "default [SCHED_OTHER]");
      mThreadSchedPolicy = "SCHED_OTHER";
    } else {
      getParam(
        "advanced.thread_grab_priority", mThreadPrioGrab,
        mThreadPrioGrab, " * Grab thread priority: ");
      getParam(
        "advanced.thread_sensor_priority", mThreadPrioSens,
        mThreadPrioSens, " * Sensors thread priority: ");
      getParam(
        "advanced.thread_pointcloud_priority", mThreadPrioPointCloud,
        mThreadPrioPointCloud, " * Point Cloud thread priority: ");
    }
  }
}

rcl_interfaces::msg::SetParametersResult ZedCamera::callback_setParameters(
  std::vector<rclcpp::Parameter> parameters)
{
  DEBUG_STREAM_COMM("Parameter change callback");

  rcl_interfaces::msg::SetParametersResult result;
  result.successful = true;

  RCLCPP_INFO_STREAM(
    get_logger(),
    "Modifying " << parameters.size() << " parameters");

  int count = 0;

  for (const rclcpp::Parameter & param : parameters) {
    count++;

    DEBUG_STREAM_COMM("Param #" << count << ": " << param.get_name());

    if (sl_tools::isZEDX(mCamRealModel)) {
      if (param.get_name() == "video.exposure_time") {
        rclcpp::ParameterType correctType =
          rclcpp::ParameterType::PARAMETER_INTEGER;
        if (param.get_type() != correctType) {
          result.successful = false;
          result.reason =
            param.get_name() + " must be a " + rclcpp::to_string(correctType);
          RCLCPP_WARN_STREAM(get_logger(), result.reason);
          break;
        }

        int val = param.as_int();

        if ((val < 28) || (val > 30000)) {
          result.successful = false;
          result.reason = param.get_name() +
            " must be a positive integer in the range [28,30000]";
          RCLCPP_WARN_STREAM(get_logger(), result.reason);
          break;
        }

        mGmslExpTime = val;
        mCamAutoExpGain = false;

        RCLCPP_INFO_STREAM(
          get_logger(), "Parameter '" << param.get_name()
                                      << "' correctly set to "
                                      << val);
      } else if (param.get_name() == "video.auto_exposure_time_range_min") {
        rclcpp::ParameterType correctType =
          rclcpp::ParameterType::PARAMETER_INTEGER;
        if (param.get_type() != correctType) {
          result.successful = false;
          result.reason =
            param.get_name() + " must be a " + rclcpp::to_string(correctType);
          RCLCPP_WARN_STREAM(get_logger(), result.reason);
          break;
        }

        int val = param.as_int();

        if ((val < 28) || (val > mGmslAutoExpTimeRangeMax)) {
          result.successful = false;
          result.reason = param.get_name() +
            " must be a positive integer in the range "
            "[28,auto_exposure_time_range_max]";
          RCLCPP_WARN_STREAM(get_logger(), result.reason);
          break;
        }

        mGmslAutoExpTimeRangeMin = val;

        RCLCPP_INFO_STREAM(
          get_logger(), "Parameter '" << param.get_name()
                                      << "' correctly set to "
                                      << val);
      } else if (param.get_name() == "video.auto_exposure_time_range_max") {
        rclcpp::ParameterType correctType =
          rclcpp::ParameterType::PARAMETER_INTEGER;
        if (param.get_type() != correctType) {
          result.successful = false;
          result.reason =
            param.get_name() + " must be a " + rclcpp::to_string(correctType);
          RCLCPP_WARN_STREAM(get_logger(), result.reason);
          break;
        }

        int val = param.as_int();

        int max_val = std::max(mCamGrabFrameRate * 1000, 30000);

        if ((val < mGmslAutoExpTimeRangeMin) || (val > max_val)) {
          result.successful = false;
          result.reason = param.get_name() +
            " must be a positive integer in the range "
            "[auto_exposure_time_range_min,max(30000,'general."
            "grab_frame_rate'x1000)]";
          RCLCPP_WARN_STREAM(get_logger(), result.reason);
          break;
        }

        mGmslAutoExpTimeRangeMax = val;

        RCLCPP_INFO_STREAM(
          get_logger(), "Parameter '" << param.get_name()
                                      << "' correctly set to "
                                      << val);
      } else if (param.get_name() == "video.exposure_compensation") {
        rclcpp::ParameterType correctType =
          rclcpp::ParameterType::PARAMETER_INTEGER;
        if (param.get_type() != correctType) {
          result.successful = false;
          result.reason =
            param.get_name() + " must be a " + rclcpp::to_string(correctType);
          RCLCPP_WARN_STREAM(get_logger(), result.reason);
          break;
        }

        int val = param.as_int();

        if ((val < 0) || (val > 1000)) {
          result.successful = false;
          result.reason = param.get_name() +
            " must be a positive integer in the range [0,100]";
          RCLCPP_WARN_STREAM(get_logger(), result.reason);
          break;
        }

        mGmslExposureComp = val;

        RCLCPP_INFO_STREAM(
          get_logger(), "Parameter '" << param.get_name()
                                      << "' correctly set to "
                                      << val);
      } else if (param.get_name() == "video.analog_gain") {
        rclcpp::ParameterType correctType =
          rclcpp::ParameterType::PARAMETER_INTEGER;
        if (param.get_type() != correctType) {
          result.successful = false;
          result.reason =
            param.get_name() + " must be a " + rclcpp::to_string(correctType);
          RCLCPP_WARN_STREAM(get_logger(), result.reason);
          break;
        }

        int val = param.as_int();

        if ((val < 1000) || (val > 16000)) {
          result.successful = false;
          result.reason =
            param.get_name() +
            " must be a positive integer in the range [1000,16000]";
          RCLCPP_WARN_STREAM(get_logger(), result.reason);
          break;
        }

        mGmslAnalogGain = val;
        mCamAutoExpGain = false;

        RCLCPP_INFO_STREAM(
          get_logger(), "Parameter '" << param.get_name()
                                      << "' correctly set to "
                                      << val);
      } else if (param.get_name() == "video.auto_analog_gain_range_min") {
        rclcpp::ParameterType correctType =
          rclcpp::ParameterType::PARAMETER_INTEGER;
        if (param.get_type() != correctType) {
          result.successful = false;
          result.reason =
            param.get_name() + " must be a " + rclcpp::to_string(correctType);
          RCLCPP_WARN_STREAM(get_logger(), result.reason);
          break;
        }

        int val = param.as_int();

        if ((val < 1000) || (val > mGmslAnalogGainRangeMax)) {
          result.successful = false;
          result.reason = param.get_name() +
            " must be a positive integer in the range "
            "[1000,auto_analog_gain_range_max]";
          RCLCPP_WARN_STREAM(get_logger(), result.reason);
          break;
        }

        mGmslAnalogGainRangeMin = val;

        RCLCPP_INFO_STREAM(
          get_logger(), "Parameter '" << param.get_name()
                                      << "' correctly set to "
                                      << val);
      } else if (param.get_name() == "video.auto_analog_gain_range_max") {
        rclcpp::ParameterType correctType =
          rclcpp::ParameterType::PARAMETER_INTEGER;
        if (param.get_type() != correctType) {
          result.successful = false;
          result.reason =
            param.get_name() + " must be a " + rclcpp::to_string(correctType);
          RCLCPP_WARN_STREAM(get_logger(), result.reason);
          break;
        }

        int val = param.as_int();

        if ((val < mGmslAnalogGainRangeMin) || (val > 16000)) {
          result.successful = false;
          result.reason = param.get_name() +
            " must be a positive integer in the range "
            "[auto_analog_gain_range_min,16000]";
          RCLCPP_WARN_STREAM(get_logger(), result.reason);
          break;
        }

        mGmslAnalogGainRangeMax = val;

        RCLCPP_INFO_STREAM(
          get_logger(), "Parameter '" << param.get_name()
                                      << "' correctly set to "
                                      << val);
      } else if (param.get_name() == "video.digital_gain") {
        rclcpp::ParameterType correctType =
          rclcpp::ParameterType::PARAMETER_INTEGER;
        if (param.get_type() != correctType) {
          result.successful = false;
          result.reason =
            param.get_name() + " must be a " + rclcpp::to_string(correctType);
          RCLCPP_WARN_STREAM(get_logger(), result.reason);
          break;
        }

        int val = param.as_int();

        if ((val < 1) || (val > 256)) {
          result.successful = false;
          result.reason = param.get_name() +
            " must be a positive integer in the range [1,256]";
          RCLCPP_WARN_STREAM(get_logger(), result.reason);
          break;
        }

        mGmslDigitalGain = val;
        mCamAutoExpGain = false;

        RCLCPP_INFO_STREAM(
          get_logger(), "Parameter '" << param.get_name()
                                      << "' correctly set to "
                                      << val);
      } else if (param.get_name() == "video.auto_digital_gain_range_min") {
        rclcpp::ParameterType correctType =
          rclcpp::ParameterType::PARAMETER_INTEGER;
        if (param.get_type() != correctType) {
          result.successful = false;
          result.reason =
            param.get_name() + " must be a " + rclcpp::to_string(correctType);
          RCLCPP_WARN_STREAM(get_logger(), result.reason);
          break;
        }

        int val = param.as_int();

        if ((val < 1) || (val > mGmslAutoDigitalGainRangeMax)) {
          result.successful = false;
          result.reason = param.get_name() +
            " must be a positive integer in the range "
            "[1,auto_digital_gain_range_max]";
          RCLCPP_WARN_STREAM(get_logger(), result.reason);
          break;
        }

        mGmslAutoDigitalGainRangeMin = val;

        RCLCPP_INFO_STREAM(
          get_logger(), "Parameter '" << param.get_name()
                                      << "' correctly set to "
                                      << val);
      } else if (param.get_name() == "video.auto_digital_gain_range_max") {
        rclcpp::ParameterType correctType =
          rclcpp::ParameterType::PARAMETER_INTEGER;
        if (param.get_type() != correctType) {
          result.successful = false;
          result.reason =
            param.get_name() + " must be a " + rclcpp::to_string(correctType);
          RCLCPP_WARN_STREAM(get_logger(), result.reason);
          break;
        }

        int val = param.as_int();

        if ((val < mGmslAutoDigitalGainRangeMin) || (val > 256)) {
          result.successful = false;
          result.reason = param.get_name() +
            " must be a positive integer in the range "
            "[auto_digital_gain_range_min,256]";
          RCLCPP_WARN_STREAM(get_logger(), result.reason);
          break;
        }

        mGmslAutoDigitalGainRangeMax = val;

        RCLCPP_INFO_STREAM(
          get_logger(), "Parameter '" << param.get_name()
                                      << "' correctly set to "
                                      << val);
      } else if (param.get_name() == "video.denoising") {
        rclcpp::ParameterType correctType =
          rclcpp::ParameterType::PARAMETER_INTEGER;
        if (param.get_type() != correctType) {
          result.successful = false;
          result.reason =
            param.get_name() + " must be a " + rclcpp::to_string(correctType);
          RCLCPP_WARN_STREAM(get_logger(), result.reason);
          break;
        }

        int val = param.as_int();

        if ((val < 0) || (val > 100)) {
          result.successful = false;
          result.reason = param.get_name() +
            " must be a positive integer in the range [0,100]";
          RCLCPP_WARN_STREAM(get_logger(), result.reason);
          break;
        }

        mGmslDenoising = val;

        RCLCPP_INFO_STREAM(
          get_logger(), "Parameter '" << param.get_name()
                                      << "' correctly set to "
                                      << val);
      }
    }

    if (param.get_name() == "general.pub_frame_rate") {
      rclcpp::ParameterType correctType =
        rclcpp::ParameterType::PARAMETER_DOUBLE;
      if (param.get_type() != correctType) {
        result.successful = false;
        result.reason =
          param.get_name() + " must be a " + rclcpp::to_string(correctType);
        RCLCPP_WARN_STREAM(get_logger(), result.reason);
        break;
      }

      double val = param.as_double();

      if ((val <= 0.0) || (val > mCamGrabFrameRate)) {
        result.successful = false;
        result.reason =
          param.get_name() +
          " must be positive and minor or equal to `grab_frame_rate`";
        RCLCPP_WARN_STREAM(get_logger(), result.reason);
        break;
      }

      mPubFrameRate = val;

      RCLCPP_INFO_STREAM(
        get_logger(), "Parameter '" << param.get_name()
                                    << "' correctly set to "
                                    << val);
    } else if (param.get_name() == "video.brightness") {
      if (sl_tools::isZEDX(mCamRealModel)) {
        RCLCPP_WARN_STREAM(
          get_logger(), "Parameter '" << param.get_name()
                                      << "' not available for "
                                      << sl::toString(mCamRealModel).c_str());
        break;
      }

      rclcpp::ParameterType correctType =
        rclcpp::ParameterType::PARAMETER_INTEGER;
      if (param.get_type() != correctType) {
        result.successful = false;
        result.reason =
          param.get_name() + " must be a " + rclcpp::to_string(correctType);
        RCLCPP_WARN_STREAM(get_logger(), result.reason);
        break;
      }

      int val = param.as_int();

      if ((val < 0) || (val > 8)) {
        result.successful = false;
        result.reason =
          param.get_name() + " must be a positive integer in the range [0,8]";
        RCLCPP_WARN_STREAM(get_logger(), result.reason);
        break;
      }

      mCamBrightness = val;

      RCLCPP_INFO_STREAM(
        get_logger(), "Parameter '" << param.get_name()
                                    << "' correctly set to "
                                    << val);
    } else if (param.get_name() == "video.contrast") {
      if (sl_tools::isZEDX(mCamRealModel)) {
        RCLCPP_WARN_STREAM(
          get_logger(), "Parameter '" << param.get_name()
                                      << "' not available for "
                                      << sl::toString(mCamRealModel).c_str());
        break;
      }

      rclcpp::ParameterType correctType =
        rclcpp::ParameterType::PARAMETER_INTEGER;
      if (param.get_type() != correctType) {
        result.successful = false;
        result.reason =
          param.get_name() + " must be a " + rclcpp::to_string(correctType);
        RCLCPP_WARN_STREAM(get_logger(), result.reason);
        break;
      }

      int val = param.as_int();

      if ((val < 0) || (val > 8)) {
        result.successful = false;
        result.reason =
          param.get_name() + " must be a positive integer in the range [0,8]";
        RCLCPP_WARN_STREAM(get_logger(), result.reason);
        break;
      }

      mCamContrast = val;

      RCLCPP_INFO_STREAM(
        get_logger(), "Parameter '" << param.get_name()
                                    << "' correctly set to "
                                    << val);
    } else if (param.get_name() == "video.hue") {
      if (sl_tools::isZEDX(mCamRealModel)) {
        RCLCPP_WARN_STREAM(
          get_logger(), "Parameter '" << param.get_name()
                                      << "' not available for "
                                      << sl::toString(mCamRealModel).c_str());
        break;
      }

      rclcpp::ParameterType correctType =
        rclcpp::ParameterType::PARAMETER_INTEGER;
      if (param.get_type() != correctType) {
        result.successful = false;
        result.reason =
          param.get_name() + " must be a " + rclcpp::to_string(correctType);
        RCLCPP_WARN_STREAM(get_logger(), result.reason);
        break;
      }

      int val = param.as_int();

      if ((val < 0) || (val > 11)) {
        result.successful = false;
        result.reason = param.get_name() +
          " must be a positive integer in the range [0,11]";
        RCLCPP_WARN_STREAM(get_logger(), result.reason);
        break;
      }

      mCamHue = val;

      RCLCPP_INFO_STREAM(
        get_logger(), "Parameter '" << param.get_name()
                                    << "' correctly set to "
                                    << val);
    } else if (param.get_name() == "video.saturation") {
      rclcpp::ParameterType correctType =
        rclcpp::ParameterType::PARAMETER_INTEGER;
      if (param.get_type() != correctType) {
        result.successful = false;
        result.reason =
          param.get_name() + " must be a " + rclcpp::to_string(correctType);
        RCLCPP_WARN_STREAM(get_logger(), result.reason);
        break;
      }

      int val = param.as_int();

      if ((val < 0) || (val > 8)) {
        result.successful = false;
        result.reason =
          param.get_name() + " must be a positive integer in the range [0,8]";
        RCLCPP_WARN_STREAM(get_logger(), result.reason);
        break;
      }

      mCamSaturation = val;

      RCLCPP_INFO_STREAM(
        get_logger(), "Parameter '" << param.get_name()
                                    << "' correctly set to "
                                    << val);
    } else if (param.get_name() == "video.sharpness") {
      rclcpp::ParameterType correctType =
        rclcpp::ParameterType::PARAMETER_INTEGER;
      if (param.get_type() != correctType) {
        result.successful = false;
        result.reason =
          param.get_name() + " must be a " + rclcpp::to_string(correctType);
        RCLCPP_WARN_STREAM(get_logger(), result.reason);
        break;
      }

      int val = param.as_int();

      if ((val < 0) || (val > 8)) {
        result.successful = false;
        result.reason =
          param.get_name() + " must be a positive integer in the range [0,8]";
        RCLCPP_WARN_STREAM(get_logger(), result.reason);
        break;
      }

      mCamSharpness = val;

      RCLCPP_INFO_STREAM(
        get_logger(), "Parameter '" << param.get_name()
                                    << "' correctly set to "
                                    << val);
    } else if (param.get_name() == "video.gamma") {
      rclcpp::ParameterType correctType =
        rclcpp::ParameterType::PARAMETER_INTEGER;
      if (param.get_type() != correctType) {
        result.successful = false;
        result.reason =
          param.get_name() + " must be a " + rclcpp::to_string(correctType);
        RCLCPP_WARN_STREAM(get_logger(), result.reason);
        break;
      }

      int val = param.as_int();

      if ((val < 0) || (val > 8)) {
        result.successful = false;
        result.reason =
          param.get_name() + " must be a positive integer in the range [0,8]";
        RCLCPP_WARN_STREAM(get_logger(), result.reason);
        break;
      }

      mCamGamma = val;

      RCLCPP_INFO_STREAM(
        get_logger(), "Parameter '" << param.get_name()
                                    << "' correctly set to "
                                    << val);
    } else if (param.get_name() == "video.auto_exposure_gain") {
      rclcpp::ParameterType correctType = rclcpp::ParameterType::PARAMETER_BOOL;
      if (param.get_type() != correctType) {
        result.successful = false;
        result.reason =
          param.get_name() + " must be a " + rclcpp::to_string(correctType);
        RCLCPP_WARN_STREAM(get_logger(), result.reason);
        break;
      }

      bool val = param.as_bool();

      if (val != mCamAutoExpGain) {
        mTriggerAutoExpGain = true;
      }

      mCamAutoExpGain = val;

      RCLCPP_INFO_STREAM(
        get_logger(), "Parameter '" << param.get_name()
                                    << "' correctly set to "
                                    << val);
    } else if (param.get_name() == "video.exposure") {
      rclcpp::ParameterType correctType =
        rclcpp::ParameterType::PARAMETER_INTEGER;
      if (param.get_type() != correctType) {
        result.successful = false;
        result.reason =
          param.get_name() + " must be a " + rclcpp::to_string(correctType);
        RCLCPP_WARN_STREAM(get_logger(), result.reason);
        break;
      }

      int val = param.as_int();

      if ((val < 0) || (val > 100)) {
        result.successful = false;
        result.reason = param.get_name() +
          " must be a positive integer in the range [0,100]";
        RCLCPP_WARN_STREAM(get_logger(), result.reason);
        break;
      }

      mCamExposure = val;
      mCamAutoExpGain = false;

      RCLCPP_INFO_STREAM(
        get_logger(), "Parameter '" << param.get_name()
                                    << "' correctly set to "
                                    << val);
    } else if (param.get_name() == "video.gain") {
      rclcpp::ParameterType correctType =
        rclcpp::ParameterType::PARAMETER_INTEGER;
      if (param.get_type() != correctType) {
        result.successful = false;
        result.reason =
          param.get_name() + " must be a " + rclcpp::to_string(correctType);
        RCLCPP_WARN_STREAM(get_logger(), result.reason);
        break;
      }

      int val = param.as_int();

      if ((val < 0) || (val > 100)) {
        result.successful = false;
        result.reason = param.get_name() +
          " must be a positive integer in the range [0,100]";
        RCLCPP_WARN_STREAM(get_logger(), result.reason);
        break;
      }

      mCamGain = val;
      mCamAutoExpGain = false;

      RCLCPP_INFO_STREAM(
        get_logger(), "Parameter '" << param.get_name()
                                    << "' correctly set to "
                                    << val);
    } else if (param.get_name() == "video.auto_whitebalance") {
      rclcpp::ParameterType correctType = rclcpp::ParameterType::PARAMETER_BOOL;
      if (param.get_type() != correctType) {
        result.successful = false;
        result.reason =
          param.get_name() + " must be a " + rclcpp::to_string(correctType);
        RCLCPP_WARN_STREAM(get_logger(), result.reason);
        break;
      }

      bool val = param.as_bool();

      if (val != mCamAutoWB) {
        mTriggerAutoWB = true;
      }

      mCamAutoWB = val;

      RCLCPP_INFO_STREAM(
        get_logger(), "Parameter '" << param.get_name()
                                    << "' correctly set to "
                                    << val);
    } else if (param.get_name() == "video.whitebalance_temperature") {
      rclcpp::ParameterType correctType =
        rclcpp::ParameterType::PARAMETER_INTEGER;
      if (param.get_type() != correctType) {
        result.successful = false;
        result.reason =
          param.get_name() + " must be a " + rclcpp::to_string(correctType);
        RCLCPP_WARN_STREAM(get_logger(), result.reason);
        break;
      }

      int val = param.as_int();

      if ((val < 28) || (val > 65)) {
        result.successful = false;
        result.reason = param.get_name() +
          " must be a positive integer in the range [28,65]";
        RCLCPP_WARN_STREAM(get_logger(), result.reason);
        break;
      }

      mCamWBTemp = val * 100;
      mCamAutoWB = false;

      RCLCPP_INFO_STREAM(
        get_logger(), "Parameter '" << param.get_name()
                                    << "' correctly set to "
                                    << val);
    } else if (param.get_name() == "depth.point_cloud_freq") {
      rclcpp::ParameterType correctType =
        rclcpp::ParameterType::PARAMETER_DOUBLE;
      if (param.get_type() != correctType) {
        result.successful = false;
        result.reason =
          param.get_name() + " must be a " + rclcpp::to_string(correctType);
        RCLCPP_WARN_STREAM(get_logger(), result.reason);
        break;
      }

      double val = param.as_double();

      if ((val <= 0.0) || (val > mCamGrabFrameRate)) {
        result.successful = false;
        result.reason = param.get_name() +
          " must be positive and minor of `grab_frame_rate`";
        RCLCPP_WARN_STREAM(get_logger(), result.reason);
        break;
      }

      mPcPubRate = val;

      RCLCPP_INFO_STREAM(
        get_logger(), "Parameter '" << param.get_name()
                                    << "' correctly set to "
                                    << val);
    } else if (param.get_name() == "depth.depth_confidence") {
      rclcpp::ParameterType correctType =
        rclcpp::ParameterType::PARAMETER_INTEGER;
      if (param.get_type() != correctType) {
        result.successful = false;
        result.reason =
          param.get_name() + " must be a " + rclcpp::to_string(correctType);
        RCLCPP_WARN_STREAM(get_logger(), result.reason);
        break;
      }

      int val = param.as_int();

      if ((val < 0) || (val > 100)) {
        result.successful = false;
        result.reason = param.get_name() +
          " must be a positive integer in the range [0,100]";
        RCLCPP_WARN_STREAM(get_logger(), result.reason);
        break;
      }

      mDepthConf = val;

      RCLCPP_INFO_STREAM(
        get_logger(), "Parameter '" << param.get_name()
                                    << "' correctly set to "
                                    << val);
    } else if (param.get_name() == "depth.depth_texture_conf") {
      rclcpp::ParameterType correctType =
        rclcpp::ParameterType::PARAMETER_INTEGER;
      if (param.get_type() != correctType) {
        result.successful = false;
        result.reason =
          param.get_name() + " must be a " + rclcpp::to_string(correctType);
        RCLCPP_WARN_STREAM(get_logger(), result.reason);
        break;
      }

      int val = param.as_int();

      if ((val < 0) || (val > 100)) {
        result.successful = false;
        result.reason = param.get_name() +
          " must be a positive integer in the range [0,100]";
        RCLCPP_WARN_STREAM(get_logger(), result.reason);
        break;
      }

      mDepthTextConf = val;

      RCLCPP_INFO_STREAM(
        get_logger(), "Parameter '" << param.get_name()
                                    << "' correctly set to "
                                    << val);
    } else if (param.get_name() == "depth.remove_saturated_areas") {
      rclcpp::ParameterType correctType = rclcpp::ParameterType::PARAMETER_BOOL;
      if (param.get_type() != correctType) {
        result.successful = false;
        result.reason =
          param.get_name() + " must be a " + rclcpp::to_string(correctType);
        RCLCPP_WARN_STREAM(get_logger(), result.reason);
        break;
      }

      mRemoveSatAreas = param.as_bool();

      RCLCPP_INFO_STREAM(
        get_logger(),
        "Parameter '" << param.get_name()
                      << "' correctly set to "
                      << (mRemoveSatAreas ? "TRUE" : "FALSE"));
    } else if (param.get_name() == "pos_tracking.transform_time_offset") {
      rclcpp::ParameterType correctType =
        rclcpp::ParameterType::PARAMETER_DOUBLE;
      if (param.get_type() != correctType) {
        result.successful = false;
        result.reason =
          param.get_name() + " must be a " + rclcpp::to_string(correctType);
        RCLCPP_WARN_STREAM(get_logger(), result.reason);
        break;
      }

      double val = param.as_double();
      mTfOffset = val;

      RCLCPP_INFO_STREAM(
        get_logger(), "Parameter '" << param.get_name()
                                    << "' correctly set to "
                                    << val);
    } else if (param.get_name() == "pos_tracking.path_pub_rate") {
      rclcpp::ParameterType correctType =
        rclcpp::ParameterType::PARAMETER_DOUBLE;
      if (param.get_type() != correctType) {
        result.successful = false;
        result.reason =
          param.get_name() + " must be a " + rclcpp::to_string(correctType);
        RCLCPP_WARN_STREAM(get_logger(), result.reason);
        break;
      }

      double val = param.as_double();

      if ((val <= 0.0) || (val > mCamGrabFrameRate)) {
        result.successful = false;
        result.reason =
          param.get_name() +
          " must be positive and minor of `general.grab_frame_rate`";
        RCLCPP_WARN_STREAM(get_logger(), result.reason);
        break;
      }

      mPathPubRate = val;

      RCLCPP_INFO_STREAM(
        get_logger(), "Parameter '" << param.get_name()
                                    << "' correctly set to "
                                    << val);
    } else if (param.get_name() == "mapping.fused_pointcloud_freq") {
      rclcpp::ParameterType correctType =
        rclcpp::ParameterType::PARAMETER_DOUBLE;
      if (param.get_type() != correctType) {
        result.successful = false;
        result.reason =
          param.get_name() + " must be a " + rclcpp::to_string(correctType);
        RCLCPP_WARN_STREAM(get_logger(), result.reason);
        break;
      }

      double val = param.as_double();

      if ((val <= 0.0) || (val > mPcPubRate)) {
        result.successful = false;
        result.reason = param.get_name() +
          " must be positive and minor of `point_cloud_freq`";
        RCLCPP_WARN_STREAM(get_logger(), result.reason);
        break;
      }

      mFusedPcPubRate = val;
      startFusedPcTimer(mFusedPcPubRate);  // Reset publishing timer

      RCLCPP_INFO_STREAM(
        get_logger(), "Parameter '" << param.get_name()
                                    << "' correctly set to "
                                    << val);
    } else if (param.get_name() == "object_detection.confidence_threshold") {
      rclcpp::ParameterType correctType =
        rclcpp::ParameterType::PARAMETER_DOUBLE;
      if (param.get_type() != correctType) {
        result.successful = false;
        result.reason =
          param.get_name() + " must be a " + rclcpp::to_string(correctType);
        RCLCPP_WARN_STREAM(get_logger(), result.reason);
        break;
      }

      double val = param.as_double();

      if ((val < 0.0) || (val > 100.0)) {
        result.successful = false;
        result.reason =
          param.get_name() +
          " must be positive double value in the range [0.0,100.0]";
        RCLCPP_WARN_STREAM(get_logger(), result.reason);
        break;
      }

      mObjDetConfidence = val;

      RCLCPP_INFO_STREAM(
        get_logger(), "Parameter '" << param.get_name()
                                    << "' correctly set to "
                                    << val);
    } else if (param.get_name() == "object_detection.mc_people") {
      rclcpp::ParameterType correctType = rclcpp::ParameterType::PARAMETER_BOOL;
      if (param.get_type() != correctType) {
        result.successful = false;
        result.reason =
          param.get_name() + " must be a " + rclcpp::to_string(correctType);
        RCLCPP_WARN_STREAM(get_logger(), result.reason);
        break;
      }

      mObjDetPeopleEnable = param.as_bool();

      RCLCPP_INFO_STREAM(
        get_logger(),
        "Parameter '"
          << param.get_name() << "' correctly set to "
          << (mObjDetPeopleEnable ? "TRUE" : "FALSE"));
    } else if (param.get_name() == "object_detection.mc_vehicle") {
      rclcpp::ParameterType correctType = rclcpp::ParameterType::PARAMETER_BOOL;
      if (param.get_type() != correctType) {
        result.successful = false;
        result.reason =
          param.get_name() + " must be a " + rclcpp::to_string(correctType);
        RCLCPP_WARN_STREAM(get_logger(), result.reason);
        break;
      }

      mObjDetVehiclesEnable = param.as_bool();

      RCLCPP_INFO_STREAM(
        get_logger(),
        "Parameter '"
          << param.get_name() << "' correctly set to "
          << (mObjDetVehiclesEnable ? "TRUE" : "FALSE"));
    } else if (param.get_name() == "object_detection.mc_bag") {
      rclcpp::ParameterType correctType = rclcpp::ParameterType::PARAMETER_BOOL;
      if (param.get_type() != correctType) {
        result.successful = false;
        result.reason =
          param.get_name() + " must be a " + rclcpp::to_string(correctType);
        RCLCPP_WARN_STREAM(get_logger(), result.reason);
        break;
      }

      mObjDetBagsEnable = param.as_bool();

      RCLCPP_INFO_STREAM(
        get_logger(),
        "Parameter '"
          << param.get_name() << "' correctly set to "
          << (mObjDetBagsEnable ? "TRUE" : "FALSE"));
    } else if (param.get_name() == "object_detection.mc_animal") {
      rclcpp::ParameterType correctType = rclcpp::ParameterType::PARAMETER_BOOL;
      if (param.get_type() != correctType) {
        result.successful = false;
        result.reason =
          param.get_name() + " must be a " + rclcpp::to_string(correctType);
        RCLCPP_WARN_STREAM(get_logger(), result.reason);
        break;
      }

      mObjDetAnimalsEnable = param.as_bool();

      RCLCPP_INFO_STREAM(
        get_logger(),
        "Parameter '"
          << param.get_name() << "' correctly set to "
          << (mObjDetAnimalsEnable ? "TRUE" : "FALSE"));
    } else if (param.get_name() == "object_detection.mc_electronics") {
      rclcpp::ParameterType correctType = rclcpp::ParameterType::PARAMETER_BOOL;
      if (param.get_type() != correctType) {
        result.successful = false;
        result.reason =
          param.get_name() + " must be a " + rclcpp::to_string(correctType);
        RCLCPP_WARN_STREAM(get_logger(), result.reason);
        break;
      }

      mObjDetElectronicsEnable = param.as_bool();

      RCLCPP_INFO_STREAM(
        get_logger(),
        "Parameter '"
          << param.get_name() << "' correctly set to "
          << (mObjDetElectronicsEnable ? "TRUE" : "FALSE"));
    } else if (param.get_name() == "object_detection.mc_fruit_vegetable") {
      rclcpp::ParameterType correctType = rclcpp::ParameterType::PARAMETER_BOOL;
      if (param.get_type() != correctType) {
        result.successful = false;
        result.reason =
          param.get_name() + " must be a " + rclcpp::to_string(correctType);
        RCLCPP_WARN_STREAM(get_logger(), result.reason);
        break;
      }

      mObjDetFruitsEnable = param.as_bool();

      RCLCPP_INFO_STREAM(
        get_logger(),
        "Parameter '"
          << param.get_name() << "' correctly set to "
          << (mObjDetFruitsEnable ? "TRUE" : "FALSE"));
    } else if (param.get_name() == "object_detection.mc_sport") {
      rclcpp::ParameterType correctType = rclcpp::ParameterType::PARAMETER_BOOL;
      if (param.get_type() != correctType) {
        result.successful = false;
        result.reason =
          param.get_name() + " must be a " + rclcpp::to_string(correctType);
        RCLCPP_WARN_STREAM(get_logger(), result.reason);
        break;
      }

      mObjDetSportEnable = param.as_bool();

      RCLCPP_INFO_STREAM(
        get_logger(),
        "Parameter '"
          << param.get_name() << "' correctly set to "
          << (mObjDetSportEnable ? "TRUE" : "FALSE"));
    } else if (param.get_name() == "body_tracking.confidence_threshold") {
      rclcpp::ParameterType correctType =
        rclcpp::ParameterType::PARAMETER_DOUBLE;
      if (param.get_type() != correctType) {
        result.successful = false;
        result.reason =
          param.get_name() + " must be a " + rclcpp::to_string(correctType);
        RCLCPP_WARN_STREAM(get_logger(), result.reason);
        break;
      }

      double val = param.as_double();

      if ((val < 0.0) || (val >= 100.0)) {
        result.successful = false;
        result.reason =
          param.get_name() +
          " must be positive double value in the range [0.0,100.0[";
        RCLCPP_WARN_STREAM(get_logger(), result.reason);
        break;
      }

      mBodyTrkConfThresh = val;

      RCLCPP_INFO_STREAM(
        get_logger(), "Parameter '" << param.get_name()
                                    << "' correctly set to "
                                    << val);
    } else if (param.get_name() ==
      "body_tracking.minimum_keypoints_threshold")
    {
      rclcpp::ParameterType correctType =
        rclcpp::ParameterType::PARAMETER_INTEGER;
      if (param.get_type() != correctType) {
        result.successful = false;
        result.reason =
          param.get_name() + " must be a " + rclcpp::to_string(correctType);
        RCLCPP_WARN_STREAM(get_logger(), result.reason);
        break;
      }

      double val = param.as_int();

      if ((val < 0) || (val > 70)) {
        result.successful = false;
        result.reason = param.get_name() +
          " must be positive double value in the range [0,70]";
        RCLCPP_WARN_STREAM(get_logger(), result.reason);
        break;
      }

      mBodyTrkMinKp = val;

      RCLCPP_INFO_STREAM(
        get_logger(), "Parameter '" << param.get_name()
                                    << "' correctly set to "
                                    << val);
    }
  }

  if (result.successful) {
    RCLCPP_INFO_STREAM(
      get_logger(), "Correctly set " << count << "/"
                                     << parameters.size()
                                     << " parameters");
  } else {
    RCLCPP_INFO_STREAM(
      get_logger(), "Correctly set " << count - 1 << "/"
                                     << parameters.size()
                                     << " parameters");
  }

  return result;
}

void ZedCamera::setTFCoordFrameNames()
{
  // ----> Coordinate frames
  mCameraFrameId = mCameraName + "_camera_center";
  mLeftCamFrameId = mCameraName + "_left_camera_frame";
  mLeftCamOptFrameId = mCameraName + "_left_camera_optical_frame";
  mRightCamFrameId = mCameraName + "_right_camera_frame";
  mRightCamOptFrameId = mCameraName + "_right_camera_optical_frame";

  mImuFrameId = mCameraName + "_imu_link";
  mBaroFrameId = mCameraFrameId;         // mCameraName + "_baro_link";
  mMagFrameId = mImuFrameId;             // mCameraName + "_mag_link";
  mTempLeftFrameId = mLeftCamFrameId;    // mCameraName + "_temp_left_link";
  mTempRightFrameId = mRightCamFrameId;  // mCameraName + "_temp_right_link";

  mDepthFrameId = mLeftCamFrameId;
  mDepthOptFrameId = mLeftCamOptFrameId;
  mPointCloudFrameId = mDepthFrameId;

  // Note: Depth image frame id must match color image frame id
  mCloudFrameId = mDepthOptFrameId;
  mRgbFrameId = mDepthFrameId;
  mRgbOptFrameId = mDepthOptFrameId;
  mDisparityFrameId = mDepthFrameId;
  mDisparityOptFrameId = mDepthOptFrameId;
  mConfidenceFrameId = mDepthFrameId;
  mConfidenceOptFrameId = mDepthOptFrameId;

  // Print TF frames
  RCLCPP_INFO_STREAM(get_logger(), "*** TF FRAMES ***");
  RCLCPP_INFO_STREAM(get_logger(), " * Map\t\t\t-> " << mMapFrameId);
  RCLCPP_INFO_STREAM(get_logger(), " * Odometry\t\t-> " << mOdomFrameId);
  RCLCPP_INFO_STREAM(get_logger(), " * Base\t\t\t-> " << mBaseFrameId);
  RCLCPP_INFO_STREAM(get_logger(), " * Camera\t\t-> " << mCameraFrameId);
  RCLCPP_INFO_STREAM(get_logger(), " * Left\t\t\t-> " << mLeftCamFrameId);
  RCLCPP_INFO_STREAM(
    get_logger(),
    " * Left Optical\t\t-> " << mLeftCamOptFrameId);
  RCLCPP_INFO_STREAM(get_logger(), " * RGB\t\t\t-> " << mRgbFrameId);
  RCLCPP_INFO_STREAM(get_logger(), " * RGB Optical\t\t-> " << mRgbOptFrameId);
  RCLCPP_INFO_STREAM(get_logger(), " * Right\t\t\t-> " << mRightCamFrameId);
  RCLCPP_INFO_STREAM(
    get_logger(),
    " * Right Optical\t\t-> " << mRightCamOptFrameId);
  if (!mDepthDisabled) {
    RCLCPP_INFO_STREAM(get_logger(), " * Depth\t\t\t-> " << mDepthFrameId);
    RCLCPP_INFO_STREAM(
      get_logger(),
      " * Depth Optical\t\t-> " << mDepthOptFrameId);
    RCLCPP_INFO_STREAM(get_logger(), " * Point Cloud\t\t-> " << mCloudFrameId);
    RCLCPP_INFO_STREAM(
      get_logger(),
      " * Disparity\t\t-> " << mDisparityFrameId);
    RCLCPP_INFO_STREAM(
      get_logger(),
      " * Disparity Optical\t-> " << mDisparityOptFrameId);
    RCLCPP_INFO_STREAM(
      get_logger(),
      " * Confidence\t\t-> " << mConfidenceFrameId);
    RCLCPP_INFO_STREAM(
      get_logger(),
      " * Confidence Optical\t-> " << mConfidenceOptFrameId);
  }

  if (!sl_tools::isZED(mCamRealModel)) {
    RCLCPP_INFO_STREAM(get_logger(), " * IMU\t\t\t-> " << mImuFrameId);

    if (sl_tools::isZED2OrZED2i(mCamUserModel)) {
      RCLCPP_INFO_STREAM(get_logger(), " * Barometer\t\t-> " << mBaroFrameId);
      RCLCPP_INFO_STREAM(get_logger(), " * Magnetometer\t\t-> " << mMagFrameId);
      RCLCPP_INFO_STREAM(
        get_logger(),
        " * Left Temperature\t-> " << mTempLeftFrameId);
      RCLCPP_INFO_STREAM(
        get_logger(),
        " * Right Temperature\t-> " << mTempRightFrameId);
    }
  }
  // <---- Coordinate frames
}

void ZedCamera::fillCamInfo(
  const std::shared_ptr<sl::Camera> zed,
  const std::shared_ptr<sensor_msgs::msg::CameraInfo> & leftCamInfoMsg,
  const std::shared_ptr<sensor_msgs::msg::CameraInfo> & rightCamInfoMsg,
  const std::string & leftFrameId, const std::string & rightFrameId,
  bool rawParam /*= false*/)
{
  sl::CalibrationParameters zedParam;

  if (rawParam) {
    zedParam = zed->getCameraInformation(mMatResol)
      .camera_configuration.calibration_parameters_raw;
  } else {
    zedParam = zed->getCameraInformation(mMatResol)
      .camera_configuration.calibration_parameters;
  }

  float baseline = zedParam.getCameraBaseline();

  // ----> Distortion models
  // ZED SDK params order: [ k1, k2, p1, p2, k3, k4, k5, k6, s1, s2, s3, s4]
  // Radial (k1, k2, k3, k4, k5, k6), Tangential (p1,p2) and Prism (s1, s2, s3,
  // s4) distortion. Prism not currently used.

  // ROS2 order (OpenCV) -> k1,k2,p1,p2,k3,k4,k5,k6,s1,s2,s3,s4
  switch (mCamRealModel) {
    case sl::MODEL::ZED:  // PLUMB_BOB
      leftCamInfoMsg->distortion_model =
        sensor_msgs::distortion_models::PLUMB_BOB;
      rightCamInfoMsg->distortion_model =
        sensor_msgs::distortion_models::PLUMB_BOB;
      leftCamInfoMsg->d.resize(5);
      rightCamInfoMsg->d.resize(5);
      leftCamInfoMsg->d[0] = zedParam.left_cam.disto[0];    // k1
      leftCamInfoMsg->d[1] = zedParam.left_cam.disto[1];    // k2
      leftCamInfoMsg->d[2] = zedParam.left_cam.disto[2];    // p1
      leftCamInfoMsg->d[3] = zedParam.left_cam.disto[3];    // p2
      leftCamInfoMsg->d[4] = zedParam.left_cam.disto[4];    // k3
      rightCamInfoMsg->d[0] = zedParam.right_cam.disto[0];  // k1
      rightCamInfoMsg->d[1] = zedParam.right_cam.disto[1];  // k2
      rightCamInfoMsg->d[2] = zedParam.right_cam.disto[2];  // p1
      rightCamInfoMsg->d[3] = zedParam.right_cam.disto[3];  // p2
      rightCamInfoMsg->d[4] = zedParam.right_cam.disto[4];  // k3
      break;

    case sl::MODEL::ZED2:    // RATIONAL_POLYNOMIAL
    case sl::MODEL::ZED2i:   // RATIONAL_POLYNOMIAL
    case sl::MODEL::ZED_X:   // RATIONAL_POLYNOMIAL
    case sl::MODEL::ZED_XM:  // RATIONAL_POLYNOMIAL
    case sl::MODEL::VIRTUAL_ZED_X:  // RATIONAL_POLYNOMIAL
      leftCamInfoMsg->distortion_model =
        sensor_msgs::distortion_models::RATIONAL_POLYNOMIAL;
      rightCamInfoMsg->distortion_model =
        sensor_msgs::distortion_models::RATIONAL_POLYNOMIAL;
      leftCamInfoMsg->d.resize(8);
      rightCamInfoMsg->d.resize(8);
      leftCamInfoMsg->d[0] = zedParam.left_cam.disto[0];    // k1
      leftCamInfoMsg->d[1] = zedParam.left_cam.disto[1];    // k2
      leftCamInfoMsg->d[2] = zedParam.left_cam.disto[2];    // p1
      leftCamInfoMsg->d[3] = zedParam.left_cam.disto[3];    // p2
      leftCamInfoMsg->d[4] = zedParam.left_cam.disto[4];    // k3
      leftCamInfoMsg->d[5] = zedParam.left_cam.disto[5];    // k4
      leftCamInfoMsg->d[6] = zedParam.left_cam.disto[6];    // k5
      leftCamInfoMsg->d[7] = zedParam.left_cam.disto[7];    // k6
      rightCamInfoMsg->d[0] = zedParam.right_cam.disto[0];  // k1
      rightCamInfoMsg->d[1] = zedParam.right_cam.disto[1];  // k2
      rightCamInfoMsg->d[2] = zedParam.right_cam.disto[2];  // p1
      rightCamInfoMsg->d[3] = zedParam.right_cam.disto[3];  // p2
      rightCamInfoMsg->d[4] = zedParam.right_cam.disto[4];  // k3
      rightCamInfoMsg->d[5] = zedParam.right_cam.disto[5];  // k4
      rightCamInfoMsg->d[6] = zedParam.right_cam.disto[6];  // k5
      rightCamInfoMsg->d[7] = zedParam.right_cam.disto[7];  // k6
      break;

    case sl::MODEL::ZED_M:
      if (zedParam.left_cam.disto[5] != 0 &&   // k4!=0
        zedParam.right_cam.disto[2] == 0 &&    // p1==0
        zedParam.right_cam.disto[3] == 0)      // p2==0
      {
        leftCamInfoMsg->distortion_model =
          sensor_msgs::distortion_models::EQUIDISTANT;
        rightCamInfoMsg->distortion_model =
          sensor_msgs::distortion_models::EQUIDISTANT;

        leftCamInfoMsg->d.resize(4);
        rightCamInfoMsg->d.resize(4);
        leftCamInfoMsg->d[0] = zedParam.left_cam.disto[0];    // k1
        leftCamInfoMsg->d[1] = zedParam.left_cam.disto[1];    // k2
        leftCamInfoMsg->d[2] = zedParam.left_cam.disto[4];    // k3
        leftCamInfoMsg->d[3] = zedParam.left_cam.disto[5];    // k4
        rightCamInfoMsg->d[0] = zedParam.right_cam.disto[0];  // k1
        rightCamInfoMsg->d[1] = zedParam.right_cam.disto[1];  // k2
        rightCamInfoMsg->d[2] = zedParam.right_cam.disto[4];  // k3
        rightCamInfoMsg->d[3] = zedParam.right_cam.disto[5];  // k4
      } else {
        leftCamInfoMsg->distortion_model =
          sensor_msgs::distortion_models::PLUMB_BOB;
        rightCamInfoMsg->distortion_model =
          sensor_msgs::distortion_models::PLUMB_BOB;
        leftCamInfoMsg->d.resize(5);
        rightCamInfoMsg->d.resize(5);
        leftCamInfoMsg->d[0] = zedParam.left_cam.disto[0];    // k1
        leftCamInfoMsg->d[1] = zedParam.left_cam.disto[1];    // k2
        leftCamInfoMsg->d[2] = zedParam.left_cam.disto[2];    // p1
        leftCamInfoMsg->d[3] = zedParam.left_cam.disto[3];    // p2
        leftCamInfoMsg->d[4] = zedParam.left_cam.disto[4];    // k3
        rightCamInfoMsg->d[0] = zedParam.right_cam.disto[0];  // k1
        rightCamInfoMsg->d[1] = zedParam.right_cam.disto[1];  // k2
        rightCamInfoMsg->d[2] = zedParam.right_cam.disto[2];  // p1
        rightCamInfoMsg->d[3] = zedParam.right_cam.disto[3];  // p2
        rightCamInfoMsg->d[4] = zedParam.right_cam.disto[4];  // k3
      }
  }

  leftCamInfoMsg->k.fill(0.0);
  rightCamInfoMsg->k.fill(0.0);
  leftCamInfoMsg->k[0] = static_cast<double>(zedParam.left_cam.fx);
  leftCamInfoMsg->k[2] = static_cast<double>(zedParam.left_cam.cx);
  leftCamInfoMsg->k[4] = static_cast<double>(zedParam.left_cam.fy);
  leftCamInfoMsg->k[5] = static_cast<double>(zedParam.left_cam.cy);
  leftCamInfoMsg->k[8] = 1.0;
  rightCamInfoMsg->k[0] = static_cast<double>(zedParam.right_cam.fx);
  rightCamInfoMsg->k[2] = static_cast<double>(zedParam.right_cam.cx);
  rightCamInfoMsg->k[4] = static_cast<double>(zedParam.right_cam.fy);
  rightCamInfoMsg->k[5] = static_cast<double>(zedParam.right_cam.cy);
  rightCamInfoMsg->k[8] = 1.0;
  leftCamInfoMsg->r.fill(0.0);
  rightCamInfoMsg->r.fill(0.0);

  for (size_t i = 0; i < 3; i++) {
    // identity
    rightCamInfoMsg->r[i + i * 3] = 1;
    leftCamInfoMsg->r[i + i * 3] = 1;
  }

  if (rawParam) {
    // ROS frame (X forward, Z up, Y left)
    for (int i = 0; i < 9; i++) {
      rightCamInfoMsg->r[i] =
        zedParam.stereo_transform.getRotationMatrix().r[i];
    }
  }

  leftCamInfoMsg->p.fill(0.0);
  rightCamInfoMsg->p.fill(0.0);
  leftCamInfoMsg->p[0] = static_cast<double>(zedParam.left_cam.fx);
  leftCamInfoMsg->p[2] = static_cast<double>(zedParam.left_cam.cx);
  leftCamInfoMsg->p[5] = static_cast<double>(zedParam.left_cam.fy);
  leftCamInfoMsg->p[6] = static_cast<double>(zedParam.left_cam.cy);
  leftCamInfoMsg->p[10] = 1.0;
  // http://docs.ros.org/api/sensor_msgs/html/msg/CameraInfo.html
  rightCamInfoMsg->p[3] =
    static_cast<double>(-1 * zedParam.left_cam.fx * baseline);
  rightCamInfoMsg->p[0] = static_cast<double>(zedParam.right_cam.fx);
  rightCamInfoMsg->p[2] = static_cast<double>(zedParam.right_cam.cx);
  rightCamInfoMsg->p[5] = static_cast<double>(zedParam.right_cam.fy);
  rightCamInfoMsg->p[6] = static_cast<double>(zedParam.right_cam.cy);
  rightCamInfoMsg->p[10] = 1.0;
  leftCamInfoMsg->width = rightCamInfoMsg->width =
    static_cast<uint32_t>(mMatResol.width);
  leftCamInfoMsg->height = rightCamInfoMsg->height =
    static_cast<uint32_t>(mMatResol.height);
  leftCamInfoMsg->header.frame_id = leftFrameId;
  rightCamInfoMsg->header.frame_id = rightFrameId;
}

void ZedCamera::initPublishers()
{
  RCLCPP_INFO(get_logger(), "*** PUBLISHED TOPICS ***");

  // ----> Topics names definition
  std::string rgbTopicRoot = "rgb";
  std::string rightTopicRoot = "right";
  std::string leftTopicRoot = "left";
  std::string stereoTopicRoot = "stereo";
  std::string img_topic = "/image_rect_color";
  std::string img_raw_topic = "/image_raw_color";
  std::string img_gray_topic = "_gray/image_rect_gray";
  std::string img_raw_gray_topic_ = "_gray/image_raw_gray";
  std::string raw_suffix = "_raw";
  std::string left_topic = mTopicRoot + leftTopicRoot + img_topic;
  std::string left_raw_topic =
    mTopicRoot + leftTopicRoot + raw_suffix + img_raw_topic;
  std::string right_topic = mTopicRoot + rightTopicRoot + img_topic;
  std::string right_raw_topic =
    mTopicRoot + rightTopicRoot + raw_suffix + img_raw_topic;
  std::string rgb_topic = mTopicRoot + rgbTopicRoot + img_topic;
  std::string rgb_raw_topic =
    mTopicRoot + rgbTopicRoot + raw_suffix + img_raw_topic;
  std::string stereo_topic = mTopicRoot + stereoTopicRoot + img_topic;
  std::string stereo_raw_topic =
    mTopicRoot + stereoTopicRoot + raw_suffix + img_raw_topic;
  std::string left_gray_topic = mTopicRoot + leftTopicRoot + img_gray_topic;
  std::string left_raw_gray_topic =
    mTopicRoot + leftTopicRoot + raw_suffix + img_raw_gray_topic_;
  std::string right_gray_topic = mTopicRoot + rightTopicRoot + img_gray_topic;
  std::string right_raw_gray_topic =
    mTopicRoot + rightTopicRoot + raw_suffix + img_raw_gray_topic_;
  std::string rgb_gray_topic = mTopicRoot + rgbTopicRoot + img_gray_topic;
  std::string rgb_raw_gray_topic =
    mTopicRoot + rgbTopicRoot + raw_suffix + img_raw_gray_topic_;

  // Set the disparity topic name
  std::string disparity_topic = mTopicRoot + "disparity/disparity_image";

  // Set the depth topic names
  std::string depth_topic_root = "depth";

  if (mOpenniDepthMode) {
    RCLCPP_INFO_STREAM(
      get_logger(),
      "Openni depth mode activated -> Units: mm, Encoding: MONO16");
  }
  std::string depth_topic = mTopicRoot + depth_topic_root + "/depth_registered";
  std::string depth_info_topic = mTopicRoot + depth_topic_root + "/depth_info";

  mRoiMaskTopic = mTopicRoot + "roi_mask";

  std::string pointcloud_topic = mTopicRoot + "point_cloud/cloud_registered";
  mPointcloudFusedTopic = mTopicRoot + "mapping/fused_cloud";

  std::string object_det_topic_root = "obj_det";
  mObjectDetTopic = mTopicRoot + object_det_topic_root + "/objects";

  std::string body_trk_topic_root = "body_trk";
  mBodyTrkTopic = mTopicRoot + body_trk_topic_root + "/skeletons";

  std::string confImgRoot = "confidence";
  std::string conf_map_topic_name = "confidence_map";
  std::string conf_map_topic =
    mTopicRoot + confImgRoot + "/" + conf_map_topic_name;

  // Set the positional tracking topic names
  mPoseTopic = mTopicRoot + "pose";
  mPoseStatusTopic = mPoseTopic + "/status";
  mPoseCovTopic = mPoseTopic + "_with_covariance";
  mGnssPoseTopic = mPoseTopic + "/filtered";
  mGnssPoseStatusTopic = mGnssPoseTopic + "/status";
  mGeoPoseTopic = mTopicRoot + "geo_pose";
  mGeoPoseStatusTopic = mGeoPoseTopic + "/status";
  mFusedFixTopic = mPoseTopic + "/fused_fix";
  mOriginFixTopic = mPoseTopic + "/origin_fix";

  mOdomTopic = mTopicRoot + "odom";
  mOdomPathTopic = mTopicRoot + "path_odom";
  mPosePathTopic = mTopicRoot + "path_map";

  // Set the Sensors topic names
  std::string temp_topic_root = "temperature";
  std::string imuTopicRoot = "imu";
  std::string imu_topic_name = "data";
  std::string imu_topic_raw_name = "data_raw";
  std::string imu_topic_mag_name = "mag";
  // std::string imu_topic_mag_raw_name = "mag_raw";
  std::string pressure_topic_name = "atm_press";

  std::string imu_topic = mTopicRoot + imuTopicRoot + "/" + imu_topic_name;
  std::string imu_topic_raw =
    mTopicRoot + imuTopicRoot + "/" + imu_topic_raw_name;
  std::string imu_temp_topic =
    mTopicRoot + temp_topic_root + "/" + imuTopicRoot;
  std::string imu_mag_topic =
    mTopicRoot + imuTopicRoot + "/" + imu_topic_mag_name;
  // std::string imu_mag_topic_raw = imuTopicRoot + "/" +
  // imu_topic_mag_raw_name;
  std::string pressure_topic =
    mTopicRoot + /*imuTopicRoot + "/" +*/ pressure_topic_name;
  std::string temp_topic_left = mTopicRoot + temp_topic_root + "/left";
  std::string temp_topic_right = mTopicRoot + temp_topic_root + "/right";

  // Set the Health Status topic names
  std::string health_topic_root = mTopicRoot + "health_status/";
  std::string health_low_quality_topic = health_topic_root + "low_image_quality";
  std::string health_low_lighting_topic = health_topic_root + "low_lighting";
  std::string health_low_depth_topic = health_topic_root + "low_depth_reliability";
  std::string health_low_sensor_topic = health_topic_root + "low_motion_sensors_reliability";

  // Status topic name
  std::string status_root = mTopicRoot + "status/";
  std::string svo_status_topic = status_root + "svo";
  std::string health_status_topic = status_root + "health";
  std::string heartbeat_topic = status_root + "heartbeat";
  // <---- Topics names definition

  // ----> SVO Status publisher
  if (mSvoMode) {
    mPubSvoStatus = create_publisher<zed_msgs::msg::SvoStatus>(
      svo_status_topic, mQos, mPubOpt);
    RCLCPP_INFO_STREAM(
      get_logger(),
      "Advertised on topic: " << mPubSvoStatus->get_topic_name());
  }
  // <---- SVO Status publisher

  // ----> Health Status publisher
  mPubHealthStatus = create_publisher<zed_msgs::msg::HealthStatusStamped>(
    health_status_topic,
    mQos, mPubOpt);
  RCLCPP_INFO_STREAM(
    get_logger(),
    "Advertised on topic: " << mPubHealthStatus->get_topic_name());
  // <---- Health Status publisher

  // ----> Heartbeat Status publisher
  mPubHeartbeatStatus = create_publisher<zed_msgs::msg::Heartbeat>(
    heartbeat_topic,
    mQos, mPubOpt);
  RCLCPP_INFO_STREAM(
    get_logger(),
    "Advertised on topic: " << mPubHeartbeatStatus->get_topic_name());
  // <---- Heartbeat Status publisher

  // ----> Camera publishers
  mPubRgb = image_transport::create_camera_publisher(
    this, rgb_topic, mQos.get_rmw_qos_profile());
  RCLCPP_INFO_STREAM(
    get_logger(),
    "Advertised on topic: " << mPubRgb.getTopic());
  RCLCPP_INFO_STREAM(
    get_logger(),
    "Advertised on topic: " << mPubRgb.getInfoTopic());
  mPubRgbGray = image_transport::create_camera_publisher(
    this, rgb_gray_topic, mQos.get_rmw_qos_profile());
  RCLCPP_INFO_STREAM(
    get_logger(),
    "Advertised on topic: " << mPubRgbGray.getTopic());
  RCLCPP_INFO_STREAM(
    get_logger(),
    "Advertised on topic: " << mPubRgbGray.getInfoTopic());
  mPubRawRgb = image_transport::create_camera_publisher(
    this, rgb_raw_topic, mQos.get_rmw_qos_profile());
  RCLCPP_INFO_STREAM(
    get_logger(),
    "Advertised on topic: " << mPubRawRgb.getTopic());
  RCLCPP_INFO_STREAM(
    get_logger(),
    "Advertised on topic: " << mPubRawRgb.getInfoTopic());
  mPubRawRgbGray = image_transport::create_camera_publisher(
    this, rgb_raw_gray_topic, mQos.get_rmw_qos_profile());
  RCLCPP_INFO_STREAM(
    get_logger(),
    "Advertised on topic: " << mPubRawRgbGray.getTopic());
  RCLCPP_INFO_STREAM(
    get_logger(),
    "Advertised on topic: " << mPubRawRgbGray.getInfoTopic());
  mPubLeft = image_transport::create_camera_publisher(
    this, left_topic, mQos.get_rmw_qos_profile());
  RCLCPP_INFO_STREAM(
    get_logger(),
    "Advertised on topic: " << mPubLeft.getTopic());
  RCLCPP_INFO_STREAM(
    get_logger(),
    "Advertised on topic: " << mPubLeft.getInfoTopic());
  mPubLeftGray = image_transport::create_camera_publisher(
    this, left_gray_topic, mQos.get_rmw_qos_profile());
  RCLCPP_INFO_STREAM(
    get_logger(),
    "Advertised on topic: " << mPubLeftGray.getTopic());
  RCLCPP_INFO_STREAM(
    get_logger(),
    "Advertised on topic: " << mPubLeftGray.getInfoTopic());
  mPubRawLeft = image_transport::create_camera_publisher(
    this, left_raw_topic, mQos.get_rmw_qos_profile());
  RCLCPP_INFO_STREAM(
    get_logger(),
    "Advertised on topic: " << mPubRawLeft.getTopic());
  RCLCPP_INFO_STREAM(
    get_logger(),
    "Advertised on topic: " << mPubRawLeft.getInfoTopic());
  mPubRawLeftGray = image_transport::create_camera_publisher(
    this, left_raw_gray_topic, mQos.get_rmw_qos_profile());
  RCLCPP_INFO_STREAM(
    get_logger(),
    "Advertised on topic: " << mPubRawLeftGray.getTopic());
  RCLCPP_INFO_STREAM(
    get_logger(),
    "Advertised on topic: " << mPubRawLeftGray.getInfoTopic());
  mPubRight = image_transport::create_camera_publisher(
    this, right_topic, mQos.get_rmw_qos_profile());
  RCLCPP_INFO_STREAM(
    get_logger(),
    "Advertised on topic: " << mPubRight.getTopic());
  RCLCPP_INFO_STREAM(
    get_logger(),
    "Advertised on topic: " << mPubRight.getInfoTopic());
  mPubRightGray = image_transport::create_camera_publisher(
    this, right_gray_topic, mQos.get_rmw_qos_profile());
  RCLCPP_INFO_STREAM(
    get_logger(),
    "Advertised on topic: " << mPubRightGray.getTopic());
  RCLCPP_INFO_STREAM(
    get_logger(),
    "Advertised on topic: " << mPubRightGray.getInfoTopic());
  mPubRawRight = image_transport::create_camera_publisher(
    this, right_raw_topic, mQos.get_rmw_qos_profile());
  RCLCPP_INFO_STREAM(
    get_logger(),
    "Advertised on topic: " << mPubRawRight.getTopic());
  RCLCPP_INFO_STREAM(
    get_logger(),
    "Advertised on topic: " << mPubRawRight.getInfoTopic());
  mPubRawRightGray = image_transport::create_camera_publisher(
    this, right_raw_gray_topic, mQos.get_rmw_qos_profile());
  RCLCPP_INFO_STREAM(
    get_logger(),
    "Advertised on topic: " << mPubRawRightGray.getTopic());
  RCLCPP_INFO_STREAM(
    get_logger(), "Advertised on topic: " << mPubRawRightGray.getInfoTopic());

  if (!mDepthDisabled) {
    mPubDepth = image_transport::create_camera_publisher(
      this, depth_topic, mQos.get_rmw_qos_profile());
    RCLCPP_INFO_STREAM(
      get_logger(),
      "Advertised on topic: " << mPubDepth.getTopic());
    RCLCPP_INFO_STREAM(
      get_logger(),
      "Advertised on topic: " << mPubDepth.getInfoTopic());
    mPubDepthInfo = create_publisher<zed_msgs::msg::DepthInfoStamped>(
      depth_info_topic, mQos, mPubOpt);
    RCLCPP_INFO_STREAM(
      get_logger(), "Advertised on topic: "
        << mPubDepthInfo->get_topic_name());

    if (mAutoRoiEnabled || mManualRoiEnabled) {
      mPubRoiMask = image_transport::create_camera_publisher(
        this, mRoiMaskTopic, mQos.get_rmw_qos_profile());
      RCLCPP_INFO_STREAM(
        get_logger(),
        "Advertised on topic: " << mPubRoiMask.getTopic());
    }
  }

  mPubStereo = image_transport::create_publisher(
    this, stereo_topic,
    mQos.get_rmw_qos_profile());
  RCLCPP_INFO_STREAM(
    get_logger(),
    "Advertised on topic: " << mPubStereo.getTopic());
  mPubRawStereo = image_transport::create_publisher(
    this, stereo_raw_topic,
    mQos.get_rmw_qos_profile());
  RCLCPP_INFO_STREAM(
    get_logger(),
    "Advertised on topic: " << mPubRawStereo.getTopic());
  // <---- Camera publishers

  if (!mDepthDisabled) {
    // ----> Depth publishers
    mPubConfMap =
      create_publisher<sensor_msgs::msg::Image>(conf_map_topic, mQos);
    RCLCPP_INFO_STREAM(
      get_logger(), "Advertised on topic: " << mPubConfMap->get_topic_name());
    mPubDisparity = create_publisher<stereo_msgs::msg::DisparityImage>(
      disparity_topic, mQos, mPubOpt);
    RCLCPP_INFO_STREAM(
      get_logger(), "Advertised on topic: "
        << mPubDisparity->get_topic_name());
#ifndef FOUND_FOXY
    mPubCloud = point_cloud_transport::create_publisher(
      this->shared_from_this(),
      pointcloud_topic, mQos.get_rmw_qos_profile(), mPubOpt);
    RCLCPP_INFO_STREAM(
      get_logger(),
      "Advertised on topic: " << mPubCloud.getTopic());
#else
    mPubCloud = create_publisher<sensor_msgs::msg::PointCloud2>(
      pointcloud_topic, mQos, mPubOpt);
    RCLCPP_INFO_STREAM(
      get_logger(),
      "Advertised on topic: " << mPubCloud->get_topic_name());
#endif
    // <---- Depth publishers

    // ----> Pos Tracking
    mPubPose = create_publisher<geometry_msgs::msg::PoseStamped>(
      mPoseTopic,
      mQos, mPubOpt);
    RCLCPP_INFO_STREAM(
      get_logger(),
      "Advertised on topic: " << mPubPose->get_topic_name());
    mPubPoseStatus = create_publisher<zed_msgs::msg::PosTrackStatus>(
      mPoseStatusTopic, mQos, mPubOpt);
    RCLCPP_INFO_STREAM(
      get_logger(), "Advertised on topic: "
        << mPubPoseStatus->get_topic_name());
    mPubPoseCov =
      create_publisher<geometry_msgs::msg::PoseWithCovarianceStamped>(
      mPoseCovTopic, mQos, mPubOpt);
    RCLCPP_INFO_STREAM(
      get_logger(), "Advertised on topic: " << mPubPoseCov->get_topic_name());
    mPubOdom =
      create_publisher<nav_msgs::msg::Odometry>(mOdomTopic, mQos, mPubOpt);
    RCLCPP_INFO_STREAM(
      get_logger(),
      "Advertised on topic: " << mPubOdom->get_topic_name());
    mPubPosePath =
      create_publisher<nav_msgs::msg::Path>(mPosePathTopic, mQos, mPubOpt);
    RCLCPP_INFO_STREAM(
      get_logger(), "Advertised on topic: "
        << mPubPosePath->get_topic_name());
    mPubOdomPath =
      create_publisher<nav_msgs::msg::Path>(mOdomPathTopic, mQos, mPubOpt);
    RCLCPP_INFO_STREAM(
      get_logger(), "Advertised on topic: "
        << mPubOdomPath->get_topic_name());
    if (mGnssFusionEnabled) {
      mPubGnssPose = create_publisher<nav_msgs::msg::Odometry>(
        mGnssPoseTopic,
        mQos, mPubOpt);
      RCLCPP_INFO_STREAM(
        get_logger(), "Advertised on topic (GNSS): "
          << mPubGnssPose->get_topic_name());
      mPubGnssPoseStatus = create_publisher<zed_msgs::msg::GnssFusionStatus>(
        mGnssPoseStatusTopic, mQos, mPubOpt);
      RCLCPP_INFO_STREAM(
        get_logger(),
        "Advertised on topic: " << mPubGnssPoseStatus->get_topic_name());
      mPubGeoPose = create_publisher<geographic_msgs::msg::GeoPoseStamped>(
        mGeoPoseTopic, mQos, mPubOpt);
      RCLCPP_INFO_STREAM(
        get_logger(), "Advertised on topic (GNSS): "
          << mPubGeoPose->get_topic_name());
      mPubGeoPoseStatus = create_publisher<zed_msgs::msg::GnssFusionStatus>(
        mGeoPoseStatusTopic, mQos, mPubOpt);
      RCLCPP_INFO_STREAM(
        get_logger(),
        "Advertised on topic (GNSS): "
          << mPubGeoPoseStatus->get_topic_name());
      mPubFusedFix = create_publisher<sensor_msgs::msg::NavSatFix>(
        mFusedFixTopic, mQos, mPubOpt);
      RCLCPP_INFO_STREAM(
        get_logger(), "Advertised on topic (GNSS): "
          << mPubFusedFix->get_topic_name());

      mPubOriginFix = create_publisher<sensor_msgs::msg::NavSatFix>(
        mOriginFixTopic, mQos, mPubOpt);
      RCLCPP_INFO_STREAM(
        get_logger(), "Advertised on topic (GNSS origin): "
          << mPubOriginFix->get_topic_name());
    }
    // <---- Pos Tracking

    // ----> Mapping
    if (mMappingEnabled) {
#ifndef FOUND_FOXY
      mPubFusedCloud = point_cloud_transport::create_publisher(
        this->shared_from_this(), mPointcloudFusedTopic, mQos.get_rmw_qos_profile(), mPubOpt);
      RCLCPP_INFO_STREAM(
        get_logger(), "Advertised on topic "
          << mPubFusedCloud.getTopic()
          << " @ " << mFusedPcPubRate
          << " Hz");
#else
      mPubFusedCloud = create_publisher<sensor_msgs::msg::PointCloud2>(
        mPointcloudFusedTopic, mQos, mPubOpt);
      RCLCPP_INFO_STREAM(
        get_logger(), "Advertised on topic "
          << mPubFusedCloud->get_topic_name()
          << " @ " << mFusedPcPubRate
          << " Hz");
#endif
    }

    std::string marker_topic = "plane_marker";
    std::string plane_topic = "plane";
    // Rviz markers publisher
    mPubMarker = create_publisher<visualization_msgs::msg::Marker>(
      marker_topic, mQos, mPubOpt);
    RCLCPP_INFO_STREAM(
      get_logger(),
      "Advertised on topic: " << mPubMarker->get_topic_name());
    // Detected planes publisher
    mPubPlane = create_publisher<zed_msgs::msg::PlaneStamped>(
      plane_topic, mQos,
      mPubOpt);
    RCLCPP_INFO_STREAM(
      get_logger(),
      "Advertised on topic: " << mPubPlane->get_topic_name());
    // <---- Mapping
  }

  // ----> Sensors
  if (!sl_tools::isZED(mCamRealModel)) {
    mPubImu = create_publisher<sensor_msgs::msg::Imu>(imu_topic, mQos, mPubOpt);
    RCLCPP_INFO_STREAM(
      get_logger(),
      "Advertised on topic: " << mPubImu->get_topic_name());
    mPubImuRaw =
      create_publisher<sensor_msgs::msg::Imu>(imu_topic_raw, mQos, mPubOpt);
    RCLCPP_INFO_STREAM(
      get_logger(),
      "Advertised on topic: " << mPubImuRaw->get_topic_name());

    if (sl_tools::isZED2OrZED2i(mCamRealModel) ||
      sl_tools::isZEDX(mCamRealModel))
    {
      mPubImuTemp = create_publisher<sensor_msgs::msg::Temperature>(
        imu_temp_topic, mQos, mPubOpt);
      RCLCPP_INFO_STREAM(
        get_logger(), "Advertised on topic: "
          << mPubImuTemp->get_topic_name());
    }

    if (sl_tools::isZED2OrZED2i(mCamRealModel)) {
      mPubImuMag = create_publisher<sensor_msgs::msg::MagneticField>(
        imu_mag_topic, mQos, mPubOpt);
      RCLCPP_INFO_STREAM(
        get_logger(), "Advertised on topic: "
          << mPubImuMag->get_topic_name());
      mPubPressure = create_publisher<sensor_msgs::msg::FluidPressure>(
        pressure_topic, mQos, mPubOpt);
      RCLCPP_INFO_STREAM(
        get_logger(), "Advertised on topic: "
          << mPubPressure->get_topic_name());
      mPubTempL = create_publisher<sensor_msgs::msg::Temperature>(
        temp_topic_left, mQos, mPubOpt);
      RCLCPP_INFO_STREAM(
        get_logger(), "Advertised on topic: " << mPubTempL->get_topic_name());
      mPubTempR = create_publisher<sensor_msgs::msg::Temperature>(
        temp_topic_right, mQos, mPubOpt);
      RCLCPP_INFO_STREAM(
        get_logger(), "Advertised on topic: " << mPubTempR->get_topic_name());
    }

    // ----> Camera/imu transform message
    std::string cam_imu_tr_topic = mTopicRoot + "left_cam_imu_transform";
    mPubCamImuTransf = create_publisher<geometry_msgs::msg::TransformStamped>(
      cam_imu_tr_topic, mQos, mPubOpt);

    RCLCPP_INFO_STREAM(
      get_logger(), "Advertised on topic: "
        << mPubCamImuTransf->get_topic_name());

    sl::Orientation sl_rot = mSlCamImuTransf.getOrientation();
    sl::Translation sl_tr = mSlCamImuTransf.getTranslation();
    RCLCPP_INFO(
      get_logger(), "Camera-IMU Translation: \n %g %g %g", sl_tr.x,
      sl_tr.y, sl_tr.z);
    RCLCPP_INFO(
      get_logger(), "Camera-IMU Rotation:\n%s",
      sl_rot.getRotationMatrix().getInfos().c_str());

    // publishImuFrameAndTopic();
    // <---- Camera/imu transform message
  }
  // <---- Sensors
}

void ZedCamera::initSubscribers()
{
  RCLCPP_INFO(get_logger(), "*** Subscribers ***");
  // ----> Clicked Point Subscriber
  /* From `$ ros2 topic info /clicked_point -v`
      QoS profile:
          Reliability: RMW_QOS_POLICY_RELIABILITY_RELIABLE
          Durability: RMW_QOS_POLICY_DURABILITY_VOLATILE
          Lifespan: 2147483651294967295 nanoseconds
          Deadline: 2147483651294967295 nanoseconds
          Liveliness: RMW_QOS_POLICY_LIVELINESS_AUTOMATIC
          Liveliness lease duration: 2147483651294967295 nanoseconds
  */
  if (!mDepthDisabled) {
    mClickedPtSub = create_subscription<geometry_msgs::msg::PointStamped>(
      mClickedPtTopic, mQos,
      std::bind(&ZedCamera::callback_clickedPoint, this, _1), mSubOpt);

    RCLCPP_INFO_STREAM(
      get_logger(), " * Plane detection: '"
        << mClickedPtSub->get_topic_name()
        << "'");
  }
  // <---- Clicked Point Subscriber

  // ----> GNSS Fix Subscriber
  /* From `$ ros2 topic info /fix -v`
    QoS profile:
        Reliability: RELIABLE
        History (Depth): KEEP_LAST (10)
        Durability: VOLATILE
        Lifespan: Infinite
        Deadline: Infinite
        Liveliness: AUTOMATIC
        Liveliness lease duration: Infinite
  */
  if (mGnssFusionEnabled && !mSvoMode) {
    mGnssMsgReceived = false;
    mGnssFixValid = false;

    mGnssFixSub = create_subscription<sensor_msgs::msg::NavSatFix>(
      mGnssTopic, mQos, std::bind(&ZedCamera::callback_gnssFix, this, _1),
      mSubOpt);

    RCLCPP_INFO_STREAM(
      get_logger(), " * GNSS Fix: '" << mGnssFixSub->get_topic_name() << "'");
  }
  // <---- GNSS Fix Subscriber

  // ----> Clock Subscriber
  /* From `$ ros2 topic info /clock -v`

    QoS profile:
      Reliability: RELIABLE
      History (Depth): KEEP_LAST (10)
      Durability: VOLATILE
      Lifespan: Infinite
      Deadline: Infinite
      Liveliness: AUTOMATIC
      Liveliness lease duration: Infinite
  */

  if (mUseSimTime) {
    mClockAvailable = false;

    mClockSub = create_subscription<rosgraph_msgs::msg::Clock>(
      "/clock", mQos, std::bind(&ZedCamera::callback_clock, this, _1),
      mSubOpt);

    RCLCPP_INFO_STREAM(
      get_logger(),
      " * Sim Clock: '" << mClockSub->get_topic_name() << "'");
  }
}

bool ZedCamera::startCamera()
{
  RCLCPP_INFO(get_logger(), "***** STARTING CAMERA *****");

  // Create a ZED object
  mZed = std::make_shared<sl::Camera>();

  // ----> SDK version
  RCLCPP_INFO(
    get_logger(), "ZED SDK Version: %d.%d.%d - Build %s",
    ZED_SDK_MAJOR_VERSION, ZED_SDK_MINOR_VERSION,
    ZED_SDK_PATCH_VERSION, ZED_SDK_BUILD_ID);
  // <---- SDK version

  // ----> TF2 Transform
  mTfBuffer = std::make_unique<tf2_ros::Buffer>(get_clock());
  mTfListener = std::make_unique<tf2_ros::TransformListener>(
    *mTfBuffer);    // Start TF Listener thread
  mTfBroadcaster = std::make_unique<tf2_ros::TransformBroadcaster>(this);
  // <---- TF2 Transform

  // ----> ZED configuration
  if (mSimMode) {  // Simulation?
    RCLCPP_INFO_STREAM(
      get_logger(), "*** CONNECTING TO THE SIMULATION SERVER ["
        << mSimAddr.c_str() << ":" << mSimPort
        << "] ***");

    mInitParams.input.setFromStream(mSimAddr.c_str(), mSimPort);
  } else if (!mSvoFilepath.empty()) {
    RCLCPP_INFO(get_logger(), "*** SVO OPENING ***");

    mInitParams.input.setFromSVOFile(mSvoFilepath.c_str());
    mInitParams.svo_real_time_mode = mSvoRealtime;
  } else if (!mStreamAddr.empty()) {
    RCLCPP_INFO(get_logger(), "*** LOCAL STREAMING OPENING ***");

    mInitParams.input.setFromStream(mStreamAddr.c_str(), static_cast<unsigned short>(mStreamPort));
  } else {
    RCLCPP_INFO(get_logger(), "*** CAMERA OPENING ***");

    mInitParams.camera_fps = mCamGrabFrameRate;
    mInitParams.grab_compute_capping_fps = static_cast<float>(mPubFrameRate);
    mInitParams.camera_resolution = static_cast<sl::RESOLUTION>(mCamResol);
    mInitParams.async_image_retrieval = mAsyncImageRetrieval;
    mInitParams.enable_image_validity_check = mImageValidityCheck;

    if (mCamSerialNumber > 0) {
      mInitParams.input.setFromSerialNumber(mCamSerialNumber);
    } else if (mCamId >= 0) {
      mInitParams.input.setFromCameraID(mCamId);
    }
  }

  mInitParams.coordinate_system = ROS_COORDINATE_SYSTEM;
  mInitParams.coordinate_units = ROS_MEAS_UNITS;
  mInitParams.depth_mode = mDepthMode;
  mInitParams.sdk_verbose = mVerbose;
  mInitParams.sdk_verbose_log_file = mVerboseLogFile.c_str();
  mInitParams.sdk_gpu_id = mGpuId;
  mInitParams.depth_stabilization = mDepthStabilization;
  mInitParams.camera_image_flip = (mCameraFlip ? sl::FLIP_MODE::ON : sl::FLIP_MODE::OFF);
  mInitParams.depth_minimum_distance = mCamMinDepth;
  mInitParams.depth_maximum_distance = mCamMaxDepth;

  if (!mOpencvCalibFile.empty()) {
    mInitParams.optional_opencv_calibration_file = mOpencvCalibFile.c_str();
  }

  mInitParams.camera_disable_self_calib = !mCameraSelfCalib;
  mInitParams.enable_image_enhancement = true;
  mInitParams.enable_right_side_measure = false;

  mInitParams.async_grab_camera_recovery =
    true;    // Camera recovery is handled asynchronously to provide information
             // about this status
  // <---- ZED configuration

  // ----> Try to connect to a camera, to a stream, or to load an SVO
  sl_tools::StopWatch connectTimer(get_clock());

  mThreadStop = false;
  mGrabStatus = sl::ERROR_CODE::LAST;

  while (1) {
    rclcpp::sleep_for(500ms);

    mConnStatus = mZed->open(mInitParams);

    if (mConnStatus == sl::ERROR_CODE::SUCCESS) {
      DEBUG_STREAM_COMM("Opening successfull");
      mUptimer.tic(); // Sets the beginning of the camera connection time
      break;
    }

    if (mConnStatus == sl::ERROR_CODE::INVALID_CALIBRATION_FILE) {
      if (mOpencvCalibFile.empty()) {
        RCLCPP_ERROR_STREAM(
          get_logger(), "Calibration file error: "
            << sl::toVerbose(mConnStatus));
      } else {
        RCLCPP_ERROR_STREAM(
          get_logger(),
          "If you are using a custom OpenCV calibration file, please check "
          "the correctness of the path of the calibration file "
          "in the parameter 'general.optional_opencv_calibration_file': '"
            << mOpencvCalibFile << "'.");
        RCLCPP_ERROR(
          get_logger(),
          "If the file exists, it may contain invalid information.");
      }
      return false;
    }

    if (mSvoMode) {
      RCLCPP_WARN(
        get_logger(), "Error opening SVO: %s",
        sl::toString(mConnStatus).c_str());
      return false;
    } else if (mSimMode) {
      RCLCPP_WARN(
        get_logger(), "Error connecting to the simulation server: %s",
        sl::toString(mConnStatus).c_str());
    } else {
      RCLCPP_WARN(
        get_logger(), "Error opening camera: %s",
        sl::toString(mConnStatus).c_str());
      if (mConnStatus == sl::ERROR_CODE::CAMERA_DETECTION_ISSUE &&
        sl_tools::isZEDM(mCamUserModel))
      {
        RCLCPP_INFO(
          get_logger(),
          "Try to flip the USB3 Type-C connector and verify the USB3 "
          "connection");
      } else {
        RCLCPP_INFO(get_logger(), "Please verify the camera connection");
      }
    }

    if (!rclcpp::ok() || mThreadStop) {
      RCLCPP_INFO(get_logger(), "ZED activation interrupted by user.");
      return false;
    }

    if (connectTimer.toc() > mMaxReconnectTemp * mCamTimeoutSec) {
      RCLCPP_ERROR(get_logger(), "Camera detection timeout");
      return false;
    }

    mDiagUpdater.force_update();

    rclcpp::sleep_for(std::chrono::seconds(mCamTimeoutSec));
  }
  // ----> Try to connect to a camera, to a stream, or to load an SVO

  // ----> Set SVO first frame if required
  if (mSvoMode && mSvoFrameStart != 0) {
    int svo_frames = mZed->getSVONumberOfFrames();

    if (mSvoFrameStart > svo_frames) {
      RCLCPP_ERROR_STREAM(
        get_logger(),
        "The SVO contains " << svo_frames << " frames. The requested starting frame ("
                            << mSvoFrameStart << ") is invalid.");
      return false;
    }

    mZed->setSVOPosition(mSvoFrameStart);
    RCLCPP_WARN_STREAM(
      get_logger(),
      "SVO playing from frame #" << mSvoFrameStart);
  }


  // ----> If SVO and GNSS enabled check that it's a valid SV0 Gen.2
  if (mSvoMode && mGnssFusionEnabled) {
    // TODO(Walter) Check SVO version when it's available

    mGnssReplay = std::make_unique<sl_tools::GNSSReplay>(mZed);
    if (!mGnssReplay->initialize()) {
      RCLCPP_ERROR(get_logger(), "The SVO file does not contain valid GNSS information.");
      return false;
    } else {
      RCLCPP_INFO(
        get_logger(),
        "GNSS information will be retrieved from the SVO file.");
    }
  }
  // <---- If SVO and GNSS enabled check that it's a valid SV0 Gen.2

  // ----> If SVO and positional tracking Gen2 check that it's a valid SV0 Gen2
  if (mSvoMode && mPosTrackingEnabled &&
    mPosTrkMode == sl::POSITIONAL_TRACKING_MODE::GEN_2)
  {
    // TODO(Walter) Check SVO version when it's available
  }
  // <---- If SVO and positional tracking Gen2 check that it's a valid SV0 Gen2

  // ----> Camera information
  sl::CameraInformation camInfo = mZed->getCameraInformation();

  float realFps = camInfo.camera_configuration.fps;
  if (realFps != static_cast<float>(mCamGrabFrameRate)) {
    if (!mSvoMode) {
      RCLCPP_WARN_STREAM(
        get_logger(),
        "!!! `general.grab_frame_rate` value is not valid: '"
          << mCamGrabFrameRate
          << "'. Automatically replaced with '" << realFps
          << "'. Please fix the parameter !!!");
    }
    mCamGrabFrameRate = realFps;
  }

  // CUdevice devid;
  cuCtxGetDevice(&mGpuId);
  RCLCPP_INFO_STREAM(get_logger(), "ZED SDK running on GPU #" << mGpuId);

  // Camera model
  mCamRealModel = camInfo.camera_model;

  if (mCamRealModel == sl::MODEL::ZED) {
    if (mCamUserModel != sl::MODEL::ZED) {
      RCLCPP_WARN(
        get_logger(),
        "Camera model does not match user parameter. Please modify "
        "the value of the parameter 'general.camera_model' to 'zed'");
    }
  } else if (mCamRealModel == sl::MODEL::ZED_M) {
    if (mCamUserModel != sl::MODEL::ZED_M) {
      RCLCPP_WARN(
        get_logger(),
        "Camera model does not match user parameter. Please modify "
        "the value of the parameter 'general.camera_model' to 'zedm'");
    }
  } else if (mCamRealModel == sl::MODEL::ZED2) {
    if (mCamUserModel != sl::MODEL::ZED2) {
      RCLCPP_WARN(
        get_logger(),
        "Camera model does not match user parameter. Please modify "
        "the value of the parameter 'general.camera_model' to 'zed2'");
    }
  } else if (mCamRealModel == sl::MODEL::ZED2i) {
    if (mCamUserModel != sl::MODEL::ZED2i) {
      RCLCPP_WARN(
        get_logger(),
        "Camera model does not match user parameter. Please modify "
        "the value of the parameter 'general.camera_model' to 'zed2i'");
    }
  } else if (mCamRealModel == sl::MODEL::ZED_X) {
    if (mCamUserModel != sl::MODEL::ZED_X) {
      RCLCPP_WARN(
        get_logger(),
        "Camera model does not match user parameter. Please modify "
        "the value of the parameter 'general.camera_model' to 'zedx'");
    }
  } else if (mCamRealModel == sl::MODEL::ZED_XM) {
    if (mCamUserModel != sl::MODEL::ZED_XM) {
      RCLCPP_WARN(
        get_logger(),
        "Camera model does not match user parameter. Please modify "
        "the value of the parameter 'general.camera_model' to 'zedxm'");
    }
  } else if (mCamRealModel == sl::MODEL::VIRTUAL_ZED_X) {
    if (mCamUserModel != sl::MODEL::VIRTUAL_ZED_X) {
      RCLCPP_WARN(
        get_logger(),
        "Camera model does not match user parameter. Please modify "
        "the value of the parameter 'general.camera_model' to 'zedxm'");
    }
  }

  RCLCPP_INFO_STREAM(
    get_logger(), " * Camera Model  -> "
      << sl::toString(mCamRealModel).c_str());
  mCamSerialNumber = camInfo.serial_number;
  RCLCPP_INFO_STREAM(get_logger(), " * Serial Number -> " << mCamSerialNumber);

  // ----> Update HW ID
  std::string hw_id = std::string("Stereolabs ");
  hw_id += sl::toString(mCamRealModel).c_str();
  hw_id += " - '" + mCameraName + "'" + " - S/N: " + std::to_string(mCamSerialNumber);
  mDiagUpdater.setHardwareID(hw_id);
  mDiagUpdater.force_update();
  // <---- Update HW ID

  RCLCPP_INFO_STREAM(
    get_logger(),
    " * Focal Lenght\t-> "
      << camInfo.camera_configuration.calibration_parameters
      .left_cam.focal_length_metric
      << " mm");

  RCLCPP_INFO_STREAM(
    get_logger(),
    " * Input\t\t-> "
      << sl::toString(mZed->getCameraInformation().input_type).c_str());
  if (mSvoMode) {
  #if (ZED_SDK_MAJOR_VERSION * 10 + ZED_SDK_MINOR_VERSION) >= 50
    RCLCPP_INFO(
      get_logger(), " * SVO resolution -> %dx%d",
      mZed->getCameraInformation().camera_configuration.resolution.width,
      mZed->getCameraInformation().camera_configuration.resolution.height);
  #else
    RCLCPP_INFO(
      get_logger(), " * SVO resolution -> %ldx%ld",
      mZed->getCameraInformation().camera_configuration.resolution.width,
      mZed->getCameraInformation().camera_configuration.resolution.height);
  #endif
    RCLCPP_INFO_STREAM(
      get_logger(),
      " * SVO framerate\t -> "
        << (mZed->getCameraInformation().camera_configuration.fps));
  }

  // Firmwares
  if (!mSvoMode) {
    mCamFwVersion = camInfo.camera_configuration.firmware_version;

    RCLCPP_INFO_STREAM(
      get_logger(),
      " * Camera FW Version  -> " << mCamFwVersion);
    if (!sl_tools::isZED(mCamRealModel)) {
      mSensFwVersion = camInfo.sensors_configuration.firmware_version;
      RCLCPP_INFO_STREAM(
        get_logger(),
        " * Sensors FW Version -> " << mSensFwVersion);
    }
  }

  // Camera/IMU transform
  if (!sl_tools::isZED(mCamRealModel)) {
    mSlCamImuTransf = camInfo.sensors_configuration.camera_imu_transform;

    DEBUG_SENS("Camera-IMU Transform:\n%s", mSlCamImuTransf.getInfos().c_str());
  }

  mCamWidth = camInfo.camera_configuration.resolution.width;
  mCamHeight = camInfo.camera_configuration.resolution.height;

  RCLCPP_INFO_STREAM(
    get_logger(), " * Camera grab size -> "
      << mCamWidth << "x" << mCamHeight);

  int pub_w = static_cast<int>(std::round(mCamWidth / mCustomDownscaleFactor));
  int pub_h = static_cast<int>(std::round(mCamHeight / mCustomDownscaleFactor));
  mMatResol = sl::Resolution(pub_w, pub_h);

  RCLCPP_INFO_STREAM(
    get_logger(), " * Color/Depth publishing size -> "
      << mMatResol.width << "x" << mMatResol.height);
  // <---- Camera information

  // ----> Point Cloud resolution
  int pc_w = 0, pc_h = 0;
  switch (mPcResolution) {
    case PcRes::PUB: // Same as image and depth map
      pc_w = pub_w;
      pc_h = pub_h;
      break;
    case PcRes::FULL:
      pc_w = NEURAL_W;
      pc_h = NEURAL_H;
      break;
    case PcRes::COMPACT:
      pc_w = NEURAL_W / 2;
      pc_h = NEURAL_H / 2;
      break;
    case PcRes::REDUCED:
      pc_w = NEURAL_W / 4;
      pc_h = NEURAL_H / 4;
      break;
  }
  mPcResol = sl::Resolution(pc_w, pc_h);

  RCLCPP_INFO_STREAM(
    get_logger(), " * Point Cloud publishing size -> "
      << mPcResol.width << "x" << mPcResol.height);
  // <---- Point Cloud resolution1


  // ----> Set Region of Interest
  if (!mDepthDisabled) {
    if (mAutoRoiEnabled) {
      RCLCPP_INFO(get_logger(), "*** Enabling Automatic ROI ***");

      sl::RegionOfInterestParameters roi_param;
      roi_param.depth_far_threshold_meters = mRoiDepthFarThresh;
      roi_param.image_height_ratio_cutoff = mRoiImgHeightRationCutOff;
      roi_param.auto_apply_module = mRoiModules;

      sl::ERROR_CODE err = mZed->startRegionOfInterestAutoDetection(roi_param);
      if (err != sl::ERROR_CODE::SUCCESS) {
        RCLCPP_WARN_STREAM(
          get_logger(),
          " * Error while starting automatic ROI generation: "
            << sl::toString(err).c_str());
      } else {
        RCLCPP_INFO(
          get_logger(),
          " * Automatic Region of Interest generation started.");
      }
    } else if (!mRoyPolyParam.empty()) {
      RCLCPP_INFO(get_logger(), "*** Setting Manual ROI ***");
      sl::Resolution resol(mCamWidth, mCamHeight);
      std::vector<sl::float2> sl_poly;

      DEBUG_ROI("Parse ROI Polygon parameter");
      std::string poly_str = parseRoiPoly(mRoyPolyParam, sl_poly);
      DEBUG_STREAM_ROI("Parsed ROI Polygon: " << poly_str);
      DEBUG_STREAM_ROI(" * Polygon size: " << sl_poly.size());

      DEBUG_ROI("Create ROI Mask mat");
      sl::Mat roi_mask(resol, sl::MAT_TYPE::U8_C1, sl::MEM::CPU);

      // Create ROI mask
      DEBUG_ROI("Generate ROI Mask");
      if (!sl_tools::generateROI(sl_poly, roi_mask)) {
        RCLCPP_WARN(
          get_logger(),
          " * Error generating the manual region of interest image mask.");
      } else {
        DEBUG_ROI("Enable ROI");
        sl::ERROR_CODE err = mZed->setRegionOfInterest(roi_mask, mRoiModules);
        DEBUG_ROI("ROI Enabled");
        if (err != sl::ERROR_CODE::SUCCESS) {
          RCLCPP_WARN_STREAM(
            get_logger(),
            " * Error while setting ZED SDK manual region of interest: "
              << sl::toString(err).c_str());
        } else {
          RCLCPP_INFO(
            get_logger(),
            " * Manual Region of Interest correctly set.");
          mManualRoiEnabled = true;
        }
      }
    }
  }
  // <---- Set Region of Interest

  // ----> Check default camera settings
  if (_debugCamCtrl && !mSvoMode) {
    int value;
    sl::ERROR_CODE err;
    sl::VIDEO_SETTINGS setting;

    if (!sl_tools::isZEDX(mCamRealModel)) {
      setting = sl::VIDEO_SETTINGS::BRIGHTNESS;
      err = mZed->getCameraSettings(setting, value);
      if (err != sl::ERROR_CODE::SUCCESS) {
        RCLCPP_ERROR_STREAM(
          get_logger(), "Error Getting default param for "
            << sl::toString(setting).c_str()
            << ": "
            << sl::toString(err).c_str());
        exit(EXIT_FAILURE);
      }
      DEBUG_STREAM_CTRL(
        "Default value for " << sl::toString(setting).c_str()
                             << ": " << value);

      setting = sl::VIDEO_SETTINGS::CONTRAST;
      err = mZed->getCameraSettings(setting, value);
      if (err != sl::ERROR_CODE::SUCCESS) {
        RCLCPP_ERROR_STREAM(
          get_logger(), "Error Getting default param for "
            << sl::toString(setting).c_str()
            << ": "
            << sl::toString(err).c_str());
        exit(EXIT_FAILURE);
      }
      DEBUG_STREAM_CTRL(
        "Default value for " << sl::toString(setting).c_str()
                             << ": " << value);

      setting = sl::VIDEO_SETTINGS::HUE;
      err = mZed->getCameraSettings(setting, value);
      if (err != sl::ERROR_CODE::SUCCESS) {
        RCLCPP_ERROR_STREAM(
          get_logger(), "Error Getting default param for "
            << sl::toString(setting).c_str()
            << ": "
            << sl::toString(err).c_str());
        exit(EXIT_FAILURE);
      }
      DEBUG_STREAM_CTRL(
        "Default value for " << sl::toString(setting).c_str()
                             << ": " << value);
    }

    setting = sl::VIDEO_SETTINGS::SATURATION;
    err = mZed->getCameraSettings(setting, value);
    if (err != sl::ERROR_CODE::SUCCESS) {
      RCLCPP_ERROR_STREAM(
        get_logger(), "Error Getting default param for "
          << sl::toString(setting).c_str()
          << ": "
          << sl::toString(err).c_str());
      exit(EXIT_FAILURE);
    }
    DEBUG_STREAM_CTRL(
      "Default value for " << sl::toString(setting).c_str()
                           << ": " << value);

    setting = sl::VIDEO_SETTINGS::SHARPNESS;
    err = mZed->getCameraSettings(setting, value);
    if (err != sl::ERROR_CODE::SUCCESS) {
      RCLCPP_ERROR_STREAM(
        get_logger(), "Error Getting default param for "
          << sl::toString(setting).c_str()
          << ": "
          << sl::toString(err).c_str());
      exit(EXIT_FAILURE);
    }
    DEBUG_STREAM_CTRL(
      "Default value for " << sl::toString(setting).c_str()
                           << ": " << value);

    setting = sl::VIDEO_SETTINGS::GAMMA;
    err = mZed->getCameraSettings(setting, value);
    if (err != sl::ERROR_CODE::SUCCESS) {
      RCLCPP_ERROR_STREAM(
        get_logger(), "Error Getting default param for "
          << sl::toString(setting).c_str()
          << ": "
          << sl::toString(err).c_str());
      exit(EXIT_FAILURE);
    }
    DEBUG_STREAM_CTRL(
      "Default value for " << sl::toString(setting).c_str()
                           << ": " << value);

    setting = sl::VIDEO_SETTINGS::AEC_AGC;
    err = mZed->getCameraSettings(setting, value);
    if (err != sl::ERROR_CODE::SUCCESS) {
      RCLCPP_ERROR_STREAM(
        get_logger(), "Error Getting default param for "
          << sl::toString(setting).c_str()
          << ": "
          << sl::toString(err).c_str());
      exit(EXIT_FAILURE);
    }
    DEBUG_STREAM_CTRL(
      "Default value for " << sl::toString(setting).c_str()
                           << ": " << value);

    setting = sl::VIDEO_SETTINGS::EXPOSURE;
    err = mZed->getCameraSettings(setting, value);
    if (err != sl::ERROR_CODE::SUCCESS) {
      RCLCPP_ERROR_STREAM(
        get_logger(), "Error Getting default param for "
          << sl::toString(setting).c_str()
          << ": "
          << sl::toString(err).c_str());
      exit(EXIT_FAILURE);
    }
    DEBUG_STREAM_CTRL(
      "Default value for " << sl::toString(setting).c_str()
                           << ": " << value);

    setting = sl::VIDEO_SETTINGS::GAIN;
    err = mZed->getCameraSettings(setting, value);
    if (err != sl::ERROR_CODE::SUCCESS) {
      RCLCPP_ERROR_STREAM(
        get_logger(), "Error Getting default param for "
          << sl::toString(setting).c_str()
          << ": "
          << sl::toString(err).c_str());
      exit(EXIT_FAILURE);
    }
    DEBUG_STREAM_CTRL(
      "Default value for " << sl::toString(setting).c_str()
                           << ": " << value);

    setting = sl::VIDEO_SETTINGS::WHITEBALANCE_AUTO;
    err = mZed->getCameraSettings(setting, value);
    if (err != sl::ERROR_CODE::SUCCESS) {
      RCLCPP_ERROR_STREAM(
        get_logger(), "Error Getting default param for "
          << sl::toString(setting).c_str()
          << ": "
          << sl::toString(err).c_str());
      exit(EXIT_FAILURE);
    }
    DEBUG_STREAM_CTRL(
      "Default value for " << sl::toString(setting).c_str()
                           << ": " << value);

    setting = sl::VIDEO_SETTINGS::WHITEBALANCE_TEMPERATURE;
    err = mZed->getCameraSettings(setting, value);
    if (err != sl::ERROR_CODE::SUCCESS) {
      RCLCPP_ERROR_STREAM(
        get_logger(), "Error Getting default param for "
          << sl::toString(setting).c_str()
          << ": "
          << sl::toString(err).c_str());
      exit(EXIT_FAILURE);
    }
    DEBUG_STREAM_CTRL(
      "Default value for " << sl::toString(setting).c_str()
                           << ": " << value);

    if (sl_tools::isZEDX(mCamRealModel)) {
      setting = sl::VIDEO_SETTINGS::EXPOSURE_TIME;
      err = mZed->getCameraSettings(setting, value);
      if (err != sl::ERROR_CODE::SUCCESS) {
        RCLCPP_ERROR_STREAM(
          get_logger(), "Error Getting default param for "
            << sl::toString(setting).c_str()
            << ": "
            << sl::toString(err).c_str());
        exit(EXIT_FAILURE);
      }
      DEBUG_STREAM_CTRL(
        "[ZEDX] Default value for "
          << sl::toString(setting).c_str() << ": " << value);

      // TODO(Walter) Enable when fixed in the SDK
      // setting = sl::VIDEO_SETTINGS::AUTO_EXPOSURE_TIME_RANGE;
      // err = mZed->getCameraSettings(setting, value_min, value_max);
      // if(err!=sl::ERROR_CODE::SUCCESS) {
      //   RCLCPP_ERROR_STREAM( get_logger(), "Error Getting default param for
      //   "
      //   << sl::toString(setting).c_str() << ": " <<
      //   sl::toString(err).c_str()); exit(EXIT_FAILURE);
      // }
      // DEBUG_STREAM_CTRL("[ZEDX] Default value for " <<
      // sl::toString(setting).c_str() << ": [" << value_min << "," <<
      // value_max
      // << "]");

      if (!mStreamMode) {
        setting = sl::VIDEO_SETTINGS::EXPOSURE_COMPENSATION;
        err = mZed->getCameraSettings(setting, value);
        if (err != sl::ERROR_CODE::SUCCESS) {
          RCLCPP_ERROR_STREAM(
            get_logger(), "Error Getting default param for "
              << sl::toString(setting).c_str()
              << ": "
              << sl::toString(err).c_str());
          exit(EXIT_FAILURE);
        }
        DEBUG_STREAM_CTRL(
          "[ZEDX] Default value for "
            << sl::toString(setting).c_str() << ": " << value);
      }

      setting = sl::VIDEO_SETTINGS::ANALOG_GAIN;
      err = mZed->getCameraSettings(setting, value);
      if (err != sl::ERROR_CODE::SUCCESS) {
        RCLCPP_ERROR_STREAM(
          get_logger(), "Error Getting default param for "
            << sl::toString(setting).c_str()
            << ": "
            << sl::toString(err).c_str());
        exit(EXIT_FAILURE);
      }
      DEBUG_STREAM_CTRL(
        "[ZEDX] Default value for "
          << sl::toString(setting).c_str() << ": " << value);

      // TODO(Walter) Enable when fixed in the SDK
      // setting = sl::VIDEO_SETTINGS::AUTO_ANALOG_GAIN_RANGE;
      // err = mZed->getCameraSettings(setting, value_min, value_max);
      // if(err!=sl::ERROR_CODE::SUCCESS) {
      //   RCLCPP_ERROR_STREAM( get_logger(), "Error Getting default param for
      //   "
      //   << sl::toString(setting).c_str() << ": " <<
      //   sl::toString(err).c_str()); exit(EXIT_FAILURE);
      // }
      // DEBUG_STREAM_CTRL("[ZEDX] Default value for " <<
      // sl::toString(setting).c_str() << ": [" << value_min << "," <<
      // value_max
      // << "]");

      setting = sl::VIDEO_SETTINGS::DIGITAL_GAIN;
      err = mZed->getCameraSettings(setting, value);
      if (err != sl::ERROR_CODE::SUCCESS) {
        RCLCPP_ERROR_STREAM(
          get_logger(), "Error Getting default param for "
            << sl::toString(setting).c_str()
            << ": "
            << sl::toString(err).c_str());
        exit(EXIT_FAILURE);
      }
      DEBUG_STREAM_CTRL(
        "[ZEDX] Default value for "
          << sl::toString(setting).c_str() << ": " << value);

      // TODO(Walter) Enable when fixed in the SDK
      // setting = sl::VIDEO_SETTINGS::AUTO_DIGITAL_GAIN_RANGE;
      // err = mZed->getCameraSettings(setting, value_min, value_max);
      // if(err!=sl::ERROR_CODE::SUCCESS) {
      //   RCLCPP_ERROR_STREAM( get_logger(), "Error Getting default param for
      //   "
      //   << sl::toString(setting).c_str() << ": " <<
      //   sl::toString(err).c_str()); exit(EXIT_FAILURE);
      // }
      // DEBUG_STREAM_CTRL("[ZEDX] Default value for " <<
      // sl::toString(setting).c_str() << ": [" << value_min << "," <<
      // value_max
      // << "]");

      if (!mStreamMode) {
        setting = sl::VIDEO_SETTINGS::DENOISING;
        err = mZed->getCameraSettings(setting, value);
        if (err != sl::ERROR_CODE::SUCCESS) {
          RCLCPP_ERROR_STREAM(
            get_logger(), "Error Getting default param for "
              << sl::toString(setting).c_str()
              << ": "
              << sl::toString(err).c_str());
          exit(EXIT_FAILURE);
        }
        DEBUG_STREAM_CTRL(
          "[ZEDX] Default value for "
            << sl::toString(setting).c_str() << ": " << value);
      }
    }
  }
  // <----> Check default camera settings

  // ----> Camera Info messages
  mRgbCamInfoMsg = std::make_shared<sensor_msgs::msg::CameraInfo>();
  mRgbCamInfoRawMsg = std::make_shared<sensor_msgs::msg::CameraInfo>();
  mLeftCamInfoMsg = std::make_shared<sensor_msgs::msg::CameraInfo>();
  mLeftCamInfoRawMsg = std::make_shared<sensor_msgs::msg::CameraInfo>();
  mRightCamInfoMsg = std::make_shared<sensor_msgs::msg::CameraInfo>();
  mRightCamInfoRawMsg = std::make_shared<sensor_msgs::msg::CameraInfo>();
  mDepthCamInfoMsg = std::make_shared<sensor_msgs::msg::CameraInfo>();

  setTFCoordFrameNames();  // Requires mZedRealCamModel available only after
                           // camera opening

  fillCamInfo(
    mZed, mLeftCamInfoMsg, mRightCamInfoMsg, mLeftCamOptFrameId,
    mRightCamOptFrameId);
  fillCamInfo(
    mZed, mLeftCamInfoRawMsg, mRightCamInfoRawMsg, mLeftCamOptFrameId,
    mRightCamOptFrameId, true);
  mRgbCamInfoMsg = mLeftCamInfoMsg;
  mRgbCamInfoRawMsg = mLeftCamInfoRawMsg;
  mDepthCamInfoMsg = mLeftCamInfoMsg;
  // <---- Camera Info messages

  initPublishers();  // Requires mZedRealCamModel available only after camera
                     // opening
  initSubscribers();

  // Disable AEC_AGC and Auto Whitebalance to trigger it if user set it to
  // automatic
  if (!mSvoMode && !mSimMode) {
    mZed->setCameraSettings(sl::VIDEO_SETTINGS::AEC_AGC, 0);
    mZed->setCameraSettings(sl::VIDEO_SETTINGS::WHITEBALANCE_AUTO, 0);
    // Force parameters with a dummy grab
    mZed->grab();
  }

  // Initialialized timestamp to avoid wrong initial data
  // ----> Timestamp
  if (mSvoMode) {
    if (mUseSvoTimestamp) {
      mFrameTimestamp = sl_tools::slTime2Ros(mZed->getTimestamp(sl::TIME_REFERENCE::IMAGE));

      DEBUG_COMM("**********************************************************");
      DEBUG_STREAM_COMM("SVO Timestamp\t\t" << mFrameTimestamp.nanoseconds() << " nsec");
      DEBUG_STREAM_COMM(
        "Current Timestamp\t" <<
          sl_tools::slTime2Ros(
          mZed->getTimestamp(
            sl::TIME_REFERENCE::CURRENT)).nanoseconds() << " nsec");
      DEBUG_COMM("**********************************************************");
    } else {
      mFrameTimestamp =
        sl_tools::slTime2Ros(mZed->getTimestamp(sl::TIME_REFERENCE::CURRENT));
    }
  } else if (mSimMode) {
    if (mUseSimTime) {
      mFrameTimestamp = get_clock()->now();
    } else {
      mFrameTimestamp =
        sl_tools::slTime2Ros(mZed->getTimestamp(sl::TIME_REFERENCE::IMAGE));
    }
  } else {
    mFrameTimestamp =
      sl_tools::slTime2Ros(mZed->getTimestamp(sl::TIME_REFERENCE::IMAGE));
  }
  // <---- Timestamp

  // ----> Initialize Diagnostic statistics
  mElabPeriodMean_sec = std::make_unique<sl_tools::WinAvg>(mCamGrabFrameRate);
  mGrabPeriodMean_sec = std::make_unique<sl_tools::WinAvg>(mCamGrabFrameRate);
  mVideoDepthPeriodMean_sec =
    std::make_unique<sl_tools::WinAvg>(mCamGrabFrameRate);
  mVideoDepthElabMean_sec =
    std::make_unique<sl_tools::WinAvg>(mCamGrabFrameRate);
  mPcPeriodMean_sec = std::make_unique<sl_tools::WinAvg>(mCamGrabFrameRate);
  mPcProcMean_sec = std::make_unique<sl_tools::WinAvg>(mCamGrabFrameRate);
  mObjDetPeriodMean_sec = std::make_unique<sl_tools::WinAvg>(mCamGrabFrameRate);
  mObjDetElabMean_sec = std::make_unique<sl_tools::WinAvg>(mCamGrabFrameRate);
  mBodyTrkPeriodMean_sec =
    std::make_unique<sl_tools::WinAvg>(mCamGrabFrameRate);
  mBodyTrkElabMean_sec = std::make_unique<sl_tools::WinAvg>(mCamGrabFrameRate);
  mImuPeriodMean_sec = std::make_unique<sl_tools::WinAvg>(20);
  mBaroPeriodMean_sec = std::make_unique<sl_tools::WinAvg>(20);
  mMagPeriodMean_sec = std::make_unique<sl_tools::WinAvg>(20);
  mPubFusedCloudPeriodMean_sec = std::make_unique<sl_tools::WinAvg>(mPcPubRate);
  mPubOdomTF_sec = std::make_unique<sl_tools::WinAvg>(mSensPubRate);
  mPubPoseTF_sec = std::make_unique<sl_tools::WinAvg>(mSensPubRate);
  mPubImuTF_sec = std::make_unique<sl_tools::WinAvg>(mSensPubRate);
  mGnssFix_sec = std::make_unique<sl_tools::WinAvg>(10);
  // <---- Initialize Diagnostic statistics

  if (mGnssFusionEnabled) {
    DEBUG_GNSS("Initialize Fusion module");

    // ----> Retrieve GNSS to ZED transform
    RCLCPP_INFO(get_logger(), "*** Initialize GNSS Offset ***");
    if (!mGnss2BaseTransfValid) {
      getGnss2BaseTransform();
    }

    mGnssAntennaPose[0] = mGnss2BaseTransf.getOrigin().x();
    mGnssAntennaPose[1] = mGnss2BaseTransf.getOrigin().y();
    mGnssAntennaPose[2] = mGnss2BaseTransf.getOrigin().z();
    // <---- Retrieve GNSS to ZED transform

    // ----> Initialize Fusion module

    // Fusion parameters
    mFusionInitParams.coordinate_system = ROS_COORDINATE_SYSTEM;
    mFusionInitParams.coordinate_units = ROS_MEAS_UNITS;
    mFusionInitParams.verbose = mVerbose != 0;
    mFusionInitParams.output_performance_metrics = true;
    mFusionInitParams.timeout_period_number =
      20;    // TODO(Walter) Evaluate this: mCamGrabFrameRate *
             // mCamTimeoutSec;

    // Fusion initialization
    sl::FUSION_ERROR_CODE fus_err = mFusion.init(mFusionInitParams);
    if (fus_err != sl::FUSION_ERROR_CODE::SUCCESS) {
      RCLCPP_ERROR_STREAM(
        get_logger(), "Error initializing the Fusion module: "
          << sl::toString(fus_err).c_str()
          << ".");
      exit(EXIT_FAILURE);
    }
    DEBUG_GNSS(" Fusion params OK");

    mFusionConfig = std::make_shared<sl::FusionConfiguration>();

    if (mSimMode) {
      // TODO(Walter) Modify when support for streaming input is added in the
      // SDK mFusionConfig->input_type.setFromStream(mSimAddr, mSimPort);
      mFusionConfig->input_type.setFromSerialNumber(mCamSerialNumber);
      mFusionConfig->communication_parameters.setForSharedMemory();
    } else if (mSvoMode) {
      mFusionConfig->input_type.setFromSVOFile(mSvoFilepath.c_str());
      mFusionConfig->communication_parameters.setForSharedMemory();
    } else {
      mFusionConfig->input_type.setFromSerialNumber(mCamSerialNumber);
      mFusionConfig->communication_parameters.setForSharedMemory();
    }
    mFusionConfig->serial_number = mCamSerialNumber;
    mFusionConfig->pose = sl::Transform::identity();

    DEBUG_GNSS(" Fusion communication params OK");

    // Camera identifier
    mCamUuid.sn = mCamSerialNumber;

    // Enable camera publishing to Fusion
    mZed->startPublishing(mFusionConfig->communication_parameters);
    DEBUG_GNSS(" Camera publishing OK");

    // Fusion subscribe to camera data
    fus_err = mFusion.subscribe(
      mCamUuid, mFusionConfig->communication_parameters, mFusionConfig->pose);
    if (fus_err != sl::FUSION_ERROR_CODE::SUCCESS) {
      RCLCPP_ERROR_STREAM(
        get_logger(), "Error initializing the Fusion module: "
          << sl::toString(fus_err).c_str());
      exit(EXIT_FAILURE);
    }
    DEBUG_GNSS(" Fusion subscribing OK");
    DEBUG_GNSS("Fusion module ready");
    // <---- Initialize Fusion module
  }

  // Init and start threads
  initThreads();

  return true;
}  // namespace stereolabs

void ZedCamera::closeCamera()
{  
  if (mZed == nullptr) {
    return;
  }

  RCLCPP_INFO(get_logger(), "***** CLOSING CAMERA *****");

  mZed->close();
  mZed.reset();
  DEBUG_COMM("Camera closed");
}

void ZedCamera::initThreads()
{
  // Start Heartbeat timer
  startHeartbeatTimer();

  // ----> Start CMOS Temperatures thread
  if (!mSimMode && !sl_tools::isZED(mCamRealModel) &&
    !sl_tools::isZEDM(mCamRealModel))
  {
    startTempPubTimer();
  }
  // <---- Start CMOS Temperatures thread

  // ----> Start Sensors thread if not sync
  if (!mSensCameraSync && !sl_tools::isZED(mCamRealModel)) {
    mSensThread = std::thread(&ZedCamera::threadFunc_pubSensorsData, this);
  }
  // <---- Start Sensors thread if not sync

  // ----> Start Pointcloud thread
  if (!mDepthDisabled) {
    mPcDataReady = false;
    // DEBUG_STREAM_PC( "on_activate -> mPcDataReady FALSE")
    mPcThread = std::thread(&ZedCamera::threadFunc_pointcloudElab, this);
  }
  // <---- Start Pointcloud thread

  // Start grab thread
  mGrabThread = std::thread(&ZedCamera::threadFunc_zedGrab, this);
}

void ZedCamera::startHeartbeatTimer()
{
  if (mHeartbeatTimer != nullptr) {
    mHeartbeatTimer->cancel();
  }

  std::chrono::milliseconds pubPeriod_msec(1000);
  mHeartbeatTimer = create_wall_timer(
    std::chrono::duration_cast<std::chrono::milliseconds>(pubPeriod_msec),
    std::bind(&ZedCamera::callback_pubHeartbeat, this));
}

void ZedCamera::startTempPubTimer()
{
  if (mTempPubTimer != nullptr) {
    mTempPubTimer->cancel();
  }

  std::chrono::milliseconds pubPeriod_msec(static_cast<int>(1000.0));
  mTempPubTimer = create_wall_timer(
    std::chrono::duration_cast<std::chrono::milliseconds>(pubPeriod_msec),
    std::bind(&ZedCamera::callback_pubTemp, this));
}

void ZedCamera::startFusedPcTimer(double fusedPcRate)
{
  if (mFusedPcTimer != nullptr) {
    mFusedPcTimer->cancel();
  }

  std::chrono::milliseconds pubPeriod_msec(
    static_cast<int>(1000.0 / (fusedPcRate)));
  mFusedPcTimer = create_wall_timer(
    std::chrono::duration_cast<std::chrono::milliseconds>(pubPeriod_msec),
    std::bind(&ZedCamera::callback_pubFusedPc, this));
}

void ZedCamera::startPathPubTimer(double pathTimerRate)
{
  if (mPathTimer != nullptr) {
    mPathTimer->cancel();
  }

  DEBUG_PT("Starting path pub. timer");

  if (pathTimerRate > 0) {
    std::chrono::milliseconds pubPeriod_msec(
      static_cast<int>(1000.0 / (pathTimerRate)));
    mPathTimer = create_wall_timer(
      std::chrono::duration_cast<std::chrono::milliseconds>(pubPeriod_msec),
      std::bind(&ZedCamera::callback_pubPaths, this));

    if (mOdomPath.size() == 0 && mPosePath.size() == 0) {
      if (mPathMaxCount != -1) {
        DEBUG_STREAM_PT("Path vectors reserved " << mPathMaxCount << " poses.");
        mOdomPath.reserve(mPathMaxCount);
        mPosePath.reserve(mPathMaxCount);

        DEBUG_STREAM_PT(
          "Path vector sizes: " << mOdomPath.size() << " "
                                << mPosePath.size());
      }
    }
  } else {
    mOdomPath.clear();
    mPosePath.clear();
    mPathTimer->cancel();
    RCLCPP_INFO_STREAM(
      get_logger(), "Path topics not published -> Pub. rate: "
        << pathTimerRate << " Hz");
  }
}

bool ZedCamera::startPosTracking()
{
  if (mDepthDisabled) {
    RCLCPP_WARN(
      get_logger(),
      "Cannot start Positional Tracking if "
      "`depth.depth_mode` is set to `0` [NONE]");
    return false;
  }

  RCLCPP_INFO(get_logger(), "*** Starting Positional Tracking ***");

  RCLCPP_INFO(get_logger(), " * Waiting for valid static transformations...");

  bool transformOk = false;
  double elapsed = 0.0;
  mPosTrackingReady = false;
  mGnssInitGood = false;

  // auto start = std::chrono::high_resolution_clock::now();

  sl_tools::StopWatch stopWatch(get_clock());

  do {
    transformOk =// true;
      setPose(
      mInitialBasePose[0], mInitialBasePose[1], mInitialBasePose[2],
      mInitialBasePose[3], mInitialBasePose[4], mInitialBasePose[5]);

    elapsed = stopWatch.toc();

    rclcpp::sleep_for(1ms);

    if (elapsed > 10000) {
      RCLCPP_WARN(
        get_logger(),
        " !!! Failed to get static transforms. Is the "
        "'ROBOT STATE PUBLISHER' node correctly "
        "working? ");
      break;
    }
  } while (transformOk == false);

  if (transformOk) {
    DEBUG_STREAM_PT(
      "Time required to get valid static transforms: "
        << elapsed / 1000. << " sec");
  }

  RCLCPP_INFO(
    get_logger(),
    "Initial ZED left camera pose (ZED pos. tracking): ");
  RCLCPP_INFO(
    get_logger(), " * T: [%g,%g,%g]", mInitialPoseSl.getTranslation().x,
    mInitialPoseSl.getTranslation().y, mInitialPoseSl.getTranslation().z);
  RCLCPP_INFO(
    get_logger(), " * Q: [%g,%g,%g,%g]", mInitialPoseSl.getOrientation().ox,
    mInitialPoseSl.getOrientation().oy, mInitialPoseSl.getOrientation().oz,
    mInitialPoseSl.getOrientation().ow);

  if (mAreaMemoryDbPath != "" && !sl_tools::file_exist(mAreaMemoryDbPath)) {
    mAreaMemoryDbPath = "";
    RCLCPP_WARN_STREAM(
      get_logger(),
      "'area_memory_db_path' path doesn't exist or is unreachable: "
        << mAreaMemoryDbPath);
  }

  // Tracking parameters
  sl::PositionalTrackingParameters ptParams;

  mPoseSmoothing = false;  // Always false. Pose Smoothing is to be enabled only
                           // for VR/AR applications

  ptParams.enable_pose_smoothing = mPoseSmoothing;
  ptParams.enable_area_memory = mAreaMemory;
  ptParams.area_file_path = mAreaMemoryDbPath.c_str();
  ptParams.enable_imu_fusion = mImuFusion;
  ptParams.initial_world_transform = mInitialPoseSl;
  ptParams.set_floor_as_origin = mFloorAlignment;
  ptParams.depth_min_range = mPosTrackDepthMinRange;
  ptParams.set_as_static = mSetAsStatic;
  ptParams.set_gravity_as_origin = mSetGravityAsOrigin;
  ptParams.mode = mPosTrkMode;

  if (_debugPosTracking) {
    DEBUG_PT(" * Positional Tracking parameters:");
    sl::String json;
    ptParams.encode(json);
    DEBUG_PT(json.c_str());
  }

  sl::ERROR_CODE err = mZed->enablePositionalTracking(ptParams);

  if (err != sl::ERROR_CODE::SUCCESS) {
    mPosTrackingStarted = false;
    RCLCPP_WARN(
      get_logger(), "Pos. Tracking not started: %s",
      sl::toString(err).c_str());
    return false;
  }

  DEBUG_PT("Positional Tracking started");

  // ----> Enable Fusion Positional Tracking if required
  if (mGnssFusionEnabled && err == sl::ERROR_CODE::SUCCESS) {
    mMap2UtmTransfValid = false;

    sl::PositionalTrackingFusionParameters fusion_params;
    fusion_params.enable_GNSS_fusion = mGnssFusionEnabled;

    sl::GNSSCalibrationParameters gnss_par;
    gnss_par.target_yaw_uncertainty = mGnssTargetYawUncertainty;
    gnss_par.enable_translation_uncertainty_target =
      mGnssEnableTranslationUncertaintyTarget;
    gnss_par.target_translation_uncertainty = mGnssTargetTranslationUncertainty;
    gnss_par.enable_reinitialization = mGnssEnableReinitialization;
    gnss_par.gnss_vio_reinit_threshold = mGnssVioReinitThreshold;
    gnss_par.enable_rolling_calibration = mGnssEnableRollingCalibration;
    gnss_par.gnss_antenna_position = mGnssAntennaPose;

    DEBUG_STREAM_GNSS(
      "GNSS antenna pose in ZED SDK coordinate: "
        << mGnssAntennaPose[0] << "," << mGnssAntennaPose[1]
        << "," << mGnssAntennaPose[2]);

    fusion_params.gnss_calibration_parameters = gnss_par;

    sl::FUSION_ERROR_CODE fus_err =
      mFusion.enablePositionalTracking(fusion_params);

    if (fus_err != sl::FUSION_ERROR_CODE::SUCCESS) {
      mPosTrackingStarted = false;
      RCLCPP_WARN(
        get_logger(), "Fusion Pos. Tracking not started: %s",
        sl::toString(fus_err).c_str());
      mZed->disablePositionalTracking();
      return false;
    }
    DEBUG_GNSS("Fusion Positional Tracking started");
  }
  // <---- Enable Fusion Positional Tracking if required

  mPosTrackingStarted = true;

  startPathPubTimer(mPathPubRate);

  return mPosTrackingStarted;
}

bool ZedCamera::start3dMapping()
{
  DEBUG_MAP("start3dMapping");
  if (mDepthDisabled) {
    RCLCPP_WARN(
      get_logger(),
      "Cannot start 3D Mapping if `depth.depth_mode` is set to `0` [NONE]");
    return false;
  }

  if (mSpatialMappingRunning) {
    RCLCPP_WARN(
      get_logger(),
      "Cannot start 3D Mapping. The module is already running!");
    return false;
  }

  bool required = mMappingEnabled;

  if (!required) {
    return false;
  }

  RCLCPP_INFO_STREAM(get_logger(), "*** Starting Spatial Mapping ***");

  sl::SpatialMappingParameters params;
  params.map_type =
    sl::SpatialMappingParameters::SPATIAL_MAP_TYPE::FUSED_POINT_CLOUD;
  params.use_chunk_only = true;

  sl::SpatialMappingParameters spMapPar;

  float lRes = spMapPar.allowed_resolution.first;
  float hRes = spMapPar.allowed_resolution.second;

  if (mMappingRes < lRes) {
    RCLCPP_WARN_STREAM(
      get_logger(),
      "'mapping.resolution' value ("
        << mMappingRes
        << " m) is lower than the allowed resolution "
        "values. Fixed automatically");
    mMappingRes = lRes;
  }
  if (mMappingRes > hRes) {
    RCLCPP_WARN_STREAM(
      get_logger(),
      "'mapping.resolution' value ("
        << mMappingRes
        << " m) is higher than the allowed resolution "
        "values. Fixed automatically");
    mMappingRes = hRes;
  }

  params.resolution_meter = mMappingRes;

  float lRng = spMapPar.allowed_range.first;
  float hRng = spMapPar.allowed_range.second;

  if (mMappingRangeMax < 0) {
    mMappingRangeMax =
      sl::SpatialMappingParameters::getRecommendedRange(mMappingRes, *mZed.get());
    RCLCPP_INFO_STREAM(
      get_logger(), "Mapping: max range set to "
        << mMappingRangeMax
        << " m for a resolution of "
        << mMappingRes << " m");
  } else if (mMappingRangeMax < lRng) {
    RCLCPP_WARN_STREAM(
      get_logger(), "'mapping.max_mapping_range_m' value ("
        << mMappingRangeMax
        << " m) is lower than the allowed "
        "resolution values. Fixed "
        "automatically");
    mMappingRangeMax = lRng;
  } else if (mMappingRangeMax > hRng) {
    RCLCPP_WARN_STREAM(
      get_logger(), "'mapping.max_mapping_range_m' value ("
        << mMappingRangeMax
        << " m) is higher than the allowed "
        "resolution values. Fixed "
        "automatically");
    mMappingRangeMax = hRng;
  }

  params.range_meter = mMappingRangeMax;

  sl::ERROR_CODE err = mZed->enableSpatialMapping(params);

  if (err == sl::ERROR_CODE::SUCCESS) {
    if (mPubFusedCloud == nullptr) {
#ifndef FOUND_FOXY
      mPubFusedCloud = point_cloud_transport::create_publisher(
        this->shared_from_this(), mPointcloudFusedTopic,
        mQos.get_rmw_qos_profile(), mPubOpt);
      RCLCPP_INFO_STREAM(
        get_logger(), "Advertised on topic "
          << mPubFusedCloud.getTopic()
          << " @ " << mFusedPcPubRate
          << " Hz");
#else
      mPubFusedCloud = create_publisher<sensor_msgs::msg::PointCloud2>(
        mPointcloudFusedTopic, mQos, mPubOpt);
      RCLCPP_INFO_STREAM(
        get_logger(), "Advertised on topic "
          << mPubFusedCloud->get_topic_name()
          << " @ " << mFusedPcPubRate
          << " Hz");
#endif
    }

    mSpatialMappingRunning = true;

    startFusedPcTimer(mFusedPcPubRate);

    RCLCPP_INFO_STREAM(
      get_logger(),
      " * Resolution: " << params.resolution_meter << " m");
    RCLCPP_INFO_STREAM(
      get_logger(),
      " * Max Mapping Range: " << params.range_meter << " m");
    RCLCPP_INFO_STREAM(
      get_logger(), " * Map point cloud publishing rate: "
        << mFusedPcPubRate << " Hz");

    return true;
  } else {
    mSpatialMappingRunning = false;
    if (mFusedPcTimer) {
      mFusedPcTimer->cancel();
    }

    RCLCPP_WARN(
      get_logger(), "Mapping not activated: %s",
      sl::toString(err).c_str());

    return false;
  }
}

void ZedCamera::stop3dMapping()
{
  if (mFusedPcTimer) {
    mFusedPcTimer->cancel();
  }
  mSpatialMappingRunning = false;
  mMappingEnabled = false;
  mZed->disableSpatialMapping();

  RCLCPP_INFO(get_logger(), "*** Spatial Mapping stopped ***");
}

bool ZedCamera::startObjDetect()
{
  DEBUG_OD("startObjDetect");

  if (!sl_tools::isObjDetAvailable(mCamRealModel)) {
    RCLCPP_ERROR(
      get_logger(),
      "Object detection not started. The camera model does not "
      "support it with the current version "
      "of the "
      "SDK");
    return false;
  }

  if (mDepthDisabled) {
    RCLCPP_WARN(
      get_logger(),
      "Cannot start Object Detection if "
      "`depth.depth_mode` is set to `0` [NONE]");
    return false;
  }

  if (!mObjDetEnabled) {
    return false;
  }

  RCLCPP_INFO(get_logger(), "*** Starting Object Detection ***");

  sl::ObjectDetectionParameters od_p;
  od_p.enable_segmentation = false;
  od_p.enable_tracking = mObjDetTracking;
  od_p.detection_model = mObjDetModel;
  od_p.filtering_mode = mObjFilterMode;
  od_p.prediction_timeout_s = mObjDetPredTimeout;
  od_p.allow_reduced_precision_inference = mObjDetReducedPrecision;
  od_p.max_range = mObjDetMaxRange;

  mObjDetInstID = ++mAiInstanceID;
  od_p.instance_module_id = mObjDetInstID;

  mObjDetFilter.clear();
  if (mObjDetPeopleEnable) {
    mObjDetFilter.push_back(sl::OBJECT_CLASS::PERSON);
  }
  if (mObjDetVehiclesEnable) {
    mObjDetFilter.push_back(sl::OBJECT_CLASS::VEHICLE);
  }
  if (mObjDetBagsEnable) {
    mObjDetFilter.push_back(sl::OBJECT_CLASS::BAG);
  }
  if (mObjDetAnimalsEnable) {
    mObjDetFilter.push_back(sl::OBJECT_CLASS::ANIMAL);
  }
  if (mObjDetElectronicsEnable) {
    mObjDetFilter.push_back(sl::OBJECT_CLASS::ELECTRONICS);
  }
  if (mObjDetFruitsEnable) {
    mObjDetFilter.push_back(sl::OBJECT_CLASS::FRUIT_VEGETABLE);
  }
  if (mObjDetSportEnable) {
    mObjDetFilter.push_back(sl::OBJECT_CLASS::SPORT);
  }

  if (mObjDetModel == sl::OBJECT_DETECTION_MODEL::CUSTOM_YOLOLIKE_BOX_OBJECTS) {
    od_p.enable_segmentation = false;
    od_p.custom_onnx_file = sl::String(mYoloOnnxPath.c_str());
    od_p.custom_onnx_dynamic_input_shape = sl::Resolution(mYoloOnnxSize, mYoloOnnxSize);

    if (!mCustomLabelsPath.empty()) {
      mCustomLabelsGood = sl_tools::ReadCocoYaml(mCustomLabelsPath, mCustomLabels);

      if (mCustomLabelsGood) {
        std::stringstream ss;
        ss << " * Custom labels: ";
        for (auto label:mCustomLabels) {
          ss << "'" << label.first << ":" << label.second << "' ";
        }
        RCLCPP_INFO(get_logger(), ss.str().c_str());
      } else {
        RCLCPP_WARN(get_logger(), "Custom open error. Using class ID instead of labels. ");
      }
    }
  }

  sl::ERROR_CODE objDetError = mZed->enableObjectDetection(od_p);

  if (objDetError != sl::ERROR_CODE::SUCCESS) {
    RCLCPP_ERROR_STREAM(
      get_logger(), "Object detection error: " << sl::toString(objDetError));

    mObjDetRunning = false;
    return false;
  }

  if (!mPubObjDet) {
    mPubObjDet = create_publisher<zed_msgs::msg::ObjectsStamped>(
      mObjectDetTopic, mQos, mPubOpt);
    RCLCPP_INFO_STREAM(
      get_logger(),
      " * Advertised on topic " << mPubObjDet->get_topic_name());
  }

  mObjDetRunning = true;
  return true;
}

void ZedCamera::stopObjDetect()
{
  if (mObjDetRunning) {
    RCLCPP_INFO(get_logger(), "*** Stopping Object Detection ***");
    mObjDetRunning = false;
    mObjDetEnabled = false;
    mZed->disableObjectDetection();

    // ----> Send an empty message to indicate that no more objects are tracked
    // (e.g clean RVIZ2)
    auto objMsg = std::make_unique<zed_msgs::msg::ObjectsStamped>();

    objMsg->header.stamp = mFrameTimestamp;
    objMsg->header.frame_id = mLeftCamFrameId;

    objMsg->objects.clear();

    DEBUG_STREAM_OD(
      "Publishing EMPTY OBJ message "
        << mPubObjDet->get_topic_name());
    try {
      mPubObjDet->publish(std::move(objMsg));
    } catch (std::system_error & e) {
      DEBUG_STREAM_COMM("Message publishing ecception: " << e.what() );
    } catch (...) {
      DEBUG_STREAM_COMM("Message publishing generic ecception: ");
    }
    // <---- Send an empty message to indicate that no more objects are tracked
    // (e.g clean RVIZ2)
  }
}

bool ZedCamera::startBodyTracking()
{
  DEBUG_BT("startBodyTracking");

  if (!sl_tools::isObjDetAvailable(mCamRealModel)) {
    RCLCPP_ERROR(
      get_logger(),
      "Body Tracking not started. The camera model does not support "
      "it with the current version "
      "of the SDK");
    return false;
  }

  DEBUG_BT("Body Tracking available");

  if (mDepthDisabled) {
    RCLCPP_WARN(
      get_logger(),
      "Cannot start Body Tracking if "
      "`depth.depth_mode` is set to `0` [NONE]");
    return false;
  }

  if (!mBodyTrkEnabled) {
    DEBUG_BT("Body Tracking not enabled -> NOT STARTING");
    return false;
  }

  if (!mCamera2BaseTransfValid || !mSensor2CameraTransfValid ||
    !mSensor2BaseTransfValid)
  {
    DEBUG_OD(
      "Tracking transforms not yet ready, Body Tracking starting postponed");
    return false;
  }

  RCLCPP_INFO(get_logger(), "*** Starting Body Tracking ***");

  sl::BodyTrackingParameters bt_p;
  bt_p.allow_reduced_precision_inference = mBodyTrkReducedPrecision;
  bt_p.body_format = mBodyTrkFmt;
  bt_p.body_selection = mBodyTrkKpSelection;
  bt_p.detection_model = mBodyTrkModel;
  bt_p.enable_body_fitting = mBodyTrkFitting;
  bt_p.enable_segmentation = false;
  bt_p.enable_tracking = mBodyTrkEnableTracking;
  bt_p.max_range = mBodyTrkMaxRange;
  bt_p.prediction_timeout_s = mBodyTrkPredTimeout;

  mBodyTrkInstID = ++mAiInstanceID;
  bt_p.instance_module_id = mBodyTrkInstID;

  sl::ERROR_CODE btError = mZed->enableBodyTracking(bt_p);

  if (btError != sl::ERROR_CODE::SUCCESS) {
    RCLCPP_ERROR_STREAM(
      get_logger(),
      "Body Tracking error: " << sl::toString(btError));

    mBodyTrkRunning = false;
    return false;
  }

  DEBUG_BT("Body Tracking enabled");

  if (!mPubBodyTrk) {
    mPubBodyTrk = create_publisher<zed_msgs::msg::ObjectsStamped>(
      mBodyTrkTopic, mQos, mPubOpt);
    RCLCPP_INFO_STREAM(
      get_logger(),
      "Advertised on topic " << mPubBodyTrk->get_topic_name());
  }

  DEBUG_BT("Body Tracking publisher created");

  mBodyTrkRunning = true;
  return true;
}

void ZedCamera::stopBodyTracking()
{
  if (mBodyTrkRunning) {
    RCLCPP_INFO(get_logger(), "*** Stopping Body Tracking ***");
    mBodyTrkRunning = false;
    mBodyTrkEnabled = false;
    mZed->disableBodyTracking();

    // ----> Send an empty message to indicate that no more objects are tracked
    // (e.g clean RVIZ2)
    auto objMsg = std::make_unique<zed_msgs::msg::ObjectsStamped>();

    objMsg->header.stamp = mFrameTimestamp;
    objMsg->header.frame_id = mLeftCamFrameId;

    objMsg->objects.clear();

    DEBUG_STREAM_OD(
      "Publishing EMPTY OBJ message "
        << mPubBodyTrk->get_topic_name());
    try {
      mPubBodyTrk->publish(std::move(objMsg));
    } catch (std::system_error & e) {
      DEBUG_STREAM_COMM("Message publishing ecception: " << e.what());
    } catch (...) {
      DEBUG_STREAM_COMM("Message publishing generic ecception: ");
    }
    // <---- Send an empty message to indicate that no more objects are tracked
    // (e.g clean RVIZ2)
  }
}

bool ZedCamera::startSvoRecording(std::string & errMsg)
{
  sl::RecordingParameters params;

  params.bitrate = mSvoRecBitrate;
  params.compression_mode = mSvoRecCompr;
  params.target_framerate = mSvoRecFramerate;
  params.transcode_streaming_input = mSvoRecTranscode;
  params.video_filename = mSvoRecFilename.c_str();

  sl::ERROR_CODE err = mZed->enableRecording(params);
  errMsg = sl::toString(err);

  if (err != sl::ERROR_CODE::SUCCESS) {
    RCLCPP_ERROR_STREAM(
      get_logger(),
      "Error starting SVO recording: " << errMsg);
    return false;
  }

  mRecording = true;

  return true;
}

void ZedCamera::stopSvoRecording()
{
  if (mRecording) {
    mRecording = false;
    mZed->disableRecording();
  }
}

void ZedCamera::initTransforms()
{
  // According to REP 105 -> http://www.ros.org/reps/rep-0105.html

  // camera_link <- odom <- map
  //     ^                   |
  //     |                   |
  //     ---------------------

  // ----> Dynamic transforms
  mOdom2BaseTransf.setIdentity();  // broadcasted if `publish_tf` is true
  mMap2OdomTransf.setIdentity();   // broadcasted if `publish_map_tf` is true
  mMap2BaseTransf.setIdentity();   // used internally, but not broadcasted
  mMap2UtmTransf.setIdentity();    // broadcasted if GNSS Fusion is enabled
  // <---- Dynamic transforms
}

bool ZedCamera::getCamera2BaseTransform()
{
  DEBUG_STREAM_PT(
    "Getting static TF from '" << mCameraFrameId.c_str()
                               << "' to '" << mBaseFrameId.c_str()
                               << "'");

  mCamera2BaseTransfValid = false;

  // ----> Static transforms
  // Sensor to Base link
  try {
    // Save the transformation
    geometry_msgs::msg::TransformStamped c2b = mTfBuffer->lookupTransform(
      mCameraFrameId, mBaseFrameId, TIMEZERO_SYS, rclcpp::Duration(1, 0));

    // Get the TF2 transformation
    // tf2::fromMsg(c2b.transform, mCamera2BaseTransf);
    geometry_msgs::msg::Transform in = c2b.transform;
    mCamera2BaseTransf.setOrigin(
      tf2::Vector3(in.translation.x, in.translation.y, in.translation.z));
    // w at the end in the constructor
    mCamera2BaseTransf.setRotation(
      tf2::Quaternion(
        in.rotation.x, in.rotation.y, in.rotation.z, in.rotation.w));

    double roll, pitch, yaw;
    tf2::Matrix3x3(mCamera2BaseTransf.getRotation()).getRPY(roll, pitch, yaw);

    RCLCPP_INFO(
      get_logger(),
      " Static transform Camera Center to Base [%s -> %s]",
      mCameraFrameId.c_str(), mBaseFrameId.c_str());
    RCLCPP_INFO(
      get_logger(), "  * Translation: {%.3f,%.3f,%.3f}",
      mCamera2BaseTransf.getOrigin().x(),
      mCamera2BaseTransf.getOrigin().y(),
      mCamera2BaseTransf.getOrigin().z());
    RCLCPP_INFO(
      get_logger(), "  * Rotation: {%.3f,%.3f,%.3f}", roll * RAD2DEG,
      pitch * RAD2DEG, yaw * RAD2DEG);
  } catch (tf2::TransformException & ex) {
    if (!mCamera2BaseFirstErr) {
      rclcpp::Clock steady_clock(RCL_STEADY_TIME);
      RCLCPP_WARN_THROTTLE(
        get_logger(), steady_clock, 1000.0,
        "Transform error: %s", ex.what());
      RCLCPP_WARN_THROTTLE(
        get_logger(), steady_clock, 1000.0,
        "The tf from '%s' to '%s' is not available.",
        mCameraFrameId.c_str(), mBaseFrameId.c_str());
      RCLCPP_WARN_THROTTLE(
        get_logger(), steady_clock, 1000.0,
        "Note: one of the possible cause of the problem is the absense of an "
        "instance "
        "of the `robot_state_publisher` node publishing the correct static "
        "TF transformations "
        "or a modified URDF not correctly reproducing the ZED "
        "TF chain '%s' -> '%s' -> '%s'",
        mBaseFrameId.c_str(), mCameraFrameId.c_str(), mDepthFrameId.c_str());
      mCamera2BaseFirstErr = false;
    }

    mCamera2BaseTransf.setIdentity();
    return false;
  }
  // <---- Static transforms

  mCamera2BaseTransfValid = true;
  return true;
}

bool ZedCamera::getSens2CameraTransform()
{
  DEBUG_STREAM_PT(
    "Getting static TF from '"
      << mDepthFrameId.c_str() << "' to '" << mCameraFrameId.c_str()
      << "'");

  mSensor2CameraTransfValid = false;

  // ----> Static transforms
  // Sensor to Camera Center
  try {
    // Save the transformation
    geometry_msgs::msg::TransformStamped s2c = mTfBuffer->lookupTransform(
      mDepthFrameId, mCameraFrameId, TIMEZERO_SYS, rclcpp::Duration(1, 0));

    // Get the TF2 transformation
    // tf2::fromMsg(s2c.transform, mSensor2CameraTransf);
    geometry_msgs::msg::Transform in = s2c.transform;
    mSensor2CameraTransf.setOrigin(
      tf2::Vector3(in.translation.x, in.translation.y, in.translation.z));
    // w at the end in the constructor
    mSensor2CameraTransf.setRotation(
      tf2::Quaternion(
        in.rotation.x, in.rotation.y, in.rotation.z, in.rotation.w));

    double roll, pitch, yaw;
    tf2::Matrix3x3(mSensor2CameraTransf.getRotation()).getRPY(roll, pitch, yaw);

    RCLCPP_INFO(
      get_logger(),
      " Static transform ref. CMOS Sensor to Camera Center [%s -> %s]",
      mDepthFrameId.c_str(), mCameraFrameId.c_str());
    RCLCPP_INFO(
      get_logger(), "  * Translation: {%.3f,%.3f,%.3f}",
      mSensor2CameraTransf.getOrigin().x(),
      mSensor2CameraTransf.getOrigin().y(),
      mSensor2CameraTransf.getOrigin().z());
    RCLCPP_INFO(
      get_logger(), "  * Rotation: {%.3f,%.3f,%.3f}", roll * RAD2DEG,
      pitch * RAD2DEG, yaw * RAD2DEG);
  } catch (tf2::TransformException & ex) {
    if (!mSensor2CameraTransfFirstErr) {
      rclcpp::Clock steady_clock(RCL_STEADY_TIME);
      RCLCPP_WARN_THROTTLE(
        get_logger(), steady_clock, 1000.0,
        "Transform error: %s", ex.what());
      RCLCPP_WARN_THROTTLE(
        get_logger(), steady_clock, 1000.0,
        "The tf from '%s' to '%s' is not available.",
        mDepthFrameId.c_str(), mCameraFrameId.c_str());
      RCLCPP_WARN_THROTTLE(
        get_logger(), steady_clock, 1000.0,
        "Note: one of the possible cause of the problem is the absense of an "
        "instance "
        "of the `robot_state_publisher` node publishing the correct static "
        "TF transformations "
        "or a modified URDF not correctly reproducing the ZED "
        "TF chain '%s' -> '%s' -> '%s'",
        mBaseFrameId.c_str(), mCameraFrameId.c_str(), mDepthFrameId.c_str());
      mSensor2CameraTransfFirstErr = false;
    }

    mSensor2CameraTransf.setIdentity();
    return false;
  }
  // <---- Static transforms

  mSensor2CameraTransfValid = true;
  return true;
}

bool ZedCamera::getSens2BaseTransform()
{
  DEBUG_STREAM_PT(
    "Getting static TF from '" << mDepthFrameId.c_str()
                               << "' to '" << mBaseFrameId.c_str()
                               << "'");

  mSensor2BaseTransfValid = false;

  // ----> Static transforms
  // Sensor to Base link
  try {
    // Save the transformation
    geometry_msgs::msg::TransformStamped s2b = mTfBuffer->lookupTransform(
      mDepthFrameId, mBaseFrameId, TIMEZERO_SYS, rclcpp::Duration(1, 0));

    // Get the TF2 transformation
    // tf2::fromMsg(s2b.transform, mSensor2BaseTransf);
    geometry_msgs::msg::Transform in = s2b.transform;
    mSensor2BaseTransf.setOrigin(
      tf2::Vector3(in.translation.x, in.translation.y, in.translation.z));
    // w at the end in the constructor
    mSensor2BaseTransf.setRotation(
      tf2::Quaternion(
        in.rotation.x, in.rotation.y, in.rotation.z, in.rotation.w));

    double roll, pitch, yaw;
    tf2::Matrix3x3(mSensor2BaseTransf.getRotation()).getRPY(roll, pitch, yaw);

    RCLCPP_INFO(
      get_logger(),
      " Static transform ref. CMOS Sensor to Base [%s -> %s]",
      mDepthFrameId.c_str(), mBaseFrameId.c_str());
    RCLCPP_INFO(
      get_logger(), "  * Translation: {%.3f,%.3f,%.3f}",
      mSensor2BaseTransf.getOrigin().x(),
      mSensor2BaseTransf.getOrigin().y(),
      mSensor2BaseTransf.getOrigin().z());
    RCLCPP_INFO(
      get_logger(), "  * Rotation: {%.3f,%.3f,%.3f}", roll * RAD2DEG,
      pitch * RAD2DEG, yaw * RAD2DEG);
  } catch (tf2::TransformException & ex) {
    if (!mSensor2BaseTransfFirstErr) {
      rclcpp::Clock steady_clock(RCL_STEADY_TIME);
      RCLCPP_WARN_THROTTLE(
        get_logger(), steady_clock, 1000.0,
        "Transform error: %s", ex.what());
      RCLCPP_WARN_THROTTLE(
        get_logger(), steady_clock, 1000.0,
        "The tf from '%s' to '%s' is not available.",
        mDepthFrameId.c_str(), mBaseFrameId.c_str());
      RCLCPP_WARN_THROTTLE(
        get_logger(), steady_clock, 1000.0,
        "Note: one of the possible cause of the problem is the absense of an "
        "instance "
        "of the `robot_state_publisher` node publishing the correct static "
        "TF transformations "
        "or a modified URDF not correctly reproducing the ZED "
        "TF chain '%s' -> '%s' -> '%s'",
        mBaseFrameId.c_str(), mCameraFrameId.c_str(), mDepthFrameId.c_str());
      mSensor2BaseTransfFirstErr = false;
    }

    mSensor2BaseTransf.setIdentity();
    return false;
  }

  // <---- Static transforms

  mSensor2BaseTransfValid = true;
  return true;
}

bool ZedCamera::getGnss2BaseTransform()
{
  DEBUG_GNSS(
    "Getting static TF from '%s' to '%s'", mGnssFrameId.c_str(),
    mBaseFrameId.c_str());

  mGnss2BaseTransfValid = false;

  // ----> Static transforms
  // Sensor to Base link
  try {
    // Save the transformation
    geometry_msgs::msg::TransformStamped g2b = mTfBuffer->lookupTransform(
      mGnssFrameId, mBaseFrameId, TIMEZERO_SYS, rclcpp::Duration(1, 0));

    // Get the TF2 transformation
    geometry_msgs::msg::Transform in = g2b.transform;
    mGnss2BaseTransf.setOrigin(
      tf2::Vector3(in.translation.x, in.translation.y, in.translation.z));
    // w at the end in the constructor
    mGnss2BaseTransf.setRotation(
      tf2::Quaternion(
        in.rotation.x, in.rotation.y,
        in.rotation.z, in.rotation.w));

    double roll, pitch, yaw;
    tf2::Matrix3x3(mGnss2BaseTransf.getRotation()).getRPY(roll, pitch, yaw);

    RCLCPP_INFO(
      get_logger(),
      " Static transform GNSS Antenna to Camera Base [%s -> %s]",
      mGnssFrameId.c_str(), mBaseFrameId.c_str());
    RCLCPP_INFO(
      get_logger(), "  * Translation: {%.3f,%.3f,%.3f}",
      mGnss2BaseTransf.getOrigin().x(),
      mGnss2BaseTransf.getOrigin().y(),
      mGnss2BaseTransf.getOrigin().z());
    RCLCPP_INFO(
      get_logger(), "  * Rotation: {%.3f,%.3f,%.3f}", roll * RAD2DEG,
      pitch * RAD2DEG, yaw * RAD2DEG);
  } catch (tf2::TransformException & ex) {
    if (!mGnss2BaseTransfFirstErr) {
      rclcpp::Clock steady_clock(RCL_STEADY_TIME);
      DEBUG_STREAM_THROTTLE_GNSS(1000.0, "Transform error: " << ex.what());
      RCLCPP_WARN_THROTTLE(
        get_logger(), steady_clock, 1000.0,
        "The tf from '%s' to '%s' is not available.",
        mGnssFrameId.c_str(), mBaseFrameId.c_str());
      RCLCPP_WARN_THROTTLE(
        get_logger(), steady_clock, 1000.0,
        "Note: one of the possible cause of the problem is the absense of an "
        "instance "
        "of the `robot_state_publisher` node publishing the correct static "
        "TF transformations "
        "or a modified URDF not correctly reproducing the "
        "TF chain '%s' -> '%s'",
        mBaseFrameId.c_str(), mGnssFrameId.c_str());
      mGnss2BaseTransfFirstErr = false;
    }

    mGnss2BaseTransf.setIdentity();
    return false;
  }
  // <---- Static transforms

  mGnss2BaseTransfValid = true;
  return true;
}

bool ZedCamera::setPose(
  float xt, float yt, float zt, float rr, float pr,
  float yr)
{
  initTransforms();

  if (!mSensor2BaseTransfValid) {
    getSens2BaseTransform();
  }

  if (!mSensor2CameraTransfValid) {
    getSens2CameraTransform();
  }

  if (!mCamera2BaseTransfValid) {
    getCamera2BaseTransform();
  }

  // Apply Base to sensor transform
  tf2::Transform initPose;
  tf2::Vector3 origin(xt, yt, zt);
  initPose.setOrigin(origin);
  tf2::Quaternion quat;
  quat.setRPY(rr, pr, yr);
  initPose.setRotation(quat);

  initPose = initPose * mSensor2BaseTransf.inverse();

  // SL pose
  sl::float3 t_vec;
  t_vec[0] = initPose.getOrigin().x();
  t_vec[1] = initPose.getOrigin().y();
  t_vec[2] = initPose.getOrigin().z();

  sl::float4 q_vec;
  q_vec[0] = initPose.getRotation().x();
  q_vec[1] = initPose.getRotation().y();
  q_vec[2] = initPose.getRotation().z();
  q_vec[3] = initPose.getRotation().w();

  sl::Translation trasl(t_vec);
  sl::Orientation orient(q_vec);
  mInitialPoseSl.setTranslation(trasl);
  mInitialPoseSl.setOrientation(orient);

  return mSensor2BaseTransfValid & mSensor2CameraTransfValid &
         mCamera2BaseTransfValid;
}

void ZedCamera::publishImuFrameAndTopic()
{
  sl::Orientation sl_rot = mSlCamImuTransf.getOrientation();
  sl::Translation sl_tr = mSlCamImuTransf.getTranslation();

  auto cameraImuTransfMgs = std::make_unique<geometry_msgs::msg::TransformStamped>();

  cameraImuTransfMgs->header.stamp = get_clock()->now();

  cameraImuTransfMgs->header.frame_id = mLeftCamFrameId;
  cameraImuTransfMgs->child_frame_id = mImuFrameId;

  cameraImuTransfMgs->transform.rotation.x = sl_rot.ox;
  cameraImuTransfMgs->transform.rotation.y = sl_rot.oy;
  cameraImuTransfMgs->transform.rotation.z = sl_rot.oz;
  cameraImuTransfMgs->transform.rotation.w = sl_rot.ow;

  cameraImuTransfMgs->transform.translation.x = sl_tr.x;
  cameraImuTransfMgs->transform.translation.y = sl_tr.y;
  cameraImuTransfMgs->transform.translation.z = sl_tr.z;

  try {
    mPubCamImuTransf->publish(std::move(cameraImuTransfMgs));
  } catch (std::system_error & e) {
    DEBUG_STREAM_COMM("Message publishing ecception: " << e.what());
  } catch (...) {
    DEBUG_STREAM_COMM("Message publishing generic ecception: ");
  }

  // Publish IMU TF as static TF
  if (!mPublishImuTF) {
    return;
  }

  // ----> Publish TF
  // RCLCPP_INFO(get_logger(), "Broadcasting Camera-IMU TF ");

  geometry_msgs::msg::TransformStamped transformStamped;

  transformStamped.header.stamp =
    get_clock()->now() + rclcpp::Duration(0, mTfOffset * 1e9);

  transformStamped.header.frame_id = mLeftCamFrameId;
  transformStamped.child_frame_id = mImuFrameId;

  transformStamped.transform.rotation.x = sl_rot.ox;
  transformStamped.transform.rotation.y = sl_rot.oy;
  transformStamped.transform.rotation.z = sl_rot.oz;
  transformStamped.transform.rotation.w = sl_rot.ow;

  transformStamped.transform.translation.x = sl_tr.x;
  transformStamped.transform.translation.y = sl_tr.y;
  transformStamped.transform.translation.z = sl_tr.z;

  mTfBroadcaster->sendTransform(transformStamped);
  // <---- Publish TF

  // IMU TF publishing diagnostic
  double elapsed_sec = mImuTfFreqTimer.toc();
  mPubImuTF_sec->addValue(elapsed_sec);
  mImuTfFreqTimer.tic();
}

void ZedCamera::threadFunc_zedGrab()
{
  DEBUG_STREAM_COMM("Grab thread started");

  // ----> Advanced thread settings
  DEBUG_STREAM_ADV("Grab thread settings");
  if (_debugAdvanced) {
    int policy;
    sched_param par;
    if (pthread_getschedparam(pthread_self(), &policy, &par)) {
      RCLCPP_WARN_STREAM(
        get_logger(), " ! Failed to get thread policy! - "
          << std::strerror(errno));
    } else {
      DEBUG_STREAM_ADV(
        " * Default GRAB thread (#"
          << pthread_self() << ") settings - Policy: "
          << sl_tools::threadSched2Str(policy).c_str()
          << " - Priority: " << par.sched_priority);
    }
  }

  if (mThreadSchedPolicy == "SCHED_OTHER") {
    sched_param par;
    par.sched_priority = 0;
    if (pthread_setschedparam(pthread_self(), SCHED_OTHER, &par)) {
      RCLCPP_WARN_STREAM(
        get_logger(), " ! Failed to set thread params! - "
          << std::strerror(errno));
    }
  } else if (mThreadSchedPolicy == "SCHED_BATCH") {
    sched_param par;
    par.sched_priority = 0;
    if (pthread_setschedparam(pthread_self(), SCHED_BATCH, &par)) {
      RCLCPP_WARN_STREAM(
        get_logger(), " ! Failed to set thread params! - "
          << std::strerror(errno));
    }
  } else if (mThreadSchedPolicy == "SCHED_FIFO") {
    sched_param par;
    par.sched_priority = mThreadPrioGrab;
    if (pthread_setschedparam(pthread_self(), SCHED_FIFO, &par)) {
      RCLCPP_WARN_STREAM(
        get_logger(), " ! Failed to set thread params! - "
          << std::strerror(errno));
    }
  } else if (mThreadSchedPolicy == "SCHED_RR") {
    sched_param par;
    par.sched_priority = mThreadPrioGrab;
    if (pthread_setschedparam(pthread_self(), SCHED_RR, &par)) {
      RCLCPP_WARN_STREAM(
        get_logger(), " ! Failed to set thread params! - "
          << std::strerror(errno));
    }
  } else {
    RCLCPP_WARN_STREAM(
      get_logger(), " ! Failed to set thread params! - Policy not supported");
  }

  if (_debugAdvanced) {
    int policy;
    sched_param par;
    if (pthread_getschedparam(pthread_self(), &policy, &par)) {
      RCLCPP_WARN_STREAM(
        get_logger(), " ! Failed to get thread policy! - "
          << std::strerror(errno));
    } else {
      DEBUG_STREAM_ADV(
        " * New GRAB thread (#"
          << pthread_self() << ") settings - Policy: "
          << sl_tools::threadSched2Str(policy).c_str()
          << " - Priority: " << par.sched_priority);
    }
  }
  // <---- Advanced thread settings

  mFrameCount = 0;

  // ----> Grab Runtime parameters
  mRunParams.enable_depth = false;
  mRunParams.measure3D_reference_frame = sl::REFERENCE_FRAME::CAMERA;
  mRunParams.remove_saturated_areas = mRemoveSatAreas;
  // <---- Grab Runtime parameters

  // Infinite grab thread
  while (1) {
    try {
      if (mUseSimTime && !mClockAvailable) {
        rclcpp::Clock steady_clock(RCL_STEADY_TIME);
        RCLCPP_WARN_THROTTLE(
          get_logger(), steady_clock, 5000.0,
          "Waiting for a valid simulation time on the '/clock' topic...");
        continue;
      }

      sl_tools::StopWatch grabElabTimer(get_clock());

      // ----> Interruption check
      if (!rclcpp::ok()) {
        mThreadStop = true;
        DEBUG_STREAM_COMM("Ctrl+C received: stopping grab thread");
        break;
      }

      if (mThreadStop) {
        DEBUG_STREAM_COMM("Grab thread stopped");
        break;
      }
      // <---- Interruption check

      // ----> Apply depth settings
      applyDepthSettings();
      // <---- Apply depth settings

      // ----> Apply video dynamic parameters
      if (!mSimMode && !mSvoMode) {
        applyVideoSettings();
      }
      // <---- Apply video dynamic parameters

      // ----> Check for Positional Tracking requirement
      if (isPosTrackingRequired() && !mPosTrackingStarted) {
        static int pt_err_count = 0;
        if (!startPosTracking()) {
          if (++pt_err_count >= 3) {
            RCLCPP_FATAL(
              get_logger(),
              "It's not possible to enable the required Positional "
              "Tracking module.");
            exit(EXIT_FAILURE);
          }
        } else {
          pt_err_count = 0;
        }
      }

      if (mGnssFusionEnabled && !mGnssFixValid) {
        rclcpp::Clock steady_clock(RCL_STEADY_TIME);
        RCLCPP_WARN_THROTTLE(
          get_logger(), steady_clock, 5000.0,
          " * Waiting for the first valid GNSS fix...");
      }
      // ----> Check for Positional Tracking requirement

      if (!mDepthDisabled) {
        // ----> Check for Spatial Mapping requirement

        mMappingMutex.lock();
        bool required = mMappingEnabled;

        if (required && !mSpatialMappingRunning) {
          start3dMapping();
        }
        mMappingMutex.unlock();

        // <---- Check for Spatial Mapping requirement

        // ----> Check for Object Detection requirement
        mObjDetMutex.lock();
        if (mObjDetEnabled && !mObjDetRunning) {
          startObjDetect();
          if (!sl_tools::isObjDetAvailable(mCamRealModel)) {
            mObjDetEnabled = false;
          }
        }
        mObjDetMutex.unlock();
        // ----> Check for Object Detection requirement

        // ----> Check for Body Tracking requirement
        mBodyTrkMutex.lock();
        if (mBodyTrkEnabled && !mBodyTrkRunning) {
          startBodyTracking();
          if (!sl_tools::isObjDetAvailable(mCamRealModel)) {
            mBodyTrkEnabled = false;
          }
        }
        mBodyTrkMutex.unlock();
        // ----> Check for Object Detection requirement
      }

      // ----> Grab freq calculation
      double elapsed_sec = mGrabFreqTimer.toc();
      mGrabPeriodMean_sec->addValue(elapsed_sec);
      mGrabFreqTimer.tic();

      // RCLCPP_INFO_STREAM(get_logger(), "Grab period: "
      // << mGrabPeriodMean_sec->getAvg() / 1e6
      // << " Freq: " << 1e6 / mGrabPeriodMean_usec->getAvg());
      // <---- Grab freq calculation

      // ----> Publish SVO Status information
      if (mSvoMode) {
        publishSvoStatus(mFrameTimestamp.nanoseconds());
      }
      // <---- Publish SVO Status information

      if (!mSvoPause) {
        // Start processing timer for diagnostic
        grabElabTimer.tic();

        // ZED grab
        DEBUG_STREAM_COMM("Grab thread: grabbing frame #" << mFrameCount);
        mGrabStatus = mZed->grab(mRunParams);
        DEBUG_COMM("Grabbed");

        // ----> Grab errors?
        // Note: disconnection are automatically handled by the ZED SDK
        if (mGrabStatus != sl::ERROR_CODE::SUCCESS) {
          if (mSvoMode && mGrabStatus == sl::ERROR_CODE::END_OF_SVOFILE_REACHED) {
            // ----> Check SVO status
            if (mSvoLoop) {
              mSvoLoopCount++;
              mZed->setSVOPosition(mSvoFrameStart);
              RCLCPP_WARN_STREAM(
                get_logger(),
                "SVO reached the end and it has been restarted from frame #" << mSvoFrameStart);
              rclcpp::sleep_for(
                std::chrono::microseconds(
                  static_cast<int>(mGrabPeriodMean_sec->getAvg() * 1e6)));
              if (mResetPoseWithSvoLoop) {
                RCLCPP_WARN(
                  get_logger(),
                  " * Camera pose reset to initial conditions.");

                mResetOdomFromSrv = true;
                mOdomPath.clear();
                mPosePath.clear();

                // Restart tracking
                startPosTracking();
              }
              continue;
            } else {
              // ----> Stop all the other threads and Timers
              mThreadStop = true;
              if (mPathTimer) {mPathTimer->cancel();}
              if (mFusedPcTimer) {mFusedPcTimer->cancel();}
              if (mTempPubTimer) {mTempPubTimer->cancel();}
              if (mGnssPubCheckTimer) {mGnssPubCheckTimer->cancel();}
              // <---- Stop all the other threads and Timers

              RCLCPP_WARN(get_logger(), "SVO reached the end.");

              // Force SVO status update
              if (!publishSvoStatus(mFrameTimestamp.nanoseconds())) {
                RCLCPP_WARN(get_logger(), "Node stopped. Press Ctrl+C to exit.");
                break;
              } else {
                RCLCPP_WARN_STREAM(
                  get_logger(),
                  "Waiting for SVO status subscribers to unsubscribe. Active subscribers: " <<
                    mPubSvoStatus->get_subscription_count());
                mDiagUpdater.force_update();
                rclcpp::sleep_for(1000ms);
                continue;
              }
            }
            // <---- Check SVO status
          } else if (mGrabStatus == sl::ERROR_CODE::CAMERA_REBOOTING) {
            RCLCPP_ERROR_STREAM(
              get_logger(),
              "Connection issue detected: "
                << sl::toString(mGrabStatus).c_str());
            rclcpp::sleep_for(1000ms);
            continue;
          } else if (mGrabStatus == sl::ERROR_CODE::CAMERA_NOT_INITIALIZED ||
            mGrabStatus == sl::ERROR_CODE::FAILURE)
          {
            RCLCPP_ERROR_STREAM(
              get_logger(),
              "Camera issue detected: "
                << sl::toString(mGrabStatus).c_str() << ". Trying to recover the connection...");
            rclcpp::sleep_for(1000ms);
            continue;
          } else if (mGrabStatus == sl::ERROR_CODE::CORRUPTED_FRAME) {
            RCLCPP_WARN_STREAM(
              get_logger(),
              "Corrupted frame detected: "
                << sl::toString(mGrabStatus).c_str());
            static const int frame_grab_period =
              static_cast<int>(std::round(1000. / mCamGrabFrameRate));
          } else {
            RCLCPP_ERROR_STREAM(
              get_logger(),
              "Critical camera error: " << sl::toString(mGrabStatus).c_str()
                                        << ". NODE KILLED.");
            mZed.reset();
            exit(EXIT_FAILURE);
          }
        }
        // <---- Grab errors?

        mFrameCount++;

        if (mGnssFusionEnabled) {
          // Process Fusion data
          mFusionStatus = mFusion.process();
          // ----> Fusion errors?
          if (mFusionStatus != sl::FUSION_ERROR_CODE::SUCCESS &&
            mFusionStatus != sl::FUSION_ERROR_CODE::NO_NEW_DATA_AVAILABLE)
          {
            RCLCPP_ERROR_STREAM(
              get_logger(),
              "Fusion error: " << sl::toString(mFusionStatus).c_str());
          }
          // <---- Fusion errors?
        }

        // ----> Timestamp
        if (mSvoMode) {
          if (mUseSvoTimestamp) {
            mFrameTimestamp = sl_tools::slTime2Ros(mZed->getTimestamp(sl::TIME_REFERENCE::IMAGE));
          } else {
            mFrameTimestamp =
              sl_tools::slTime2Ros(mZed->getTimestamp(sl::TIME_REFERENCE::CURRENT));
          }
        } else if (mSimMode) {
          if (mUseSimTime) {
            mFrameTimestamp = get_clock()->now();
          } else {
            mFrameTimestamp = sl_tools::slTime2Ros(
              mZed->getTimestamp(sl::TIME_REFERENCE::IMAGE));
          }
        } else {
          mFrameTimestamp =
            sl_tools::slTime2Ros(mZed->getTimestamp(sl::TIME_REFERENCE::IMAGE));
        }
        //DEBUG_STREAM_COMM("Grab timestamp: " << mFrameTimestamp.nanoseconds() << " nsec");
        // <---- Timestamp

        if (mStreamingServerRequired && !mStreamingServerRunning) {
          DEBUG_STR("Streaming server required, but not running");
          startStreamingServer();
        }

        if (!mSimMode) {
          if (mGnssFusionEnabled && mGnssFixNew) {
            mGnssFixNew = false;

            rclcpp::Time real_frame_ts = sl_tools::slTime2Ros(
              mZed->getTimestamp(sl::TIME_REFERENCE::IMAGE));
            DEBUG_STREAM_GNSS(
              "GNSS synced frame ts: "
                << real_frame_ts.nanoseconds() << " nsec");
            float dT_sec = (static_cast<float>(real_frame_ts.nanoseconds()) -
              static_cast<float>(mGnssTimestamp.nanoseconds())) /
              1e9;
            DEBUG_STREAM_GNSS(
              "DeltaT: "
                << dT_sec << " sec [" << std::fixed << std::setprecision(9)
                << static_cast<float>(real_frame_ts.nanoseconds()) / 1e9 << "-"
                << static_cast<float>(mGnssTimestamp.nanoseconds()) / 1e9 << "]");

            if (dT_sec < 0.0) {
              RCLCPP_WARN_STREAM(
                get_logger(),
                "GNSS sensor and ZED Timestamps are not good. dT = " << dT_sec
                                                                     << " sec");
            }
          }
        }

        publishHealthStatus();

        // ----> Check recording status
        mRecMutex.lock();
        if (mRecording) {
          mRecStatus = mZed->getRecordingStatus();

          if (!mRecStatus.status) {
            rclcpp::Clock steady_clock(RCL_STEADY_TIME);
            RCLCPP_ERROR_THROTTLE(
              get_logger(), steady_clock, 1000.0,
              "Error saving frame to SVO");
          }
        }
        mRecMutex.unlock();
        // <---- Check recording status
      }

      // ----> Retrieve Image/Depth data if someone has subscribed to
      // Retrieve data if there are subscriber to topics
      if (areVideoDepthSubscribed()) {
        DEBUG_STREAM_VD("Retrieving video/depth data");
        retrieveVideoDepth();

        rclcpp::Time pub_ts;
        publishVideoDepth(pub_ts);

        if (!sl_tools::isZED(mCamRealModel) && mVdPublishing &&
          pub_ts != TIMEZERO_ROS)
        {
          if (mSensCameraSync) {
            publishSensorsData(pub_ts);
          }
        }

        mVdPublishing = true;
      } else {
        mVdPublishing = false;
      }
      // <---- Retrieve Image/Depth data if someone has subscribed to

      if (!mDepthDisabled) {
        // ----> Retrieve the point cloud if someone has subscribed to

        size_t cloudSubCount = 0;
        try {
  #ifndef FOUND_FOXY
          cloudSubCount = mPubCloud.getNumSubscribers();
#else
          cloudSubCount = count_subscribers(mPubCloud->get_topic_name());
#endif
        } catch (...) {
          rcutils_reset_error();
          DEBUG_STREAM_PC(
            "threadFunc_zedGrab: Exception while counting point cloud "
            "subscribers");
          continue;
        }

        if (cloudSubCount > 0) {
          // Run the point cloud conversion asynchronously to avoid slowing down
          // all the program
          // Retrieve raw pointCloud data if latest Pointcloud is ready
          std::unique_lock<std::mutex> pc_lock(mPcMutex, std::defer_lock);

          if (pc_lock.try_lock()) {
            DEBUG_STREAM_PC(
              "Retrieving point cloud size: " << mPcResol.width << "x" << mPcResol.height);
            mZed->retrieveMeasure(
              mMatCloud, sl::MEASURE::XYZBGRA, sl::MEM::CPU,
              mPcResol);
            DEBUG_STREAM_PC(
              "Retrieved point cloud size: " << mMatCloud.getWidth() << "x" <<
                mMatCloud.getHeight());

            // Signal Pointcloud thread that a new pointcloud is ready
            mPcDataReadyCondVar.notify_one();
            mPcDataReady = true;
            mPcPublishing = true;

            DEBUG_STREAM_PC("Extracted point cloud: " << mMatCloud.getInfos().c_str() );
          }
        } else {
          mPcPublishing = false;
        }
        // <---- Retrieve the point cloud if someone has subscribed to

        // ----> Localization processing
        if (mPosTrackingStarted) {
          if (!mSvoPause) {
            DEBUG_PT("================================================================");
            DEBUG_PT("***** processOdometry *****");
            processOdometry();
            DEBUG_PT("***** processPose *****");
            processPose();
            if (mGnssFusionEnabled) {
              if (mSvoMode) {
                DEBUG_PT("***** processSvoGnssData *****");
                processSvoGnssData();
              }
              DEBUG_PT("***** processGeoPose *****");
              processGeoPose();
            }
          }

          // Publish `odom` and `map` TFs at the grab frequency
          // RCLCPP_INFO(get_logger(), "Publishing TF -> threadFunc_zedGrab");
          DEBUG_PT("***** publishTFs *****");
          publishTFs(mFrameTimestamp);
        }
        // <---- Localization processing

        mObjDetMutex.lock();
        if (mObjDetRunning) {
          processDetectedObjects(mFrameTimestamp);
        }
        mObjDetMutex.unlock();

        mBodyTrkMutex.lock();
        if (mBodyTrkRunning) {
          processBodies(mFrameTimestamp);
        }
        mBodyTrkMutex.unlock();

        // ----> Region of interest
        processRtRoi(mFrameTimestamp);
        // <---- Region of interest
      }

      // Diagnostic statistics update
      double mean_elab_sec = mElabPeriodMean_sec->addValue(grabElabTimer.toc());
    } catch (...) {
      rcutils_reset_error();
      DEBUG_STREAM_COMM("threadFunc_zedGrab: Generic exception.");
      continue;
    }
  }

  // Stop the heartbeat
  mHeartbeatTimer->cancel();

  DEBUG_STREAM_COMM("Grab thread finished");
}

bool ZedCamera::publishSensorsData(rclcpp::Time force_ts)
{
  if (mGrabStatus != sl::ERROR_CODE::SUCCESS && mGrabStatus != sl::ERROR_CODE::CORRUPTED_FRAME) {
    DEBUG_SENS("Camera not ready");
    rclcpp::sleep_for(1s);
    return false;
  }

  // ----> Subscribers count
  DEBUG_STREAM_SENS("Sensors callback: counting subscribers");

  size_t imu_SubCount = 0;
  size_t imu_RawSubCount = 0;
  size_t imu_TempSubCount = 0;
  size_t imu_MagSubCount = 0;
  size_t pressSubCount = 0;

  try {
    imu_SubCount = count_subscribers(mPubImu->get_topic_name());
    imu_RawSubCount = count_subscribers(mPubImuRaw->get_topic_name());
    imu_MagSubCount = 0;
    pressSubCount = 0;

    if (sl_tools::isZED2OrZED2i(mCamRealModel)) {
      imu_MagSubCount = count_subscribers(mPubImuMag->get_topic_name());
      pressSubCount = count_subscribers(mPubPressure->get_topic_name());
    }
  } catch (...) {
    rcutils_reset_error();
    DEBUG_STREAM_SENS("pubSensorsData: Exception while counting subscribers");
    return false;
  }
  // <---- Subscribers count

  // ----> Grab data and setup timestamps
  DEBUG_STREAM_ONCE_SENS("Sensors callback: Grab data and setup timestamps");
  rclcpp::Time ts_imu;
  rclcpp::Time ts_baro;
  rclcpp::Time ts_mag;

  rclcpp::Time now = get_clock()->now();

  sl::SensorsData sens_data;
  sl::ERROR_CODE err;

  if (mSensCameraSync) {
    err = mZed->getSensorsData(sens_data, sl::TIME_REFERENCE::IMAGE);
  } else {
    err = mZed->getSensorsData(sens_data, sl::TIME_REFERENCE::CURRENT);
  }

  if (err != sl::ERROR_CODE::SUCCESS) {
    if (mSvoMode && err != sl::ERROR_CODE::SENSORS_NOT_AVAILABLE) {
      RCLCPP_WARN_STREAM(
        get_logger(), "sl::getSensorsData error: "
          << sl::toString(err).c_str());
    }
    return false;
  }

  if (mSensCameraSync) {
    ts_imu = force_ts;
    ts_baro = force_ts;
    ts_mag = force_ts;
  } else if (mSimMode) {
    if (mUseSimTime) {
      ts_imu = get_clock()->now();
    } else {
      ts_imu = sl_tools::slTime2Ros(sens_data.imu.timestamp);
    }
    ts_baro = ts_imu;
    ts_mag = ts_imu;
  } else {
    ts_imu = sl_tools::slTime2Ros(sens_data.imu.timestamp);
    ts_baro = sl_tools::slTime2Ros(sens_data.barometer.timestamp);
    ts_mag = sl_tools::slTime2Ros(sens_data.magnetometer.timestamp);
  }
  // <---- Grab data and setup timestamps

  // ----> Check for duplicated data
  bool new_imu_data = ts_imu != mLastTs_imu;
  double dT = ts_imu.seconds() - mLastTs_imu.seconds();

  bool new_baro_data = ts_baro != mLastTs_baro;
  mLastTs_baro = ts_baro;
  bool new_mag_data = ts_mag != mLastTs_mag;
  mLastTs_mag = ts_mag;

  // ----> Respect data frequency for SVO2
  if (mSvoMode) {
    const double imu_period = 1.0 / mSensPubRate;

    if (dT < imu_period) {
      DEBUG_SENS("SENSOR: IMU data not ready yet");
      return false;
    }
  }
  DEBUG_STREAM_SENS(
    "IMU TS: " << ts_imu.seconds() << " - Grab TS: " << mFrameTimestamp.seconds() << " - Diff: " <<
      mFrameTimestamp.seconds() - ts_imu.seconds());
  // <---- Respect data frequency for SVO2

  if (!new_imu_data && !new_baro_data && !new_mag_data) {
    DEBUG_STREAM_SENS("No new sensors data");
    return false;
  }

  if (mSimMode) {
    new_baro_data = false;
    new_mag_data = false;
  }
  // <---- Check for duplicated data

  mLastTs_imu = ts_imu;

  DEBUG_STREAM_SENS("SENSOR LAST PERIOD: " << dT << " sec @" << 1. / dT << " Hz");

  // ----> Sensors freq for diagnostic
  if (new_imu_data) {
    double mean = mImuPeriodMean_sec->addValue(mImuFreqTimer.toc());
    mImuFreqTimer.tic();

    DEBUG_STREAM_SENS("Thread New data MEAN freq: " << 1. / mean);
  }

  if (new_baro_data) {
    double mean = mBaroPeriodMean_sec->addValue(mBaroFreqTimer.toc());
    mBaroFreqTimer.tic();
    DEBUG_STREAM_SENS("Barometer freq: " << 1. / mean);
  }

  if (new_mag_data) {
    double mean = mMagPeriodMean_sec->addValue(mMagFreqTimer.toc());
    mMagFreqTimer.tic();

    DEBUG_STREAM_SENS("Magnetometer freq: " << 1. / mean);
  }
  // <---- Sensors freq for diagnostic

  // ----> Sensors data publishing
  if (new_imu_data) {
    publishImuFrameAndTopic();

    if (imu_SubCount > 0) {
      mImuPublishing = true;

      auto imuMsg = std::make_unique<sensor_msgs::msg::Imu>();

      imuMsg->header.stamp = ts_imu;
      imuMsg->header.frame_id = mImuFrameId;

      imuMsg->orientation.x = sens_data.imu.pose.getOrientation()[0];
      imuMsg->orientation.y = sens_data.imu.pose.getOrientation()[1];
      imuMsg->orientation.z = sens_data.imu.pose.getOrientation()[2];
      imuMsg->orientation.w = sens_data.imu.pose.getOrientation()[3];

      imuMsg->angular_velocity.x = sens_data.imu.angular_velocity[0] * DEG2RAD;
      imuMsg->angular_velocity.y = sens_data.imu.angular_velocity[1] * DEG2RAD;
      imuMsg->angular_velocity.z = sens_data.imu.angular_velocity[2] * DEG2RAD;

      imuMsg->linear_acceleration.x = sens_data.imu.linear_acceleration[0];
      imuMsg->linear_acceleration.y = sens_data.imu.linear_acceleration[1];
      imuMsg->linear_acceleration.z = sens_data.imu.linear_acceleration[2];

      // ----> Covariances copy
      // Note: memcpy not allowed because ROS2 uses double and ZED SDK uses
      // float
      for (int i = 0; i < 3; ++i) {
        int r = 0;

        if (i == 0) {
          r = 0;
        } else if (i == 1) {
          r = 1;
        } else {
          r = 2;
        }

        imuMsg->orientation_covariance[i * 3 + 0] =
          sens_data.imu.pose_covariance.r[r * 3 + 0] * DEG2RAD * DEG2RAD;
        imuMsg->orientation_covariance[i * 3 + 1] =
          sens_data.imu.pose_covariance.r[r * 3 + 1] * DEG2RAD * DEG2RAD;
        imuMsg->orientation_covariance[i * 3 + 2] =
          sens_data.imu.pose_covariance.r[r * 3 + 2] * DEG2RAD * DEG2RAD;

        imuMsg->linear_acceleration_covariance[i * 3 + 0] =
          sens_data.imu.linear_acceleration_covariance.r[r * 3 + 0];
        imuMsg->linear_acceleration_covariance[i * 3 + 1] =
          sens_data.imu.linear_acceleration_covariance.r[r * 3 + 1];
        imuMsg->linear_acceleration_covariance[i * 3 + 2] =
          sens_data.imu.linear_acceleration_covariance.r[r * 3 + 2];

        imuMsg->angular_velocity_covariance[i * 3 + 0] =
          sens_data.imu.angular_velocity_covariance.r[r * 3 + 0] * DEG2RAD *
          DEG2RAD;
        imuMsg->angular_velocity_covariance[i * 3 + 1] =
          sens_data.imu.angular_velocity_covariance.r[r * 3 + 1] * DEG2RAD *
          DEG2RAD;
        imuMsg->angular_velocity_covariance[i * 3 + 2] =
          sens_data.imu.angular_velocity_covariance.r[r * 3 + 2] * DEG2RAD *
          DEG2RAD;
      }
      // <---- Covariances copy

      DEBUG_STREAM_SENS("Publishing IMU message");
      try {
        mPubImu->publish(std::move(imuMsg));
      } catch (std::system_error & e) {
        DEBUG_STREAM_COMM("Message publishing ecception: " << e.what());
      } catch (...) {
        DEBUG_STREAM_COMM("Message publishing generic ecception: ");
      }
    } else {
      mImuPublishing = false;
    }

    if (imu_RawSubCount > 0) {
      mImuPublishing = true;

      auto imuRawMsg = std::make_unique<sensor_msgs::msg::Imu>();

      imuRawMsg->header.stamp = ts_imu;
      imuRawMsg->header.frame_id = mImuFrameId;

      imuRawMsg->angular_velocity.x =
        sens_data.imu.angular_velocity_uncalibrated[0] * DEG2RAD;
      imuRawMsg->angular_velocity.y =
        sens_data.imu.angular_velocity_uncalibrated[1] * DEG2RAD;
      imuRawMsg->angular_velocity.z =
        sens_data.imu.angular_velocity_uncalibrated[2] * DEG2RAD;

      imuRawMsg->linear_acceleration.x = sens_data.imu.linear_acceleration_uncalibrated[0];
      imuRawMsg->linear_acceleration.y = sens_data.imu.linear_acceleration_uncalibrated[1];
      imuRawMsg->linear_acceleration.z = sens_data.imu.linear_acceleration_uncalibrated[2];

      // ----> Covariances copy
      // Note: memcpy not allowed because ROS2 uses double and ZED SDK uses
      // float
      for (int i = 0; i < 3; ++i) {
        int r = 0;

        if (i == 0) {
          r = 0;
        } else if (i == 1) {
          r = 1;
        } else {
          r = 2;
        }

        imuRawMsg->linear_acceleration_covariance[i * 3 + 0] =
          sens_data.imu.linear_acceleration_covariance.r[r * 3 + 0];
        imuRawMsg->linear_acceleration_covariance[i * 3 + 1] =
          sens_data.imu.linear_acceleration_covariance.r[r * 3 + 1];
        imuRawMsg->linear_acceleration_covariance[i * 3 + 2] =
          sens_data.imu.linear_acceleration_covariance.r[r * 3 + 2];

        imuRawMsg->angular_velocity_covariance[i * 3 + 0] =
          sens_data.imu.angular_velocity_covariance.r[r * 3 + 0] * DEG2RAD *
          DEG2RAD;
        imuRawMsg->angular_velocity_covariance[i * 3 + 1] =
          sens_data.imu.angular_velocity_covariance.r[r * 3 + 1] * DEG2RAD *
          DEG2RAD;
        imuRawMsg->angular_velocity_covariance[i * 3 + 2] =
          sens_data.imu.angular_velocity_covariance.r[r * 3 + 2] * DEG2RAD *
          DEG2RAD;
      }
      // <---- Covariances copy

      DEBUG_STREAM_SENS("Publishing IMU RAW message");
      try {
        mPubImuRaw->publish(std::move(imuRawMsg));
      } catch (std::system_error & e) {
        DEBUG_STREAM_COMM("Message publishing ecception: " << e.what());
      } catch (...) {
        DEBUG_STREAM_COMM("Message publishing generic ecception: ");
      }
    }
  }

  if (sens_data.barometer.is_available && new_baro_data) {
    if (pressSubCount > 0) {
      mBaroPublishing = true;

      auto pressMsg = std::make_unique<sensor_msgs::msg::FluidPressure>();

      pressMsg->header.stamp = ts_baro;
      pressMsg->header.frame_id = mBaroFrameId;
      pressMsg->fluid_pressure =
        sens_data.barometer.pressure;    // Pascals -> see
      // https://github.com/ros2/common_interfaces/blob/humble/sensor_msgs/msg/FluidPressure.msg
      pressMsg->variance = 1.0585e-2;

      DEBUG_STREAM_SENS("Publishing PRESS message");
      try {
        mPubPressure->publish(std::move(pressMsg));
      } catch (std::system_error & e) {
        DEBUG_STREAM_COMM("Message publishing ecception: " << e.what());
      } catch (...) {
        DEBUG_STREAM_COMM("Message publishing generic ecception: ");
      }
    } else {
      mBaroPublishing = false;
    }
  }

  if (sens_data.magnetometer.is_available && new_mag_data) {
    if (imu_MagSubCount > 0) {
      mMagPublishing = true;

      auto magMsg = std::make_unique<sensor_msgs::msg::MagneticField>();

      magMsg->header.stamp = ts_mag;
      magMsg->header.frame_id = mMagFrameId;
      magMsg->magnetic_field.x =
        sens_data.magnetometer.magnetic_field_calibrated.x * 1e-6;    // Tesla
      magMsg->magnetic_field.y =
        sens_data.magnetometer.magnetic_field_calibrated.y * 1e-6;    // Tesla
      magMsg->magnetic_field.z =
        sens_data.magnetometer.magnetic_field_calibrated.z * 1e-6;    // Tesla
      magMsg->magnetic_field_covariance[0] = 0.039e-6;
      magMsg->magnetic_field_covariance[1] = 0.0f;
      magMsg->magnetic_field_covariance[2] = 0.0f;
      magMsg->magnetic_field_covariance[3] = 0.0f;
      magMsg->magnetic_field_covariance[4] = 0.037e-6;
      magMsg->magnetic_field_covariance[5] = 0.0f;
      magMsg->magnetic_field_covariance[6] = 0.0f;
      magMsg->magnetic_field_covariance[7] = 0.0f;
      magMsg->magnetic_field_covariance[8] = 0.047e-6;

      DEBUG_STREAM_SENS("Publishing MAG message");
      try {
        mPubImuMag->publish(std::move(magMsg));
      } catch (std::system_error & e) {
        DEBUG_STREAM_COMM("Message publishing ecception: " << e.what());
      } catch (...) {
        DEBUG_STREAM_COMM("Message publishing generic ecception: ");
      }
    } else {
      mMagPublishing = false;
    }
  }
  // <---- Sensors data publishing

  return true;
}

void ZedCamera::publishTFs(rclcpp::Time t)
{
  // DEBUG_STREAM_PT("publishTFs");

  // RCLCPP_INFO_STREAM(get_logger(), "publishTFs - t type:" <<
  // t.get_clock_type());

  if (!mPosTrackingReady) {
    return;
  }

  if (t == TIMEZERO_ROS) {
    DEBUG_STREAM_PT("Time zero: not publishing TFs");
    return;
  }

  // Publish pose tf only if enabled
  if (mDepthMode != sl::DEPTH_MODE::NONE && mPublishTF) {
    publishOdomTF(t);  // publish the base Frame in odometry frame

    if (mPublishMapTF) {
      publishPoseTF(t);  // publish the odometry Frame in map frame
    }
  }
}

void ZedCamera::publishOdomTF(rclcpp::Time t)
{
  // DEBUG_STREAM_PT("publishOdomTF");

  // ----> Avoid duplicated TF publishing
  if (t == mLastTs_odom) {
    return;
  }
  mLastTs_odom = t;
  // <---- Avoid duplicated TF publishing

  if (!mSensor2BaseTransfValid) {
    getSens2BaseTransform();
  }

  if (!mSensor2CameraTransfValid) {
    getSens2CameraTransform();
  }

  if (!mCamera2BaseTransfValid) {
    getCamera2BaseTransform();
  }

  geometry_msgs::msg::TransformStamped transformStamped;

  transformStamped.header.stamp = t + rclcpp::Duration(0, mTfOffset * 1e9);

  // RCLCPP_INFO_STREAM(get_logger(), "Odom TS: " <<
  // transformStamped.header.stamp);

  transformStamped.header.frame_id = mOdomFrameId;
  transformStamped.child_frame_id = mBaseFrameId;
  // conversion from Tranform to message
  tf2::Vector3 translation = mOdom2BaseTransf.getOrigin();
  tf2::Quaternion quat = mOdom2BaseTransf.getRotation();
  transformStamped.transform.translation.x = translation.x();
  transformStamped.transform.translation.y = translation.y();
  transformStamped.transform.translation.z = translation.z();
  transformStamped.transform.rotation.x = quat.x();
  transformStamped.transform.rotation.y = quat.y();
  transformStamped.transform.rotation.z = quat.z();
  transformStamped.transform.rotation.w = quat.w();

  // Publish transformation
  mTfBroadcaster->sendTransform(transformStamped);

  // Odom TF publishing diagnostic
  double elapsed_sec = mOdomFreqTimer.toc();
  mPubOdomTF_sec->addValue(elapsed_sec);
  mOdomFreqTimer.tic();
}

void ZedCamera::publishPoseTF(rclcpp::Time t)
{
  // DEBUG_STREAM_PT("publishPoseTF");

  // ----> Avoid duplicated TF publishing
  if (t == mLastTs_pose) {
    return;
  }
  mLastTs_pose = t;
  // <---- Avoid duplicated TF publishing

  if (!mSensor2BaseTransfValid) {
    getSens2BaseTransform();
  }

  if (!mSensor2CameraTransfValid) {
    getSens2CameraTransform();
  }

  if (!mCamera2BaseTransfValid) {
    getCamera2BaseTransform();
  }

  geometry_msgs::msg::TransformStamped transformStamped;

  transformStamped.header.stamp = t + rclcpp::Duration(0, mTfOffset * 1e9);
  transformStamped.header.frame_id = mMapFrameId;
  transformStamped.child_frame_id = mOdomFrameId;
  // conversion from Tranform to message
  tf2::Vector3 translation = mMap2OdomTransf.getOrigin();
  tf2::Quaternion quat = mMap2OdomTransf.getRotation();
  transformStamped.transform.translation.x = translation.x();
  transformStamped.transform.translation.y = translation.y();
  transformStamped.transform.translation.z = translation.z();
  transformStamped.transform.rotation.x = quat.x();
  transformStamped.transform.rotation.y = quat.y();
  transformStamped.transform.rotation.z = quat.z();
  transformStamped.transform.rotation.w = quat.w();

  // Publish transformation
  mTfBroadcaster->sendTransform(transformStamped);

  // Pose TF publishing diagnostic
  double elapsed_sec = mPoseFreqTimer.toc();
  mPubPoseTF_sec->addValue(elapsed_sec);
  mPoseFreqTimer.tic();
}

void ZedCamera::threadFunc_pointcloudElab()
{
  DEBUG_STREAM_PC("Point Cloud thread started");

  // ----> Advanced thread settings
  DEBUG_STREAM_ADV("Point Cloud thread settings");
  if (_debugAdvanced) {
    int policy;
    sched_param par;
    if (pthread_getschedparam(pthread_self(), &policy, &par)) {
      RCLCPP_WARN_STREAM(
        get_logger(), " ! Failed to get thread policy! - "
          << std::strerror(errno));
    } else {
      DEBUG_STREAM_ADV(
        " * Default Point Cloud thread (#"
          << pthread_self() << ") settings - Policy: "
          << sl_tools::threadSched2Str(policy).c_str()
          << " - Priority: " << par.sched_priority);
    }
  }

  if (mThreadSchedPolicy == "SCHED_OTHER") {
    sched_param par;
    par.sched_priority = 0;
    if (pthread_setschedparam(pthread_self(), SCHED_OTHER, &par)) {
      RCLCPP_WARN_STREAM(
        get_logger(), " ! Failed to set thread params! - "
          << std::strerror(errno));
    }
  } else if (mThreadSchedPolicy == "SCHED_BATCH") {
    sched_param par;
    par.sched_priority = 0;
    if (pthread_setschedparam(pthread_self(), SCHED_BATCH, &par)) {
      RCLCPP_WARN_STREAM(
        get_logger(), " ! Failed to set thread params! - "
          << std::strerror(errno));
    }
  } else if (mThreadSchedPolicy == "SCHED_FIFO") {
    sched_param par;
    par.sched_priority = mThreadPrioPointCloud;
    if (pthread_setschedparam(pthread_self(), SCHED_FIFO, &par)) {
      RCLCPP_WARN_STREAM(
        get_logger(), " ! Failed to set thread params! - "
          << std::strerror(errno));
    }
  } else if (mThreadSchedPolicy == "SCHED_RR") {
    sched_param par;
    par.sched_priority = mThreadPrioPointCloud;
    if (pthread_setschedparam(pthread_self(), SCHED_RR, &par)) {
      RCLCPP_WARN_STREAM(
        get_logger(), " ! Failed to set thread params! - "
          << std::strerror(errno));
    }
  } else {
    RCLCPP_WARN_STREAM(
      get_logger(), " ! Failed to set thread params! - Policy not supported");
  }

  if (_debugAdvanced) {
    int policy;
    sched_param par;
    if (pthread_getschedparam(pthread_self(), &policy, &par)) {
      RCLCPP_WARN_STREAM(
        get_logger(), " ! Failed to get thread policy! - "
          << std::strerror(errno));
    } else {
      DEBUG_STREAM_ADV(
        " * New Point Cloud thread (#"
          << pthread_self() << ") settings - Policy: "
          << sl_tools::threadSched2Str(policy).c_str()
          << " - Priority: " << par.sched_priority);
    }
  }
  // <---- Advanced thread settings

  mPcDataReady = false;

  std::unique_lock<std::mutex> lock(mPcMutex);

  while (1) {
    if (!rclcpp::ok()) {
      DEBUG_STREAM_PC("Ctrl+C received: stopping point cloud thread");
      break;
    }

    // DEBUG_STREAM_PC( "pointcloudThreadFunc -> mPcDataReady value:
    // %s", mPcDataReady ? "TRUE" : "FALSE");

    while (!mPcDataReady) {  // loop to avoid spurious wakeups
      if (mPcDataReadyCondVar.wait_for(lock, std::chrono::milliseconds(500)) ==
        std::cv_status::timeout)
      {
        // Check thread stopping
        if (!rclcpp::ok()) {
          DEBUG_STREAM_PC("Ctrl+C received: stopping point cloud thread");
          mThreadStop = true;
          break;
        }
        if (mThreadStop) {
          DEBUG_STREAM_PC(
            "threadFunc_pointcloudElab (2): Point Cloud thread stopped");
          break;
        } else {
          // DEBUG_STREAM_PC( "pointcloudThreadFunc -> WAIT FOR CLOUD
          // DATA");
          continue;
        }
      }
    }

    if (mThreadStop) {
      DEBUG_STREAM_PC(
        "threadFunc_pointcloudElab (1): Point Cloud thread stopped");
      break;
    }

    publishPointCloud();

    // ----> Check publishing frequency
    double pc_period_usec = 1e6 / mPcPubRate;

    double elapsed_usec = mPcPubFreqTimer.toc() * 1e6;

    DEBUG_STREAM_PC("threadFunc_pointcloudElab: elapsed_usec " << elapsed_usec);

    if (elapsed_usec < pc_period_usec) {
      int wait_usec = static_cast<int>(pc_period_usec - elapsed_usec);
      rclcpp::sleep_for(std::chrono::microseconds(wait_usec));
      DEBUG_STREAM_PC("threadFunc_pointcloudElab: wait_usec " << wait_usec);
    }

    mPcPubFreqTimer.tic();
    // <---- Check publishing frequency

    mPcDataReady = false;
    // DEBUG_STREAM_PC( "pointcloudThreadFunc -> mPcDataReady FALSE")
  }

  DEBUG_STREAM_PC("Pointcloud thread finished");
}

void ZedCamera::threadFunc_pubSensorsData()
{
  DEBUG_STREAM_SENS("Sensors thread started");

  // ----> Advanced thread settings
  DEBUG_STREAM_ADV("Sensors thread settings");
  if (_debugAdvanced) {
    int policy;
    sched_param par;
    if (pthread_getschedparam(pthread_self(), &policy, &par)) {
      RCLCPP_WARN_STREAM(
        get_logger(), " ! Failed to get thread policy! - "
          << std::strerror(errno));
    } else {
      DEBUG_STREAM_ADV(
        " * Default Sensors thread (#"
          << pthread_self() << ") settings - Policy: "
          << sl_tools::threadSched2Str(policy).c_str()
          << " - Priority: " << par.sched_priority);
    }
  }

  if (mThreadSchedPolicy == "SCHED_OTHER") {
    sched_param par;
    par.sched_priority = 0;
    if (pthread_setschedparam(pthread_self(), SCHED_OTHER, &par)) {
      RCLCPP_WARN_STREAM(
        get_logger(), " ! Failed to set thread params! - "
          << std::strerror(errno));
    }
  } else if (mThreadSchedPolicy == "SCHED_BATCH") {
    sched_param par;
    par.sched_priority = 0;
    if (pthread_setschedparam(pthread_self(), SCHED_BATCH, &par)) {
      RCLCPP_WARN_STREAM(
        get_logger(), " ! Failed to set thread params! - "
          << std::strerror(errno));
    }
  } else if (mThreadSchedPolicy == "SCHED_FIFO") {
    sched_param par;
    par.sched_priority = mThreadPrioSens;
    if (pthread_setschedparam(pthread_self(), SCHED_FIFO, &par)) {
      RCLCPP_WARN_STREAM(
        get_logger(), " ! Failed to set thread params! - "
          << std::strerror(errno));
    }
  } else if (mThreadSchedPolicy == "SCHED_RR") {
    sched_param par;
    par.sched_priority = mThreadPrioSens;
    if (pthread_setschedparam(pthread_self(), SCHED_RR, &par)) {
      RCLCPP_WARN_STREAM(
        get_logger(), " ! Failed to set thread params! - "
          << std::strerror(errno));
    }
  } else {
    RCLCPP_WARN_STREAM(
      get_logger(), " ! Failed to set thread params! - Policy not supported");
  }

  if (_debugAdvanced) {
    int policy;
    sched_param par;
    if (pthread_getschedparam(pthread_self(), &policy, &par)) {
      RCLCPP_WARN_STREAM(
        get_logger(), " ! Failed to get thread policy! - "
          << std::strerror(errno));
    } else {
      DEBUG_STREAM_ADV(
        " * New Sensors thread (#"
          << pthread_self() << ") settings - Policy: "
          << sl_tools::threadSched2Str(policy).c_str()
          << " - Priority: " << par.sched_priority);
    }
  }
  // <---- Advanced thread settings

  while (1) {
    try {
      if (!rclcpp::ok()) {
        DEBUG_STREAM_SENS("Ctrl+C received: stopping sensors thread");
        mThreadStop = true;
        break;
      }
      if (mThreadStop) {
        DEBUG_STREAM_SENS(
          "threadFunc_pubSensorsData (2): Sensors thread stopped");
        break;
      }

      // std::lock_guard<std::mutex> lock(mCloseZedMutex);
      if (!mZed->isOpened()) {
        DEBUG_STREAM_SENS("threadFunc_pubSensorsData: the camera is not open");
        continue;
      }

      if (!publishSensorsData()) {
        auto sleep_usec =
          static_cast<int>(mSensRateComp * (1000000. / mSensPubRate));
        sleep_usec = std::max(100, sleep_usec);
        DEBUG_STREAM_SENS(
          "[threadFunc_pubSensorsData] Thread sleep: "
            << sleep_usec << " µsec");
        rclcpp::sleep_for(
          std::chrono::microseconds(sleep_usec)); // Avoid busy-waiting
        continue;
      }

      // ----> Check publishing frequency
      double sens_period_usec = 1e6 / mSensPubRate;
      double avg_freq = 1. / mImuPeriodMean_sec->getAvg();

      double err = std::fabs(mSensPubRate - avg_freq);

      const double COMP_P_GAIN = 0.0005;

      if (avg_freq < mSensPubRate) {
        mSensRateComp -= COMP_P_GAIN * err;
      } else if (avg_freq > mSensPubRate) {
        mSensRateComp += COMP_P_GAIN * err;
      }

      mSensRateComp = std::max(0.001, mSensRateComp);
      mSensRateComp = std::min(3.0, mSensRateComp);
      DEBUG_STREAM_SENS(
        "[threadFunc_pubSensorsData] mSensRateComp: " << mSensRateComp);
      // <---- Check publishing frequency
    } catch (...) {
      rcutils_reset_error();
      DEBUG_STREAM_COMM("threadFunc_pubSensorsData: Generic exception.");
      continue;
    }
  }

  DEBUG_STREAM_SENS("Sensors thread finished");
}

bool ZedCamera::areVideoDepthSubscribed()
{
  mRgbSubCount = 0;
  mRgbRawSubCount = 0;
  mRgbGraySubCount = 0;
  mRgbGrayRawSubCount = 0;
  mLeftSubCount = 0;
  mLeftRawSubCount = 0;
  mLeftGraySubCount = 0;
  mLeftGrayRawSubCount = 0;
  mRightSubCount = 0;
  mRightRawSubCount = 0;
  mRightGraySubCount = 0;
  mRightGrayRawSubCount = 0;
  mStereoSubCount = 0;
  mStereoRawSubCount = 0;
  mDepthSubCount = 0;
  mConfMapSubCount = 0;
  mDisparitySubCount = 0;
  mDepthInfoSubCount = 0;

  try {
    mRgbSubCount = mPubRgb.getNumSubscribers();
    mRgbRawSubCount = mPubRawRgb.getNumSubscribers();
    mRgbGraySubCount = mPubRgbGray.getNumSubscribers();
    mRgbGrayRawSubCount = mPubRawRgbGray.getNumSubscribers();
    mLeftSubCount = mPubLeft.getNumSubscribers();
    mLeftRawSubCount = mPubRawLeft.getNumSubscribers();
    mLeftGraySubCount = mPubLeftGray.getNumSubscribers();
    mLeftGrayRawSubCount = mPubRawLeftGray.getNumSubscribers();
    mRightSubCount = mPubRight.getNumSubscribers();
    mRightRawSubCount = mPubRawRight.getNumSubscribers();
    mRightGraySubCount = mPubRightGray.getNumSubscribers();
    mRightGrayRawSubCount = mPubRawRightGray.getNumSubscribers();
    mStereoSubCount = mPubStereo.getNumSubscribers();
    mStereoRawSubCount = mPubRawStereo.getNumSubscribers();

    if (!mDepthDisabled) {
      mDepthSubCount = mPubDepth.getNumSubscribers();
      mDepthInfoSubCount = count_subscribers(mPubDepthInfo->get_topic_name());
      mConfMapSubCount = count_subscribers(mPubConfMap->get_topic_name());
      mDisparitySubCount = count_subscribers(mPubDisparity->get_topic_name());
    }
  } catch (...) {
    rcutils_reset_error();
    DEBUG_STREAM_VD("publishImages: Exception while counting subscribers");
    return false;
  }

  return (mRgbSubCount + mRgbRawSubCount + mRgbGraySubCount +
         mRgbGrayRawSubCount + mLeftSubCount + mLeftRawSubCount +
         mLeftGraySubCount + mLeftGrayRawSubCount + mRightSubCount +
         mRightRawSubCount + mRightGraySubCount + mRightGrayRawSubCount +
         mStereoSubCount + mStereoRawSubCount + mDepthSubCount +
         mConfMapSubCount + mDisparitySubCount + mDepthInfoSubCount) > 0;
}

void ZedCamera::retrieveVideoDepth()
{
  mRgbSubscribed = false;
  bool retrieved = false;

  // ----> Retrieve all required data
  DEBUG_VD("Retrieving Video Data");
  if (mRgbSubCount + mLeftSubCount + mStereoSubCount > 0) {
    retrieved |=
      sl::ERROR_CODE::SUCCESS ==
      mZed->retrieveImage(mMatLeft, sl::VIEW::LEFT, sl::MEM::CPU, mMatResol);
    mSdkGrabTS = mMatLeft.timestamp;
    mRgbSubscribed = true;
    DEBUG_VD("Left image retrieved");
  }
  if (mRgbRawSubCount + mLeftRawSubCount + mStereoRawSubCount > 0) {
    retrieved |= sl::ERROR_CODE::SUCCESS ==
      mZed->retrieveImage(
      mMatLeftRaw, sl::VIEW::LEFT_UNRECTIFIED,
      sl::MEM::CPU, mMatResol);
    mSdkGrabTS = mMatLeftRaw.timestamp;
    DEBUG_VD("Left raw image retrieved");
  }
  if (mRightSubCount + mStereoSubCount > 0) {
    retrieved |=
      sl::ERROR_CODE::SUCCESS ==
      mZed->retrieveImage(mMatRight, sl::VIEW::RIGHT, sl::MEM::CPU, mMatResol);
    mSdkGrabTS = mMatRight.timestamp;
    DEBUG_VD("Right image retrieved");
  }
  if (mRightRawSubCount + mStereoRawSubCount > 0) {
    retrieved |= sl::ERROR_CODE::SUCCESS ==
      mZed->retrieveImage(
      mMatRightRaw, sl::VIEW::RIGHT_UNRECTIFIED,
      sl::MEM::CPU, mMatResol);
    mSdkGrabTS = mMatRightRaw.timestamp;
    DEBUG_VD("Right raw image retrieved");
  }
  if (mRgbGraySubCount + mLeftGraySubCount > 0) {
    retrieved |= sl::ERROR_CODE::SUCCESS ==
      mZed->retrieveImage(
      mMatLeftGray, sl::VIEW::LEFT_GRAY,
      sl::MEM::CPU, mMatResol);
    mSdkGrabTS = mMatLeftGray.timestamp;
    DEBUG_VD("Left gray image retrieved");
  }
  if (mRgbGrayRawSubCount + mLeftGrayRawSubCount > 0) {
    retrieved |=
      sl::ERROR_CODE::SUCCESS ==
      mZed->retrieveImage(
      mMatLeftRawGray, sl::VIEW::LEFT_UNRECTIFIED_GRAY,
      sl::MEM::CPU, mMatResol);
    mSdkGrabTS = mMatLeftRawGray.timestamp;
    DEBUG_VD("Left gray raw image retrieved");
  }
  if (mRightGraySubCount > 0) {
    retrieved |= sl::ERROR_CODE::SUCCESS ==
      mZed->retrieveImage(
      mMatRightGray, sl::VIEW::RIGHT_GRAY,
      sl::MEM::CPU, mMatResol);
    mSdkGrabTS = mMatRightGray.timestamp;
    DEBUG_VD("Right gray image retrieved");
  }
  if (mRightGrayRawSubCount > 0) {
    retrieved |=
      sl::ERROR_CODE::SUCCESS ==
      mZed->retrieveImage(
      mMatRightRawGray, sl::VIEW::RIGHT_UNRECTIFIED_GRAY,
      sl::MEM::CPU, mMatResol);
    mSdkGrabTS = mMatRightRawGray.timestamp;
    DEBUG_VD("Right gray raw image retrieved");
  }
  if (retrieved) {
    DEBUG_STREAM_VD("Video Data retrieved");
  }

  retrieved = false;
  DEBUG_STREAM_VD("Retrieving Depth Data");
  if (mDepthSubCount > 0 || mDepthInfoSubCount > 0) {
    DEBUG_STREAM_VD("Retrieving Depth");
    retrieved |= sl::ERROR_CODE::SUCCESS ==
      mZed->retrieveMeasure(
      mMatDepth, sl::MEASURE::DEPTH,
      sl::MEM::CPU, mMatResol);

    mSdkGrabTS = mMatDepth.timestamp;
    DEBUG_STREAM_VD("Depth map retrieved: " << mMatDepth.getInfos().c_str());
  }
  if (mDisparitySubCount > 0) {
    DEBUG_STREAM_VD("Retrieving Disparity");
    retrieved |= sl::ERROR_CODE::SUCCESS ==
      mZed->retrieveMeasure(
      mMatDisp, sl::MEASURE::DISPARITY,
      sl::MEM::CPU, mMatResol);
    mSdkGrabTS = mMatDisp.timestamp;
    DEBUG_VD("Disparity map retrieved");
  }
  if (mConfMapSubCount > 0) {
    DEBUG_STREAM_VD("Retrieving Confidence");
    retrieved |= sl::ERROR_CODE::SUCCESS ==
      mZed->retrieveMeasure(
      mMatConf, sl::MEASURE::CONFIDENCE,
      sl::MEM::CPU, mMatResol);
    mSdkGrabTS = mMatConf.timestamp;
    DEBUG_VD("Confidence map retrieved");
  }
  if (mDepthInfoSubCount > 0) {
    retrieved |= sl::ERROR_CODE::SUCCESS ==
      mZed->getCurrentMinMaxDepth(mMinDepth, mMaxDepth);
    mSdkGrabTS = mMatConf.timestamp;
    DEBUG_VD("Depth info retrieved");
  }
  if (retrieved) {
    DEBUG_STREAM_VD("Depth Data retrieved");
  }
  // <---- Retrieve all required data
}

void ZedCamera::publishVideoDepth(rclcpp::Time & out_pub_ts)
{
  DEBUG_VD("*** Publish Video and Depth topics *** ");
  sl_tools::StopWatch vdElabTimer(get_clock());

  // ----> Check RGB/Depth sync
  sl::Timestamp ts_rgb = 0;
  sl::Timestamp ts_depth = 0;

  if (mRgbSubscribed && (mDepthSubCount > 0 || mDepthInfoSubCount > 0)) {
    ts_rgb = mMatLeft.timestamp;
    ts_depth = mMatDepth.timestamp;

    if (mRgbSubscribed &&
      (ts_rgb.data_ns != 0 && (ts_depth.data_ns != ts_rgb.data_ns)))
    {
      RCLCPP_WARN_STREAM(
        get_logger(),
        "!!!!! DEPTH/RGB ASYNC !!!!! - Delta: "
          << 1e-9 * static_cast<double>(ts_depth - ts_rgb)
          << " sec");
      RCLCPP_WARN(
        get_logger(),
        "NOTE: this should never happen, please contact the node "
        "maintainer in case you get this warning.");
    }
  }
  // <---- Check RGB/Depth sync

  // Start processing timer for diagnostic
  vdElabTimer.tic();

  // ----> Check if a grab has been done before publishing the same images
  if (mSdkGrabTS.getNanoseconds() == mLastTs_grab.getNanoseconds()) {
    out_pub_ts = TIMEZERO_ROS;
    // Data not updated by a grab calling in the grab thread
    DEBUG_VD("publishVideoDepth: ignoring not update data");
    DEBUG_STREAM_VD(
      "Latest Ts: " << mLastTs_grab.getNanoseconds() << " - New Ts: " <<
        mSdkGrabTS.getNanoseconds());
    return;
  }

  if (mLastTs_grab.data_ns != 0) {
    double period_sec =
      static_cast<double>(mSdkGrabTS.data_ns - mLastTs_grab.data_ns) / 1e9;
    DEBUG_STREAM_VD(
      "VIDEO/DEPTH PUB LAST PERIOD: "
        << period_sec << " sec @" << 1. / period_sec << " Hz");

    mVideoDepthPeriodMean_sec->addValue(period_sec);
    DEBUG_STREAM_VD(
      "VIDEO/DEPTH PUB MEAN PERIOD: "
        << mVideoDepthPeriodMean_sec->getAvg() << " sec @"
        << 1. / mVideoDepthPeriodMean_sec->getAvg() << " Hz");
  }
  mLastTs_grab = mSdkGrabTS;
  // <---- Check if a grab has been done before publishing the same images

  rclcpp::Time timeStamp;
  if (mSvoMode) {
    timeStamp = mFrameTimestamp;
  } else if (mSimMode) {
    if (mUseSimTime) {
      timeStamp = get_clock()->now();
    } else {
      timeStamp =
        sl_tools::slTime2Ros(mZed->getTimestamp(sl::TIME_REFERENCE::IMAGE));
    }
  } else {
    timeStamp = sl_tools::slTime2Ros(mSdkGrabTS, get_clock()->get_clock_type());
  }

  out_pub_ts = timeStamp;

  // ----> Publish the left=rgb image if someone has subscribed to
  if (mLeftSubCount > 0) {
    DEBUG_STREAM_VD("mLeftSubCount: " << mLeftSubCount);
    publishImageWithInfo(
      mMatLeft, mPubLeft, mLeftCamInfoMsg,
      mLeftCamOptFrameId, out_pub_ts);
  }

  if (mRgbSubCount > 0) {
    DEBUG_STREAM_VD("mRgbSubCount: " << mRgbSubCount);
    publishImageWithInfo(
      mMatLeft, mPubRgb, mRgbCamInfoMsg, mDepthOptFrameId,
      out_pub_ts);
  }
  // <---- Publish the left=rgb image if someone has subscribed to

  // ----> Publish the left_raw=rgb_raw image if someone has subscribed to
  if (mLeftRawSubCount > 0) {
    DEBUG_STREAM_VD("mLeftRawSubCount: " << mLeftRawSubCount);
    publishImageWithInfo(
      mMatLeftRaw, mPubRawLeft, mLeftCamInfoRawMsg,
      mLeftCamOptFrameId, out_pub_ts);
  }
  if (mRgbRawSubCount > 0) {
    DEBUG_STREAM_VD("mRgbRawSubCount: " << mRgbRawSubCount);
    publishImageWithInfo(
      mMatLeftRaw, mPubRawRgb, mRgbCamInfoRawMsg,
      mDepthOptFrameId, out_pub_ts);
  }
  // <---- Publish the left_raw=rgb_raw image if someone has subscribed to

  // ----> Publish the left_gray=rgb_gray image if someone has subscribed to
  if (mLeftGraySubCount > 0) {
    DEBUG_STREAM_VD("mLeftGraySubCount: " << mLeftGraySubCount);
    publishImageWithInfo(
      mMatLeftGray, mPubLeftGray, mLeftCamInfoMsg,
      mLeftCamOptFrameId, out_pub_ts);
  }
  if (mRgbGraySubCount > 0) {
    DEBUG_STREAM_VD("mRgbGraySubCount: " << mRgbGraySubCount);
    publishImageWithInfo(
      mMatLeftGray, mPubRgbGray, mRgbCamInfoMsg,
      mDepthOptFrameId, out_pub_ts);
  }
  // <---- Publish the left_raw=rgb_raw image if someone has subscribed to

  // ----> Publish the left_raw_gray=rgb_raw_gray image if someone has
  // subscribed to
  if (mLeftGrayRawSubCount > 0) {
    DEBUG_STREAM_VD("mLeftGrayRawSubCount: " << mLeftGrayRawSubCount);
    publishImageWithInfo(
      mMatLeftRawGray, mPubRawLeftGray, mLeftCamInfoRawMsg,
      mLeftCamOptFrameId, out_pub_ts);
  }
  if (mRgbGrayRawSubCount > 0) {
    DEBUG_STREAM_VD("mRgbGrayRawSubCount: " << mRgbGrayRawSubCount);
    publishImageWithInfo(
      mMatLeftRawGray, mPubRawRgbGray, mRgbCamInfoRawMsg,
      mDepthOptFrameId, out_pub_ts);
  }
  // ----> Publish the left_raw_gray=rgb_raw_gray image if someone has
  // subscribed to

  // ----> Publish the right image if someone has subscribed to
  if (mRightSubCount > 0) {
    DEBUG_STREAM_VD("mRightSubCount: " << mRightSubCount);
    publishImageWithInfo(
      mMatRight, mPubRight, mRightCamInfoMsg,
      mRightCamOptFrameId, out_pub_ts);
  }
  // <---- Publish the right image if someone has subscribed to

  // ----> Publish the right raw image if someone has subscribed to
  if (mRightRawSubCount > 0) {
    DEBUG_STREAM_VD("mRightRawSubCount: " << mRightRawSubCount);
    publishImageWithInfo(
      mMatRightRaw, mPubRawRight, mRightCamInfoRawMsg,
      mRightCamOptFrameId, out_pub_ts);
  }
  // <---- Publish the right raw image if someone has subscribed to

  // ----> Publish the right gray image if someone has subscribed to
  if (mRightGraySubCount > 0) {
    DEBUG_STREAM_VD("mRightGraySubCount: " << mRightGraySubCount);
    publishImageWithInfo(
      mMatRightGray, mPubRightGray, mRightCamInfoMsg,
      mRightCamOptFrameId, out_pub_ts);
  }
  // <---- Publish the right gray image if someone has subscribed to

  // ----> Publish the right raw gray image if someone has subscribed to
  if (mRightGrayRawSubCount > 0) {
    DEBUG_STREAM_VD("mRightGrayRawSubCount: " << mRightGrayRawSubCount);
    publishImageWithInfo(
      mMatRightRawGray, mPubRawRightGray,
      mRightCamInfoRawMsg, mRightCamOptFrameId, out_pub_ts);
  }
  // <---- Publish the right raw gray image if someone has subscribed to

  // ----> Publish the side-by-side image if someone has subscribed to
  if (mStereoSubCount > 0) {
    DEBUG_STREAM_VD("mStereoSubCount: " << mStereoSubCount);
    auto combined = sl_tools::imagesToROSmsg(
      mMatLeft, mMatRight,
      mCameraFrameId, out_pub_ts);
    DEBUG_STREAM_VD("Publishing SIDE-BY-SIDE message");
    try {
      mPubStereo.publish(std::move(combined));
    } catch (std::system_error & e) {
      DEBUG_STREAM_COMM("Message publishing ecception: " << e.what());
    } catch (...) {
      DEBUG_STREAM_COMM("Message publishing generic ecception: ");
    }
  }
  // <---- Publish the side-by-side image if someone has subscribed to

  // ----> Publish the side-by-side image if someone has subscribed to
  if (mStereoRawSubCount > 0) {
    DEBUG_STREAM_VD("mStereoRawSubCount: " << mStereoRawSubCount);
    auto combined = sl_tools::imagesToROSmsg(
      mMatLeftRaw, mMatRightRaw,
      mCameraFrameId, out_pub_ts);
    DEBUG_STREAM_VD("Publishing SIDE-BY-SIDE RAW message");
    try {
      mPubRawStereo.publish(std::move(combined));
    } catch (std::system_error & e) {
      DEBUG_STREAM_COMM("Message publishing ecception: " << e.what());
    } catch (...) {
      DEBUG_STREAM_COMM("Message publishing generic ecception: ");
    }
  }
  // <---- Publish the side-by-side image if someone has subscribed to

  // ---->  Publish the depth image if someone has subscribed to
  if (mDepthSubCount > 0) {
    publishDepthMapWithInfo(mMatDepth, out_pub_ts);
  }
  // <----  Publish the depth image if someone has subscribed to

  // ---->  Publish the confidence image and map if someone has subscribed to
  if (mConfMapSubCount > 0) {
    DEBUG_STREAM_VD("Publishing CONF MAP message");
    try {
      mPubConfMap->publish(
        *sl_tools::imageToROSmsg(mMatConf, mDepthOptFrameId, out_pub_ts));
    } catch (std::system_error & e) {
      DEBUG_STREAM_COMM("Message publishing ecception: " << e.what());
    } catch (...) {
      DEBUG_STREAM_COMM("Message publishing generic ecception: ");
    }
  }
  // <----  Publish the confidence image and map if someone has subscribed to

  // ----> Publish the disparity image if someone has subscribed to
  if (mDisparitySubCount > 0) {
    publishDisparity(mMatDisp, out_pub_ts);
  }
  // <---- Publish the disparity image if someone has subscribed to

  // ----> Publish the depth info if someone has subscribed to
  if (mDepthInfoSubCount > 0) {
    auto depthInfoMsg = std::make_unique<zed_msgs::msg::DepthInfoStamped>();
    depthInfoMsg->header.stamp = timeStamp;
    depthInfoMsg->header.frame_id = mDepthOptFrameId;
    depthInfoMsg->min_depth = mMinDepth;
    depthInfoMsg->max_depth = mMaxDepth;

    DEBUG_STREAM_VD("Publishing DEPTH INFO message");
    try {
      mPubDepthInfo->publish(std::move(depthInfoMsg));
    } catch (std::system_error & e) {
      DEBUG_STREAM_COMM("Message publishing ecception: " << e.what());
    } catch (...) {
      DEBUG_STREAM_COMM("Message publishing generic ecception: ");
    }
  }
  // <---- Publish the depth info if someone has subscribed to

  // Diagnostic statistic
  mVideoDepthElabMean_sec->addValue(vdElabTimer.toc());

  // ----> Check publishing frequency
  double vd_period_usec = 1e6 / mPubFrameRate;

  double elapsed_usec = mVdPubFreqTimer.toc() * 1e6;

  if (elapsed_usec < vd_period_usec) {
    rclcpp::sleep_for(
      std::chrono::microseconds(
        static_cast<int>(vd_period_usec - elapsed_usec)));
  }

  mVdPubFreqTimer.tic();
  // <---- Check publishing frequency

  DEBUG_VD("*** Video and Depth topics published *** ");
}

void ZedCamera::publishImageWithInfo(
  sl::Mat & img,
  image_transport::CameraPublisher & pubImg,
  camInfoMsgPtr & camInfoMsg,
  std::string imgFrameId, rclcpp::Time t)
{
  auto image = sl_tools::imageToROSmsg(img, imgFrameId, t);
  camInfoMsg->header.stamp = t;
  DEBUG_STREAM_VD("Publishing IMAGE message: " << t.nanoseconds() << " nsec");
  try {
    pubImg.publish(std::move(image), camInfoMsg);
  } catch (std::system_error & e) {
    DEBUG_STREAM_COMM("Message publishing ecception: " << e.what());
  } catch (...) {
    DEBUG_STREAM_COMM("Message publishing generic ecception: ");
  }
}

void ZedCamera::processOdometry()
{
  rclcpp::Clock steady_clock(RCL_STEADY_TIME);

  if (!mSensor2BaseTransfValid) {
    getSens2BaseTransform();
  }

  if (!mSensor2CameraTransfValid) {
    getSens2CameraTransform();
  }

  if (!mCamera2BaseTransfValid) {
    getCamera2BaseTransform();
  }

  sl::Pose deltaOdom;

  mPosTrackingStatus = mZed->getPositionalTrackingStatus();

  if (mResetOdomFromSrv || (mResetOdomWhenLoopClosure &&
    mPosTrackingStatus.spatial_memory_status ==
    sl::SPATIAL_MEMORY_STATUS::LOOP_CLOSED))
  {
    if (mPosTrackingStatus.spatial_memory_status ==
      sl::SPATIAL_MEMORY_STATUS::LOOP_CLOSED)
    {
      RCLCPP_INFO_STREAM(
        get_logger(),
        "*** Odometry reset for LOOP CLOSURE event ***");
    }

    // Propagate Odom transform in time
    mOdom2BaseTransf.setIdentity();
    mOdomPath.clear();

    mResetOdomFromSrv = false;
  } else {
    if (!mGnssFusionEnabled) {
      mZed->getPosition(deltaOdom, sl::REFERENCE_FRAME::CAMERA);
    } else {
      mFusion.getPosition(
        deltaOdom, sl::REFERENCE_FRAME::CAMERA /*,mCamUuid*/,
        sl::CameraIdentifier(), sl::POSITION_TYPE::FUSION);
    }

    DEBUG_STREAM_PT(
      "MAP -> Odometry Status: "
        << sl::toString(mPosTrackingStatus.odometry_status).c_str());

    DEBUG_PT(
      "delta ODOM %s- [%s]:\n%s", _debugGnss ? "(`sl::Fusion`) " : "",
      sl::toString(mPosTrackingStatus.odometry_status).c_str(),
      deltaOdom.pose_data.getInfos().c_str());

    if (_debugGnss) {
      sl::Pose camera_delta_odom;
      auto status =
        mZed->getPosition(camera_delta_odom, sl::REFERENCE_FRAME::CAMERA);

      DEBUG_PT(
        "delta ODOM (`sl::Camera`) [%s]:\n%s",
        sl::toString(status).c_str(),
        camera_delta_odom.pose_data.getInfos().c_str());
    }

    if (mPosTrackingStatus.odometry_status == sl::ODOMETRY_STATUS::OK) {
      sl::Translation translation = deltaOdom.getTranslation();
      sl::Orientation quat = deltaOdom.getOrientation();

      // Transform ZED delta odom pose in TF2 Transformation
      tf2::Transform deltaOdomTf;
      deltaOdomTf.setOrigin(
        tf2::Vector3(translation(0), translation(1), translation(2)));
      // w at the end in the constructor
      deltaOdomTf.setRotation(
        tf2::Quaternion(quat(0), quat(1), quat(2), quat(3)));

      // delta odom from sensor to base frame
      tf2::Transform deltaOdomTf_base =
        mSensor2BaseTransf.inverse() * deltaOdomTf * mSensor2BaseTransf;

      // Propagate Odom transform in time
      mOdom2BaseTransf = mOdom2BaseTransf * deltaOdomTf_base;

      if (mTwoDMode) {
        tf2::Vector3 tr_2d = mOdom2BaseTransf.getOrigin();
        tr_2d.setZ(mFixedZValue);
        mOdom2BaseTransf.setOrigin(tr_2d);

        double roll, pitch, yaw;
        tf2::Matrix3x3(mOdom2BaseTransf.getRotation()).getRPY(roll, pitch, yaw);

        tf2::Quaternion quat_2d;
        quat_2d.setRPY(0.0, 0.0, yaw);

        mOdom2BaseTransf.setRotation(quat_2d);
      }
      mPosTrackingReady = true;
    } else if (mFloorAlignment) {
      DEBUG_STREAM_THROTTLE_PT(
        5000.0,
        "Odometry will be published as soon as the floor as "
        "been detected for the first time");
    }
  }

  if (_debugPosTracking) {
    double roll, pitch, yaw;
    tf2::Matrix3x3(mOdom2BaseTransf.getRotation()).getRPY(roll, pitch, yaw);

    DEBUG_PT(
      "+++ Odometry [%s -> %s] - {%.3f,%.3f,%.3f} {%.3f,%.3f,%.3f}",
      mOdomFrameId.c_str(), mBaseFrameId.c_str(),
      mOdom2BaseTransf.getOrigin().x(), mOdom2BaseTransf.getOrigin().y(),
      mOdom2BaseTransf.getOrigin().z(), roll * RAD2DEG, pitch * RAD2DEG,
      yaw * RAD2DEG);
  }

  // Publish odometry message
  publishOdom(mOdom2BaseTransf, deltaOdom, mFrameTimestamp);
}

void ZedCamera::publishOdom(
  tf2::Transform & odom2baseTransf, sl::Pose & slPose,
  rclcpp::Time t)
{
  size_t odomSub = 0;

  try {
    odomSub = count_subscribers(mOdomTopic);  // mPubOdom subscribers
  } catch (...) {
    rcutils_reset_error();
    DEBUG_STREAM_PT("publishPose: Exception while counting subscribers");
    return;
  }

  if (odomSub) {
    auto odomMsg = std::make_unique<nav_msgs::msg::Odometry>();

    odomMsg->header.stamp = t;
    odomMsg->header.frame_id = mOdomFrameId;  // frame
    odomMsg->child_frame_id = mBaseFrameId;   // camera_frame

    // Add all value in odometry message
    odomMsg->pose.pose.position.x = odom2baseTransf.getOrigin().x();
    odomMsg->pose.pose.position.y = odom2baseTransf.getOrigin().y();
    odomMsg->pose.pose.position.z = odom2baseTransf.getOrigin().z();
    odomMsg->pose.pose.orientation.x = odom2baseTransf.getRotation().x();
    odomMsg->pose.pose.orientation.y = odom2baseTransf.getRotation().y();
    odomMsg->pose.pose.orientation.z = odom2baseTransf.getRotation().z();
    odomMsg->pose.pose.orientation.w = odom2baseTransf.getRotation().w();

    // Odometry pose covariance
    for (size_t i = 0; i < odomMsg->pose.covariance.size(); i++) {
      odomMsg->pose.covariance[i] =
        static_cast<double>(slPose.pose_covariance[i]);

      if (mTwoDMode) {
        if (i == 14 || i == 21 || i == 28) {
          odomMsg->pose.covariance[i] = 1e-9;  // Very low covariance if 2D mode
        } else if ((i >= 2 && i <= 4) || (i >= 8 && i <= 10) ||
          (i >= 12 && i <= 13) || (i >= 15 && i <= 16) ||
          (i >= 18 && i <= 20) || (i == 22) || (i >= 24 && i <= 27))
        {
          odomMsg->pose.covariance[i] = 0.0;
        }
      }
    }

    // Publish odometry message
    DEBUG_STREAM_PT("Publishing ODOM message");
    try {
      mPubOdom->publish(std::move(odomMsg));
    } catch (std::system_error & e) {
      DEBUG_STREAM_COMM("Message publishing ecception: " << e.what());
    } catch (...) {
      DEBUG_STREAM_COMM("Message publishing generic ecception: ");
    }
  }
}

void ZedCamera::processPose()
{
  if (!mSensor2BaseTransfValid) {
    getSens2BaseTransform();
  }

  if (!mSensor2CameraTransfValid) {
    getSens2CameraTransform();
  }

  if (!mCamera2BaseTransfValid) {
    getCamera2BaseTransform();
  }

  if (!mGnssFusionEnabled && mFusionStatus != sl::FUSION_ERROR_CODE::SUCCESS) {
    mZed->getPosition(mLastZedPose, sl::REFERENCE_FRAME::WORLD);
  } else {
    mFusion.getPosition(
      mLastZedPose, sl::REFERENCE_FRAME::WORLD /*,mCamUuid*/,
      sl::CameraIdentifier(), sl::POSITION_TYPE::FUSION);
  }

  publishPoseStatus();
  publishGnssPoseStatus();

  sl::Translation translation = mLastZedPose.getTranslation();
  sl::Orientation quat = mLastZedPose.getOrientation();

  if (quat.sum() == 0) {
    return;
  }

  DEBUG_STREAM_PT(
    "MAP -> Tracking Status: "
      << sl::toString(mPosTrackingStatus.spatial_memory_status).c_str());

  DEBUG_PT(
    "Sensor POSE %s- [%s -> %s]:\n%s}",
    _debugGnss ? "(`sl::Fusion`) " : "", mLeftCamFrameId.c_str(),
    mMapFrameId.c_str(), mLastZedPose.pose_data.getInfos().c_str());

  if (_debugGnss) {
    sl::Pose camera_pose;
    mZed->getPosition(camera_pose, sl::REFERENCE_FRAME::WORLD);

    DEBUG_PT(
      "Sensor POSE (`sl::Camera`) [%s -> %s]:\n%s",
      mLeftCamFrameId.c_str(), mMapFrameId.c_str(),
      camera_pose.pose_data.getInfos().c_str());
  }

  if (mPosTrackingStatus.odometry_status == sl::ODOMETRY_STATUS::OK) {
    double roll, pitch, yaw;
    tf2::Matrix3x3(tf2::Quaternion(quat.ox, quat.oy, quat.oz, quat.ow))
    .getRPY(roll, pitch, yaw);

    tf2::Transform map_to_sens_transf;
    map_to_sens_transf.setOrigin(
      tf2::Vector3(translation(0), translation(1), translation(2)));
    map_to_sens_transf.setRotation(
      tf2::Quaternion(quat(0), quat(1), quat(2), quat(3)));

    mMap2BaseTransf =
      map_to_sens_transf * mSensor2BaseTransf;    // Base position in map frame

    if (mTwoDMode) {
      tf2::Vector3 tr_2d = mMap2BaseTransf.getOrigin();
      tr_2d.setZ(mFixedZValue);
      mMap2BaseTransf.setOrigin(tr_2d);

      tf2::Matrix3x3(mMap2BaseTransf.getRotation()).getRPY(roll, pitch, yaw);

      tf2::Quaternion quat_2d;
      quat_2d.setRPY(0.0, 0.0, yaw);

      mMap2BaseTransf.setRotation(quat_2d);
    }

    // double roll, pitch, yaw;
    tf2::Matrix3x3(mMap2BaseTransf.getRotation()).getRPY(roll, pitch, yaw);

    DEBUG_PT(
      "*** Base POSE [%s -> %s] - {%.3f,%.3f,%.3f} {%.3f,%.3f,%.3f}",
      mMapFrameId.c_str(), mBaseFrameId.c_str(),
      mMap2BaseTransf.getOrigin().x(), mMap2BaseTransf.getOrigin().y(),
      mMap2BaseTransf.getOrigin().z(), roll * RAD2DEG, pitch * RAD2DEG,
      yaw * RAD2DEG);

    // Transformation from map to odometry frame
    mMap2OdomTransf = mMap2BaseTransf * mOdom2BaseTransf.inverse();

    tf2::Matrix3x3(mMap2OdomTransf.getRotation()).getRPY(roll, pitch, yaw);

    DEBUG_PT(
      "+++ Diff [%s -> %s] - {%.3f,%.3f,%.3f} {%.3f,%.3f,%.3f}",
      mMapFrameId.c_str(), mOdomFrameId.c_str(),
      mMap2OdomTransf.getOrigin().x(), mMap2OdomTransf.getOrigin().y(),
      mMap2OdomTransf.getOrigin().z(), roll * RAD2DEG, pitch * RAD2DEG,
      yaw * RAD2DEG);


    // Publish Pose message
    publishPose();
    mPosTrackingReady = true;
  }
}

void ZedCamera::publishPoseStatus()
{
  size_t statusSub = 0;

  try {
    statusSub =
      count_subscribers(mPoseStatusTopic);    // mPubPoseStatus subscribers
  } catch (...) {
    rcutils_reset_error();
    DEBUG_STREAM_PT("publishPose: Exception while counting subscribers");
    return;
  }

  if (statusSub > 0) {
    auto msg = std::make_unique<zed_msgs::msg::PosTrackStatus>();
    msg->odometry_status = static_cast<uint8_t>(mPosTrackingStatus.odometry_status);
    msg->spatial_memory_status = static_cast<uint8_t>(mPosTrackingStatus.spatial_memory_status);

    try {
      mPubPoseStatus->publish(std::move(msg));
    } catch (std::system_error & e) {
      DEBUG_STREAM_COMM("Message publishing ecception: " << e.what());
    } catch (...) {
      DEBUG_STREAM_COMM("Message publishing generic ecception: ");
    }
  }
}

void ZedCamera::publishGnssPoseStatus()
{
  size_t statusSub = 0;

  try {
    statusSub = count_subscribers(
      mGnssPoseStatusTopic);    // mPubGnssPoseStatus subscribers
  } catch (...) {
    rcutils_reset_error();
    DEBUG_STREAM_PT("publishPose: Exception while counting subscribers");
    return;
  }

  if (statusSub > 0) {
    auto msg = std::make_unique<zed_msgs::msg::GnssFusionStatus>();

    msg->gnss_fusion_status = static_cast<uint8_t>(mFusedPosTrackingStatus.gnss_fusion_status);

    try {
      mPubGnssPoseStatus->publish(std::move(msg));
    } catch (std::system_error & e) {
      DEBUG_STREAM_COMM("Message publishing ecception: " << e.what());
    } catch (...) {
      DEBUG_STREAM_COMM("Message publishing generic ecception: ");
    }
  }
}

void ZedCamera::publishGeoPoseStatus()
{
  size_t statusSub = 0;

  try {
    statusSub = count_subscribers(
      mGeoPoseStatusTopic);    // mPubGnssPoseStatus subscribers
  } catch (...) {
    rcutils_reset_error();
    DEBUG_STREAM_PT("publishPose: Exception while counting subscribers");
    return;
  }

  if (statusSub > 0) {
    auto msg = std::make_unique<zed_msgs::msg::GnssFusionStatus>();

    msg->gnss_fusion_status =
      static_cast<uint8_t>(mFusedPosTrackingStatus.gnss_fusion_status);

    try {
      mPubGeoPoseStatus->publish(std::move(msg));
    } catch (std::system_error & e) {
      DEBUG_STREAM_COMM("Message publishing ecception: " << e.what());
    } catch (...) {
      DEBUG_STREAM_COMM("Message publishing generic ecception: ");
    }
  }
}

void ZedCamera::publishPose()
{
  size_t poseSub = 0;
  size_t poseCovSub = 0;

  try {
    poseSub = count_subscribers(mPoseTopic);        // mPubPose subscribers
    poseCovSub = count_subscribers(mPoseCovTopic);   // mPubPoseCov subscribers
  } catch (...) {
    rcutils_reset_error();
    DEBUG_STREAM_PT("publishPose: Exception while counting subscribers");
    return;
  }

  tf2::Transform base_pose;
  base_pose.setIdentity();

  base_pose = mMap2BaseTransf;

  std_msgs::msg::Header header;
  header.stamp = mFrameTimestamp;
  header.frame_id = mMapFrameId;   // frame

  geometry_msgs::msg::Pose pose;

  // Add all value in Pose message
  pose.position.x = mMap2BaseTransf.getOrigin().x();
  pose.position.y = mMap2BaseTransf.getOrigin().y();
  pose.position.z = mMap2BaseTransf.getOrigin().z();
  pose.orientation.x = mMap2BaseTransf.getRotation().x();
  pose.orientation.y = mMap2BaseTransf.getRotation().y();
  pose.orientation.z = mMap2BaseTransf.getRotation().z();
  pose.orientation.w = mMap2BaseTransf.getRotation().w();

  if (poseSub > 0) {
    auto poseNoCov = std::make_unique<geometry_msgs::msg::PoseStamped>();

    poseNoCov->header = header;
    poseNoCov->pose = pose;

    // Publish pose stamped message
    DEBUG_STREAM_PT("Publishing POSE NO COV message");
    try {
      mPubPose->publish(std::move(poseNoCov));
    } catch (std::system_error & e) {
      DEBUG_STREAM_COMM("Message publishing ecception: " << e.what());
    } catch (...) {
      DEBUG_STREAM_COMM("Message publishing generic ecception: ");
    }
  }

  if (mPublishPoseCov) {
    if (poseCovSub > 0) {
      auto poseCov = std::make_unique<geometry_msgs::msg::PoseWithCovarianceStamped>();

      poseCov->header = header;
      poseCov->pose.pose = pose;

      // Odometry pose covariance if available

      for (size_t i = 0; i < poseCov->pose.covariance.size(); i++) {
        poseCov->pose.covariance[i] =
          static_cast<double>(mLastZedPose.pose_covariance[i]);

        if (mTwoDMode) {
          if ((i >= 2 && i <= 4) || (i >= 8 && i <= 10) ||
            (i >= 12 && i <= 29) || (i >= 32 && i <= 34))
          {
            poseCov->pose.covariance[i] =
              1e-9;    // Very low covariance if 2D mode
          }
        }
      }

      // Publish pose with covariance stamped message
      DEBUG_STREAM_PT("Publishing POSE COV message");
      try {
        mPubPoseCov->publish(std::move(poseCov));
      } catch (std::system_error & e) {
        DEBUG_STREAM_COMM("Message publishing ecception: " << e.what());
      } catch (...) {
        DEBUG_STREAM_COMM("Message publishing generic ecception: ");
      }
    }
  }
}

void ZedCamera::processGeoPose()
{
  if (!mGnssMsgReceived) {
    return;
  }

  if (!mGnssFusionEnabled) {
    return;
  }

  if (!mGnss2BaseTransfValid) {
    getGnss2BaseTransform();
  }

  // Update GeoPose
  mFusion.getGeoPose(mLastGeoPose);

  // ----> Update GeoPose status
  mFusedPosTrackingStatus = mFusion.getFusedPositionalTrackingStatus();
  publishGeoPoseStatus();

  if (mFusedPosTrackingStatus.gnss_fusion_status !=
    sl::GNSS_FUSION_STATUS::OK)
  {
    RCLCPP_INFO_STREAM(
      get_logger(),
      "GNSS fusion status: " << sl::toString(
        mFusedPosTrackingStatus.gnss_fusion_status));
    mGnssInitGood = false;
  }
  // <---- Update GeoPose status

  // ----> Setup Lat/Long
  double altitude = mLastGeoPose.latlng_coordinates.getAltitude();
  if (mGnssZeroAltitude) {
    altitude = 0.0;
  }
  mLastLatLongPose.setCoordinates(
    mLastGeoPose.latlng_coordinates.getLatitude(),
    mLastGeoPose.latlng_coordinates.getLongitude(), altitude, true);

  mLastHeading = mLastGeoPose.heading;
  // <---- Setup Lat/Long

  // Get ECEF
  sl::GeoConverter::latlng2ecef(mLastLatLongPose, mLastEcefPose);

  // Get UTM
  sl::GeoConverter::latlng2utm(mLastLatLongPose, mLastUtmPose);

  DEBUG_GNSS("Good GNSS localization:");
  DEBUG_GNSS(
    " * ECEF: %.6f m, %.6f m, %.6f m", mLastEcefPose.x,
    mLastEcefPose.y, mLastEcefPose.z);
  DEBUG_GNSS(
    " * Lat. Long.: %.6f°, %.6f°,%.3f m", mLastLatLongPose.getLatitude(false),
    mLastLatLongPose.getLongitude(false), mLastLatLongPose.getAltitude());
  DEBUG_GNSS(" * Heading: %.3f°", mLastHeading * RAD2DEG);
  DEBUG_GNSS(
    " * UTM: %.5f m, %.5f m, %.5f°, %s", mLastUtmPose.easting,
    mLastUtmPose.northing, mLastUtmPose.gamma,
    mLastUtmPose.UTMZone.c_str());

  // If calibration is not good me must update the `utm -> map` transform
  if (!mGnssInitGood) {
    mInitEcefPose = mLastEcefPose;
    mInitUtmPose = mLastUtmPose;
    mInitLatLongPose = mLastLatLongPose;
    mInitHeading = mLastHeading;

    if (mFusedPosTrackingStatus.gnss_fusion_status == sl::GNSS_FUSION_STATUS::OK) {
      mGnssInitGood = true;
    } else {
      mGnssInitGood = false;
    }

    RCLCPP_INFO(get_logger(), "GNSS reference localization initialized");

    // ----> Create (static) transform UTM to MAP
    // Add only Heading to pose
    tf2::Quaternion pose_quat_yaw;
    pose_quat_yaw.setRPY(0.0, 0.0, mLastHeading);
    mLastHeadingQuat = pose_quat_yaw;

    // Set UTM transform
    // Get position from ZED SDK UTM pose
    mMap2UtmTransf.setOrigin(
      tf2::Vector3(
        mLastUtmPose.easting, mLastUtmPose.northing,
        mLastGeoPose.latlng_coordinates.getAltitude()));
    mMap2UtmTransf.setRotation(pose_quat_yaw);
    // ----> Create (static) transform UTM to MAP

    mMap2UtmTransfValid = true;

    if (!mUtmAsParent) {
      tf2::Transform map2utmInverse = mMap2UtmTransf.inverse();

      double roll, pitch, yaw;
      tf2::Matrix3x3(map2utmInverse.getRotation()).getRPY(roll, pitch, yaw);

      RCLCPP_INFO(
        get_logger(), " Static transform UTM to MAP [%s -> %s]",
        mUtmFrameId.c_str(), mMapFrameId.c_str());
      RCLCPP_INFO(
        get_logger(), "  * Translation: {%.3f,%.3f,%.3f}",
        map2utmInverse.getOrigin().x(),
        map2utmInverse.getOrigin().y(),
        map2utmInverse.getOrigin().z());
      RCLCPP_INFO(
        get_logger(), "  * Rotation: {%.3f,%.3f,%.3f}",
        roll * RAD2DEG, pitch * RAD2DEG, yaw * RAD2DEG);
    } else {
      double roll, pitch, yaw;
      tf2::Matrix3x3(mMap2UtmTransf.getRotation()).getRPY(roll, pitch, yaw);

      RCLCPP_INFO(
        get_logger(), " Static transform MAP to UTM [%s -> %s]",
        mMapFrameId.c_str(), mUtmFrameId.c_str());
      RCLCPP_INFO(
        get_logger(), "  * Translation: {%.3f,%.3f,%.3f}",
        mMap2UtmTransf.getOrigin().x(),
        mMap2UtmTransf.getOrigin().y(),
        mMap2UtmTransf.getOrigin().z());
      RCLCPP_INFO(
        get_logger(), "  * Rotation: {%.3f,%.3f,%.3f}",
        roll * RAD2DEG, pitch * RAD2DEG, yaw * RAD2DEG);
    }
  }

  if (mMap2UtmTransfValid && mPublishUtmTf) {
    // Publish the transform
    // Note: we cannot use a static TF publisher because IPC is enabled
    geometry_msgs::msg::TransformStamped transformStamped;

    transformStamped.header.stamp =
      mFrameTimestamp + rclcpp::Duration(0, mTfOffset * 1e9);
    transformStamped.header.frame_id = mUtmAsParent ? mUtmFrameId : mMapFrameId;
    transformStamped.child_frame_id = mUtmAsParent ? mMapFrameId : mUtmFrameId;

    // conversion from Transform to message
    transformStamped.transform = mUtmAsParent ?
      (tf2::toMsg(mMap2UtmTransf)) :
      (tf2::toMsg(mMap2UtmTransf.inverse()));

    mTfBroadcaster->sendTransform(transformStamped);
  }

  publishGnssPose();
}

void ZedCamera::publishGnssPose()
{
  DEBUG_GNSS("*** publishGnssPose ***");

  size_t gnssSub = 0;
  size_t geoPoseSub = 0;
  size_t fusedFixSub = 0;
  size_t originFixSub = 0;

  try {
    gnssSub = count_subscribers(mGnssPoseTopic);
    geoPoseSub = count_subscribers(mGeoPoseTopic);
    fusedFixSub = count_subscribers(mFusedFixTopic);
    originFixSub = count_subscribers(mOriginFixTopic);
  } catch (...) {
    rcutils_reset_error();
    DEBUG_GNSS("publishGnssPose: Exception while counting subscribers");
    return;
  }

  if (gnssSub > 0) {
    auto msg = std::make_unique<nav_msgs::msg::Odometry>();

    msg->header.stamp = mFrameTimestamp;
    msg->header.frame_id = mMapFrameId;
    msg->child_frame_id = mBaseFrameId;

    // Add all value in odometry message
    msg->pose.pose.position.x = mMap2BaseTransf.getOrigin().x();
    msg->pose.pose.position.y = mMap2BaseTransf.getOrigin().y();
    msg->pose.pose.position.z = mMap2BaseTransf.getOrigin().z();
    msg->pose.pose.orientation.x = mMap2BaseTransf.getRotation().x();
    msg->pose.pose.orientation.y = mMap2BaseTransf.getRotation().y();
    msg->pose.pose.orientation.z = mMap2BaseTransf.getRotation().z();
    msg->pose.pose.orientation.w = mMap2BaseTransf.getRotation().w();

    // Odometry pose covariance
    for (size_t i = 0; i < msg->pose.covariance.size(); i++) {
      msg->pose.covariance[i] =
        static_cast<double>(mLastZedPose.pose_covariance[i]);

      if (mTwoDMode) {
        if (i == 14 || i == 21 || i == 28) {
          msg->pose.covariance[i] = 1e-9;   // Very low covariance if 2D mode
        } else if ((i >= 2 && i <= 4) || (i >= 8 && i <= 10) ||
          (i >= 12 && i <= 13) || (i >= 15 && i <= 16) ||
          (i >= 18 && i <= 20) || (i == 22) || (i >= 24 && i <= 27))
        {
          msg->pose.covariance[i] = 0.0;
        }
      }
    }

    // Publish gnss message
    // DEBUG_GNSS("Publishing GNSS pose message");
    try {
      mPubGnssPose->publish(std::move(msg));
    } catch (std::system_error & e) {
      DEBUG_STREAM_COMM("Message publishing ecception: " << e.what());
    } catch (...) {
      DEBUG_STREAM_COMM("Message publishing generic ecception: ");
    }
  }

  if (geoPoseSub > 0) {
    auto msg = std::make_unique<geographic_msgs::msg::GeoPoseStamped>();

    msg->header.stamp = mFrameTimestamp;
    msg->header.frame_id = mMapFrameId;

    // Latest Lat Long data
    msg->pose.position.latitude = mLastLatLongPose.getLatitude(false);
    msg->pose.position.longitude = mLastLatLongPose.getLongitude(false);
    msg->pose.position.altitude = mLastLatLongPose.getAltitude();

    // Latest Heading Quaternion
    msg->pose.orientation.x = mLastHeadingQuat.getX();
    msg->pose.orientation.y = mLastHeadingQuat.getY();
    msg->pose.orientation.z = mLastHeadingQuat.getZ();
    msg->pose.orientation.w = mLastHeadingQuat.getW();

    // Publish gnss message
    // DEBUG_GNSS("Publishing GeoPose message");
    try {
      mPubGeoPose->publish(std::move(msg));
    } catch (std::system_error & e) {
      DEBUG_STREAM_COMM("Message publishing ecception: " << e.what());
    } catch (...) {
      DEBUG_STREAM_COMM("Message publishing generic ecception: ");
    }
  }

  if (fusedFixSub > 0) {
    auto msg = std::make_unique<sensor_msgs::msg::NavSatFix>();

    msg->header.stamp = mFrameTimestamp;
    msg->header.frame_id = mMapFrameId;

    msg->status.status = sensor_msgs::msg::NavSatStatus::STATUS_SBAS_FIX;
    msg->status.service = mGnssService;
    msg->latitude = mLastLatLongPose.getLatitude(false);
    msg->longitude = mLastLatLongPose.getLongitude(false);
    msg->altitude = mLastLatLongPose.getAltitude();

    // ----> Covariance
    msg->position_covariance_type =
      sensor_msgs::msg::NavSatFix::COVARIANCE_TYPE_KNOWN;
    for (size_t i = 0; i < msg->position_covariance.size(); i++) {
      msg->position_covariance[i] =
        static_cast<double>(mLastZedPose.pose_covariance[i]);

      if (mTwoDMode) {
        if (i == 14 || i == 21 || i == 28) {
          msg->position_covariance[i] = 1e-9;   // Very low covariance if 2D mode
        } else if ((i >= 2 && i <= 4) || (i >= 8 && i <= 10) ||
          (i >= 12 && i <= 13) || (i >= 15 && i <= 16) ||
          (i >= 18 && i <= 20) || (i == 22) || (i >= 24 && i <= 27))
        {
          msg->position_covariance[i] = 0.0;
        }
      }
    }
    // <---- Covariance

    // Publish Fused Fix message
    // DEBUG_GNSS("Publishing Fused Fix message");ù
    try {
      mPubFusedFix->publish(std::move(msg));
    } catch (std::system_error & e) {
      DEBUG_STREAM_COMM("Message publishing ecception: " << e.what());
    } catch (...) {
      DEBUG_STREAM_COMM("Message publishing generic ecception: ");
    }
  }

  if (originFixSub > 0) {
    auto msg = std::make_unique<sensor_msgs::msg::NavSatFix>();

    msg->header.stamp = mFrameTimestamp;
    msg->header.frame_id = mGnssOriginFrameId;

    msg->status.status = sensor_msgs::msg::NavSatStatus::STATUS_SBAS_FIX;
    msg->status.service = mGnssService;
    msg->latitude = mInitLatLongPose.getLatitude(false);
    msg->longitude = mInitLatLongPose.getLongitude(false);
    msg->altitude = mInitLatLongPose.getAltitude();

    // ----> Covariance
    msg->position_covariance_type =
      sensor_msgs::msg::NavSatFix::COVARIANCE_TYPE_UNKNOWN;
    for (size_t i = 0; i < msg->position_covariance.size(); i++) {
      msg->position_covariance[i] = -1.0;
    }
    // <---- Covariance

    // Publish Fused Fix message
    // DEBUG_GNSS("Publishing Fused Fix message");
    try {
      mPubOriginFix->publish(std::move(msg));
    } catch (std::system_error & e) {
      DEBUG_STREAM_COMM("Message publishing ecception: " << e.what());
    } catch (...) {
      DEBUG_STREAM_COMM("Message publishing generic ecception: ");
    }
  }
}

void ZedCamera::processDetectedObjects(rclcpp::Time t)
{
  size_t objdet_sub_count = 0;

  try {
    objdet_sub_count = count_subscribers(mPubObjDet->get_topic_name());
  } catch (...) {
    rcutils_reset_error();
    DEBUG_STREAM_OD(
      "processDetectedObjects: Exception while counting subscribers");
    return;
  }

  if (objdet_sub_count < 1) {
    mObjDetSubscribed = false;
    return;
  }

  sl_tools::StopWatch odElabTimer(get_clock());

  mObjDetSubscribed = true;

  sl::Objects objects;
  sl::ERROR_CODE objDetRes;

<<<<<<< HEAD
  // ----> Process realtime dynamic parameters
  if (mObjDetModel != sl::OBJECT_DETECTION_MODEL::CUSTOM_YOLOLIKE_BOX_OBJECTS &&
    mObjDetModel != sl::OBJECT_DETECTION_MODEL::CUSTOM_BOX_OBJECTS)
  {
    sl::ObjectDetectionRuntimeParameters od_rt_params;

    od_rt_params.detection_confidence_threshold =
=======
  if (!mUsingCustomOd || ZED_SDK_MAJOR_VERSION < 5) {
    // ----> Process realtime dynamic parameters
    sl::ObjectDetectionRuntimeParameters objectTracker_parameters_rt;

    objectTracker_parameters_rt.detection_confidence_threshold =
>>>>>>> 991d9e30
      mObjDetConfidence;
    mObjDetFilter.clear();
    if (mObjDetPeopleEnable) {
      mObjDetFilter.push_back(sl::OBJECT_CLASS::PERSON);
    }
    if (mObjDetVehiclesEnable) {
      mObjDetFilter.push_back(sl::OBJECT_CLASS::VEHICLE);
    }
    if (mObjDetBagsEnable) {
      mObjDetFilter.push_back(sl::OBJECT_CLASS::BAG);
    }
    if (mObjDetAnimalsEnable) {
      mObjDetFilter.push_back(sl::OBJECT_CLASS::ANIMAL);
    }
    if (mObjDetElectronicsEnable) {
      mObjDetFilter.push_back(sl::OBJECT_CLASS::ELECTRONICS);
    }
    if (mObjDetFruitsEnable) {
      mObjDetFilter.push_back(sl::OBJECT_CLASS::FRUIT_VEGETABLE);
    }
    if (mObjDetSportEnable) {
      mObjDetFilter.push_back(sl::OBJECT_CLASS::SPORT);
    }
<<<<<<< HEAD
    od_rt_params.object_class_filter = mObjDetFilter;
    // <---- Process realtime dynamic parameters

    // Retrieve objects
    objDetRes = mZed->retrieveObjects(objects, od_rt_params, mObjDetInstID);
  } else {
    // ----> Process realtime dynamic parameters
    sl::CustomObjectDetectionRuntimeParameters cust_od_rt_params;
    cust_od_rt_params.object_detection_properties.detection_confidence_threshold = mObjDetConfidence;
    cust_od_rt_params.object_detection_properties.native_mapped_class;
    // <---- Process realtime dynamic parameters

    // Retrieve Custom objects
    objDetRes = mZed->retrieveCustomObjects(objects, cust_od_rt_params, mObjDetInstID);

    
    
  }

=======
    objectTracker_parameters_rt.object_class_filter = mObjDetFilter;
    // <---- Process realtime dynamic parameters

    objDetRes = mZed->retrieveObjects(
      objects, objectTracker_parameters_rt, mObjDetInstID);
  }
#if (ZED_SDK_MAJOR_VERSION * 10 + ZED_SDK_MINOR_VERSION) >= 50
  else {
    // ----> Process realtime dynamic parameters
    sl::CustomObjectDetectionRuntimeParameters custom_objectTracker_parameters_rt;
    custom_objectTracker_parameters_rt.object_detection_properties.detection_confidence_threshold =
      mObjDetConfidence;
    // <---- Process realtime dynamic parameters

    objDetRes = mZed->retrieveCustomObjects(
      objects, custom_objectTracker_parameters_rt, mObjDetInstID);
  }
#endif
>>>>>>> 991d9e30

  if (objDetRes != sl::ERROR_CODE::SUCCESS) {
    RCLCPP_WARN_STREAM(
      get_logger(),
      "Object Detection error: " << sl::toString(objDetRes));
    return;
  }

  if (!objects.is_new) {    // Async object detection. Update data only if new
    // detection is available
    DEBUG_OD("No new detected objects");
    return;
  }

  DEBUG_STREAM_OD("Detected " << objects.object_list.size() << " objects");

  size_t objCount = objects.object_list.size();

  auto objMsg = std::make_unique<zed_msgs::msg::ObjectsStamped>();

  objMsg->header.stamp = t;
  objMsg->header.frame_id = mLeftCamFrameId;

  objMsg->objects.resize(objCount);

  size_t idx = 0;
  for (auto data : objects.object_list) {
    if (mObjDetModel != sl::OBJECT_DETECTION_MODEL::CUSTOM_YOLOLIKE_BOX_OBJECTS) {
      objMsg->objects[idx].label = sl::toString(data.label).c_str();
      objMsg->objects[idx].sublabel = sl::toString(data.sublabel).c_str();
    } else {
      objMsg->objects[idx].sublabel = "";
      if (!mCustomLabelsGood) {
        objMsg->objects[idx].label = std::string("Class ID: ") + std::to_string(data.raw_label);
      } else {
        objMsg->objects[idx].label = mCustomLabels[std::to_string(data.raw_label)];
      }
    }

    objMsg->objects[idx].label_id = data.id;
    objMsg->objects[idx].confidence = data.confidence;

    memcpy(
      &(objMsg->objects[idx].position[0]), &(data.position[0]),
      3 * sizeof(float));
    memcpy(
      &(objMsg->objects[idx].position_covariance[0]),
      &(data.position_covariance[0]), 6 * sizeof(float));
    memcpy(
      &(objMsg->objects[idx].velocity[0]), &(data.velocity[0]),
      3 * sizeof(float));

    objMsg->objects[idx].tracking_available = mObjDetTracking;
    objMsg->objects[idx].tracking_state =
      static_cast<int8_t>(data.tracking_state);
    objMsg->objects[idx].action_state =
      static_cast<int8_t>(data.action_state);

    if (data.bounding_box_2d.size() == 4) {
      memcpy(
        &(objMsg->objects[idx].bounding_box_2d.corners[0]),
        &(data.bounding_box_2d[0]), 8 * sizeof(unsigned int));
    }
    if (data.bounding_box.size() == 8) {
      memcpy(
        &(objMsg->objects[idx].bounding_box_3d.corners[0]),
        &(data.bounding_box[0]), 24 * sizeof(float));
    }

    memcpy(
      &(objMsg->objects[idx].dimensions_3d[0]), &(data.dimensions[0]),
      3 * sizeof(float));

    if (data.head_bounding_box_2d.size() == 4) {
      memcpy(
        &(objMsg->objects[idx].head_bounding_box_2d.corners[0]),
        &(data.head_bounding_box_2d[0]), 8 * sizeof(unsigned int));
    }
    if (data.head_bounding_box.size() == 8) {
      memcpy(
        &(objMsg->objects[idx].head_bounding_box_3d.corners[0]),
        &(data.head_bounding_box[0]), 24 * sizeof(float));
    }

    memcpy(
      &(objMsg->objects[idx].head_position[0]), &(data.head_position[0]),
      3 * sizeof(float));

    objMsg->objects[idx].skeleton_available = false;
    // at the end of the loop
    idx++;
  }

  // DEBUG_STREAM_OD("Publishing OBJ DET message");
  try {
    mPubObjDet->publish(std::move(objMsg));
  } catch (std::system_error & e) {
    DEBUG_STREAM_COMM("Message publishing ecception: " << e.what());
  } catch (...) {
    DEBUG_STREAM_COMM("Message publishing generic ecception: ");
  }

  // ----> Diagnostic information update
  mObjDetElabMean_sec->addValue(odElabTimer.toc());
  mObjDetPeriodMean_sec->addValue(mOdFreqTimer.toc());
  mOdFreqTimer.tic();
  // <---- Diagnostic information update
}

void ZedCamera::processBodies(rclcpp::Time t)
{
  // DEBUG_BT("processBodies");

  size_t bt_sub_count = 0;

  try {
    bt_sub_count = count_subscribers(mPubBodyTrk->get_topic_name());
  } catch (...) {
    rcutils_reset_error();
    DEBUG_STREAM_OD("processBodies: Exception while counting subscribers");
    return;
  }

  if (bt_sub_count < 1) {
    mBodyTrkSubscribed = false;
    return;
  }

  sl_tools::StopWatch btElabTimer(get_clock());

  mBodyTrkSubscribed = true;

  // ----> Process realtime dynamic parameters
  sl::BodyTrackingRuntimeParameters bt_params_rt;
  bt_params_rt.detection_confidence_threshold = mBodyTrkConfThresh;
  bt_params_rt.minimum_keypoints_threshold = mBodyTrkMinKp;
  // <---- Process realtime dynamic parameters

  sl::Bodies bodies;
  sl::ERROR_CODE btRes =
    mZed->retrieveBodies(bodies, bt_params_rt, mBodyTrkInstID);

  if (btRes != sl::ERROR_CODE::SUCCESS) {
    RCLCPP_WARN_STREAM(
      get_logger(),
      "Body Tracking error: " << sl::toString(btRes));
    return;
  }

  if (!bodies.is_new) {    // Async body tracking. Update data only if new
    // detection is available
    DEBUG_BT("No new bodies detected");
    return;
  }

  size_t bodyCount = bodies.body_list.size();

  DEBUG_STREAM_BT("Detected " << bodyCount << " bodies");

  auto bodyMsg = std::make_unique<zed_msgs::msg::ObjectsStamped>();

  bodyMsg->header.stamp = t;
  bodyMsg->header.frame_id = mLeftCamFrameId;

  bodyMsg->objects.resize(bodyCount);

  size_t idx = 0;
  for (auto body : bodies.body_list) {
    std::string label = "Body_";
    label += std::to_string(body.id);
    DEBUG_STREAM_BT("Processing body: " << label);
    bodyMsg->objects[idx].label = sl::String(label.c_str());
    bodyMsg->objects[idx].sublabel = "";
    bodyMsg->objects[idx].label_id = body.id;
    bodyMsg->objects[idx].confidence = body.confidence;
    DEBUG_BT(" - Info OK");

    memcpy(
      &(bodyMsg->objects[idx].position[0]), &(body.position[0]),
      3 * sizeof(float));
    memcpy(
      &(bodyMsg->objects[idx].position_covariance[0]),
      &(body.position_covariance[0]), 6 * sizeof(float));
    memcpy(
      &(bodyMsg->objects[idx].velocity[0]), &(body.velocity[0]),
      3 * sizeof(float));
    DEBUG_BT(" - Pos/Cov/Speed OK");

    bodyMsg->objects[idx].tracking_available = mBodyTrkEnableTracking;
    bodyMsg->objects[idx].tracking_state =
      static_cast<int8_t>(body.tracking_state);
    bodyMsg->objects[idx].action_state =
      static_cast<int8_t>(body.action_state);
    DEBUG_BT(" - Status OK");

    if (body.bounding_box_2d.size() == 4) {
      memcpy(
        &(bodyMsg->objects[idx].bounding_box_2d.corners[0]),
        &(body.bounding_box_2d[0]), 8 * sizeof(unsigned int));
    }
    DEBUG_BT(" - BBox 2D OK");
    if (body.bounding_box.size() == 8) {
      memcpy(
        &(bodyMsg->objects[idx].bounding_box_3d.corners[0]),
        &(body.bounding_box[0]), 24 * sizeof(float));
    }
    DEBUG_BT(" - BBox 3D OK");

    memcpy(
      &(bodyMsg->objects[idx].dimensions_3d[0]), &(body.dimensions[0]),
      3 * sizeof(float));
    DEBUG_BT(" - Dims OK");

    bodyMsg->objects[idx].body_format = static_cast<uint8_t>(mBodyTrkFmt);

    if (body.head_bounding_box_2d.size() == 4) {
      memcpy(
        &(bodyMsg->objects[idx].head_bounding_box_2d.corners[0]),
        &(body.head_bounding_box_2d[0]), 8 * sizeof(unsigned int));
    }
    if (body.head_bounding_box.size() == 8) {
      memcpy(
        &(bodyMsg->objects[idx].head_bounding_box_3d.corners[0]),
        &(body.head_bounding_box[0]), 24 * sizeof(float));
    }

    memcpy(
      &(bodyMsg->objects[idx].head_position[0]),
      &(body.head_position[0]), 3 * sizeof(float));

    bodyMsg->objects[idx].skeleton_available = true;

    uint8_t kp_size = body.keypoint_2d.size();
    DEBUG_STREAM_BT(" * Skeleton KP: " << static_cast<int>(kp_size));
    if (kp_size <= 70) {
      memcpy(
        &(bodyMsg->objects[idx].skeleton_2d.keypoints[0]),
        &(body.keypoint_2d[0]), 2 * kp_size * sizeof(float));

      memcpy(
        &(bodyMsg->objects[idx].skeleton_3d.keypoints[0]),
        &(body.keypoint[0]), 3 * kp_size * sizeof(float));
    }

    // ----------------------------------
    // at the end of the loop

    // TODO(Walter) Add support for
    // body.global_root_orientation;
    // body.local_orientation_per_joint;
    // body.local_orientation_per_joint;

    idx++;
  }

  DEBUG_STREAM_OD("Publishing BODY TRK message");
  try {
    mPubBodyTrk->publish(std::move(bodyMsg));
  } catch (std::system_error & e) {
    DEBUG_STREAM_COMM("Message publishing ecception: " << e.what());
  } catch (...) {
    DEBUG_STREAM_COMM("Message publishing generic ecception: ");
  }

  // ----> Diagnostic information update
  mBodyTrkElabMean_sec->addValue(btElabTimer.toc());
  mBodyTrkPeriodMean_sec->addValue(mBtFreqTimer.toc());
  mBtFreqTimer.tic();
  // <---- Diagnostic information update
}

bool ZedCamera::isDepthRequired()
{
  // DEBUG_STREAM_VD( "isDepthRequired called");

  if (mDepthDisabled) {
    return false;
  }

  size_t tot_sub = 0;

  try {
    size_t depthSub = 0;
    size_t confMapSub = 0;
    size_t dispSub = 0;
    size_t pcSub = 0;
    size_t depthInfoSub = 0;
    depthSub = mPubDepth.getNumSubscribers();
    confMapSub = count_subscribers(mPubConfMap->get_topic_name());
    dispSub = count_subscribers(mPubDisparity->get_topic_name());
#ifndef FOUND_FOXY
    pcSub = mPubCloud.getNumSubscribers();
#else
    pcSub = count_subscribers(mPubCloud->get_topic_name());
#endif
    depthInfoSub = count_subscribers(mPubDepthInfo->get_topic_name());

    tot_sub = depthSub + confMapSub + dispSub + pcSub + depthInfoSub;
  } catch (...) {
    rcutils_reset_error();
    DEBUG_STREAM_VD("isDepthRequired: Exception while counting subscribers");
    return false;
  }

  return tot_sub > 0 || isPosTrackingRequired();
}

void ZedCamera::applyDepthSettings()
{
  if (isDepthRequired()) {
    std::lock_guard<std::mutex> lock(mDynParMutex);
    mRunParams.confidence_threshold =
      mDepthConf;      // Update depth confidence if changed
    mRunParams.texture_confidence_threshold =
      mDepthTextConf;      // Update depth texture confidence if changed
    mRunParams.remove_saturated_areas = mRemoveSatAreas;

    DEBUG_STREAM_COMM_ONCE("Depth extraction enabled");
    mRunParams.enable_depth = true;
  } else {
    DEBUG_STREAM_COMM_ONCE("Depth extraction disabled");
    mRunParams.enable_depth = false;
  }
}

void ZedCamera::applyVideoSettings()
{
  sl::ERROR_CODE err;
  sl::VIDEO_SETTINGS setting;

  if (!mSvoMode && mFrameCount % 10 == 0) {
    std::lock_guard<std::mutex> lock(mDynParMutex);

    if (mTriggerAutoExpGain) {
      setting = sl::VIDEO_SETTINGS::AEC_AGC;
      err = mZed->setCameraSettings(setting, (mCamAutoExpGain ? 1 : 0));
      if (err != sl::ERROR_CODE::SUCCESS) {
        RCLCPP_WARN_STREAM(
          get_logger(), "Error setting AEC_AGC: "
            << sl::toString(err).c_str());
      } else {
        mTriggerAutoExpGain = false;
        DEBUG_STREAM_CTRL(
          "New setting for " << sl::toString(setting).c_str()
                             << ": "
                             << (mCamAutoExpGain ? 1 : 0));
      }
    }

    if (!mCamAutoExpGain) {
      int value;
      err = mZed->getCameraSettings(sl::VIDEO_SETTINGS::EXPOSURE, value);
      if (err == sl::ERROR_CODE::SUCCESS && value != mCamExposure) {
        mZed->setCameraSettings(sl::VIDEO_SETTINGS::EXPOSURE, mCamExposure);
      }

      if (err != sl::ERROR_CODE::SUCCESS) {
        RCLCPP_WARN_STREAM(
          get_logger(), "Error setting "
            << sl::toString(setting).c_str()
            << ": "
            << sl::toString(err).c_str());
      }

      err = mZed->getCameraSettings(sl::VIDEO_SETTINGS::GAIN, value);
      if (err == sl::ERROR_CODE::SUCCESS && value != mCamGain) {
        err = mZed->setCameraSettings(sl::VIDEO_SETTINGS::GAIN, mCamGain);
      }

      if (err != sl::ERROR_CODE::SUCCESS) {
        RCLCPP_WARN_STREAM(
          get_logger(), "Error setting "
            << sl::toString(setting).c_str()
            << ": "
            << sl::toString(err).c_str());
      }
    }

    if (mTriggerAutoWB) {
      setting = sl::VIDEO_SETTINGS::WHITEBALANCE_AUTO;
      err = mZed->setCameraSettings(setting, (mCamAutoWB ? 1 : 0));
      if (err != sl::ERROR_CODE::SUCCESS) {
        RCLCPP_WARN_STREAM(
          get_logger(), "Error setting "
            << sl::toString(setting).c_str()
            << ": "
            << sl::toString(err).c_str());
      } else {
        mTriggerAutoWB = false;
        DEBUG_STREAM_CTRL(
          "New setting for " << sl::toString(setting).c_str()
                             << ": " << (mCamAutoWB ? 1 : 0));
      }
    }

    if (!mCamAutoWB) {
      int value;
      setting = sl::VIDEO_SETTINGS::WHITEBALANCE_TEMPERATURE;
      err = mZed->getCameraSettings(setting, value);
      if (err == sl::ERROR_CODE::SUCCESS && value != mCamWBTemp) {
        err = mZed->setCameraSettings(setting, mCamWBTemp);
      }

      if (err != sl::ERROR_CODE::SUCCESS) {
        RCLCPP_WARN_STREAM(
          get_logger(), "Error setting "
            << sl::toString(setting).c_str()
            << ": "
            << sl::toString(err).c_str());
      }
    }

    // ----> BRIGHTNESS, CONTRAST, HUE controls not available for ZED X and
    // ZED X Mini
    if (!sl_tools::isZEDX(mCamRealModel)) {
      int value;
      setting = sl::VIDEO_SETTINGS::BRIGHTNESS;
      err = mZed->getCameraSettings(setting, value);
      if (err == sl::ERROR_CODE::SUCCESS && value != mCamBrightness) {
        mZed->setCameraSettings(setting, mCamBrightness);
      }

      if (err != sl::ERROR_CODE::SUCCESS) {
        RCLCPP_WARN_STREAM(
          get_logger(), "Error setting "
            << sl::toString(setting).c_str()
            << ": "
            << sl::toString(err).c_str());
      }

      setting = sl::VIDEO_SETTINGS::CONTRAST;
      err = mZed->getCameraSettings(setting, value);
      if (err == sl::ERROR_CODE::SUCCESS && value != mCamContrast) {
        err = mZed->setCameraSettings(setting, mCamContrast);
      }

      if (err != sl::ERROR_CODE::SUCCESS) {
        RCLCPP_WARN_STREAM(
          get_logger(), "Error setting "
            << sl::toString(setting).c_str()
            << ": "
            << sl::toString(err).c_str());
      }

      setting = sl::VIDEO_SETTINGS::HUE;
      err = mZed->getCameraSettings(setting, value);
      if (err == sl::ERROR_CODE::SUCCESS && value != mCamHue) {
        mZed->setCameraSettings(setting, mCamHue);
      }

      if (err != sl::ERROR_CODE::SUCCESS) {
        RCLCPP_WARN_STREAM(
          get_logger(), "Error setting "
            << sl::toString(setting).c_str()
            << ": "
            << sl::toString(err).c_str());
      }
    }
    // <---- BRIGHTNESS, CONTRAST, HUE controls not available for ZED X and
    // ZED X Mini

    setting = sl::VIDEO_SETTINGS::SATURATION;
    int value;
    err = mZed->getCameraSettings(setting, value);
    if (err == sl::ERROR_CODE::SUCCESS && value != mCamSaturation) {
      mZed->setCameraSettings(setting, mCamSaturation);
    }

    if (err != sl::ERROR_CODE::SUCCESS) {
      RCLCPP_WARN_STREAM(
        get_logger(), "Error setting "
          << sl::toString(setting).c_str()
          << ": "
          << sl::toString(err).c_str());
    }

    setting = sl::VIDEO_SETTINGS::SHARPNESS;
    err = mZed->getCameraSettings(setting, value);
    if (err == sl::ERROR_CODE::SUCCESS && value != mCamSharpness) {
      mZed->setCameraSettings(setting, mCamSharpness);
    }

    if (err != sl::ERROR_CODE::SUCCESS) {
      RCLCPP_WARN_STREAM(
        get_logger(), "Error setting "
          << sl::toString(setting).c_str()
          << ": "
          << sl::toString(err).c_str());
    }

    setting = sl::VIDEO_SETTINGS::GAMMA;
    err = mZed->getCameraSettings(setting, value);
    if (err == sl::ERROR_CODE::SUCCESS && value != mCamGamma) {
      err = mZed->setCameraSettings(setting, mCamGamma);
    }

    if (err != sl::ERROR_CODE::SUCCESS) {
      RCLCPP_WARN_STREAM(
        get_logger(), "Error setting "
          << sl::toString(setting).c_str()
          << ": "
          << sl::toString(err).c_str());
    }

    if (sl_tools::isZEDX(mCamRealModel)) {
      if (!mCamAutoExpGain) {
        setting = sl::VIDEO_SETTINGS::EXPOSURE_TIME;
        err = mZed->getCameraSettings(setting, value);
        if (err == sl::ERROR_CODE::SUCCESS && value != mGmslExpTime) {
          err = mZed->setCameraSettings(setting, mGmslExpTime);
          DEBUG_STREAM_CTRL(
            "New setting for "
              << sl::toString(setting).c_str() << ": "
              << mGmslExpTime << " [Old " << value << "]");
        }

        if (err != sl::ERROR_CODE::SUCCESS) {
          RCLCPP_WARN_STREAM(
            get_logger(),
            "Error setting " << sl::toString(setting).c_str()
                             << ": "
                             << sl::toString(err).c_str());
        }
      }

      // TODO(Walter) Enable when fixed in the SDK
      // err = mZed->getCameraSettings(
      //   sl::VIDEO_SETTINGS::AUTO_EXPOSURE_TIME_RANGE, value_min,
      //   value_max);
      // if (err == sl::ERROR_CODE::SUCCESS &&
      //   (value_min != mGmslAutoExpTimeRangeMin || value_max !=
      //   mGmslAutoExpTimeRangeMax))
      // {
      //   err = mZed->setCameraSettings(
      //     sl::VIDEO_SETTINGS::AUTO_EXPOSURE_TIME_RANGE,
      //     mGmslAutoExpTimeRangeMin, mGmslAutoExpTimeRangeMax);
      // } else if (err != sl::ERROR_CODE::SUCCESS) {
      //   RCLCPP_WARN_STREAM(
      //     get_logger(),
      //     "Error setting AUTO_EXPOSURE_TIME_RANGE: " <<
      //     sl::toString(err).c_str() );
      // }

      if (!mStreamMode) {
        setting = sl::VIDEO_SETTINGS::EXPOSURE_COMPENSATION;
        err = mZed->getCameraSettings(setting, value);
        if (err == sl::ERROR_CODE::SUCCESS && value != mGmslExposureComp) {
          err = mZed->setCameraSettings(setting, mGmslExposureComp);
          DEBUG_STREAM_CTRL(
            "New setting for " << sl::toString(setting).c_str()
                               << ": " << mGmslExposureComp
                               << " [Old " << value << "]");
        }

        if (err != sl::ERROR_CODE::SUCCESS) {
          RCLCPP_WARN_STREAM(
            get_logger(), "Error setting "
              << sl::toString(setting).c_str()
              << ": "
              << sl::toString(err).c_str());
        }
      }

      setting = sl::VIDEO_SETTINGS::ANALOG_GAIN;
      if (!mCamAutoExpGain) {
        err = mZed->getCameraSettings(setting, value);
        if (err == sl::ERROR_CODE::SUCCESS && value != mGmslAnalogGain) {
          err = mZed->setCameraSettings(setting, mGmslAnalogGain);
          DEBUG_STREAM_CTRL(
            "New setting for "
              << sl::toString(setting).c_str() << ": "
              << mGmslAnalogGain << " [Old " << value << "]");
        }

        if (err != sl::ERROR_CODE::SUCCESS) {
          RCLCPP_WARN_STREAM(
            get_logger(),
            "Error setting " << sl::toString(setting).c_str()
                             << ": "
                             << sl::toString(err).c_str());
        }

        // TODO(Walter) Enable when fixed in the SDK
        // err =
        //   mZed->getCameraSettings(sl::VIDEO_SETTINGS::AUTO_ANALOG_GAIN_RANGE,
        //   value_min, value_max);
        // if (err == sl::ERROR_CODE::SUCCESS &&
        //   (value_min != mGmslAnalogGainRangeMin || value_max !=
        //   mGmslAnalogGainRangeMax))
        // {
        //   err = mZed->setCameraSettings(
        //     sl::VIDEO_SETTINGS::AUTO_ANALOG_GAIN_RANGE,
        //     mGmslAnalogGainRangeMin, mGmslAnalogGainRangeMax);
        // } else if (err != sl::ERROR_CODE::SUCCESS) {
        //   RCLCPP_WARN_STREAM(
        //     get_logger(),
        //     "Error setting AUTO_ANALOG_GAIN_RANGE: " <<
        //     sl::toString(err).c_str() );
        // }

        setting = sl::VIDEO_SETTINGS::DIGITAL_GAIN;
        err = mZed->getCameraSettings(setting, value);
        if (err == sl::ERROR_CODE::SUCCESS && value != mGmslDigitalGain) {
          err = mZed->setCameraSettings(setting, mGmslDigitalGain);
          DEBUG_STREAM_CTRL(
            "New setting for "
              << sl::toString(setting).c_str() << ": "
              << mGmslDigitalGain << " [Old " << value << "]");
        }

        if (err != sl::ERROR_CODE::SUCCESS) {
          RCLCPP_WARN_STREAM(
            get_logger(),
            "Error setting " << sl::toString(setting).c_str()
                             << ": "
                             << sl::toString(err).c_str());
        }
      }

      // TODO(Walter) Enable when fixed in the SDK
      // err =
      //   mZed->getCameraSettings(sl::VIDEO_SETTINGS::AUTO_DIGITAL_GAIN_RANGE,
      //   value_min, value_max);
      // if (err == sl::ERROR_CODE::SUCCESS &&
      //   (value_min != mGmslAutoDigitalGainRangeMin || value_max !=
      //   mGmslAutoDigitalGainRangeMax))
      // {
      //   err = mZed->setCameraSettings(
      //     sl::VIDEO_SETTINGS::AUTO_DIGITAL_GAIN_RANGE,
      //     mGmslAutoDigitalGainRangeMin, mGmslAnalogGainRangeMax);
      // } else if (err != sl::ERROR_CODE::SUCCESS) {
      //   RCLCPP_WARN_STREAM(
      //     get_logger(),
      //     "Error setting AUTO_DIGITAL_GAIN_RANGE: " <<
      //     sl::toString(err).c_str() );
      // }

      if (!mStreamMode) {
        setting = sl::VIDEO_SETTINGS::DENOISING;
        err = mZed->getCameraSettings(setting, value);
        if (err == sl::ERROR_CODE::SUCCESS && value != mGmslDenoising) {
          err = mZed->setCameraSettings(setting, mGmslDenoising);
          DEBUG_STREAM_CTRL(
            "New setting for " << sl::toString(setting).c_str()
                               << ": " << mGmslDenoising
                               << " [Old " << value << "]");
        }

        if (err != sl::ERROR_CODE::SUCCESS) {
          RCLCPP_WARN_STREAM(
            get_logger(), "Error setting "
              << sl::toString(setting).c_str()
              << ": "
              << sl::toString(err).c_str());
        }
      }
    }
  }
}

bool ZedCamera::isPosTrackingRequired()
{
  if (mDepthDisabled) {
    DEBUG_ONCE_PT("POS. TRACKING not required: Depth disabled.");
    return false;
  }

  if (mPosTrackingEnabled) {
    DEBUG_ONCE_PT("POS. TRACKING required: enabled by param.");
    return true;
  }

  if (mPublishTF) {
    DEBUG_ONCE_PT("POS. TRACKING required: enabled by TF param.");

    if (!mPosTrackingEnabled) {
      RCLCPP_WARN_ONCE(
        get_logger(),
        "POSITIONAL TRACKING disabled in the parameters, but forced to "
        "ENABLE because required by `pos_tracking.publish_tf: true`");
    }
    return true;
  }

  if (mDepthStabilization > 0) {
    DEBUG_ONCE_PT(
      "POS. TRACKING required: enabled by depth stabilization param.");

    if (!mPosTrackingEnabled) {
      RCLCPP_WARN_ONCE(
        get_logger(),
        "POSITIONAL TRACKING disabled in the parameters, but forced to "
        "ENABLE because required by `depth.depth_stabilization > 0`");
    }

    return true;
  }

  if (mMappingEnabled) {
    DEBUG_ONCE_PT("POS. TRACKING required: enabled by mapping");

    if (!mPosTrackingEnabled) {
      RCLCPP_WARN_ONCE(
        get_logger(),
        "POSITIONAL TRACKING disabled in the parameters, but forced to "
        "ENABLE because required by `mapping.mapping_enabled: true`");
    }

    return true;
  }

  if (mObjDetEnabled && mObjDetTracking) {
    DEBUG_ONCE_PT("POS. TRACKING required: enabled by object detection.");

    if (!mPosTrackingEnabled) {
      RCLCPP_WARN_ONCE(
        get_logger(),
        "POSITIONAL TRACKING disabled in the parameters, but forced to "
        "ENABLE because required by `object_detection.enable_tracking: true`");
    }

    return true;
  }

  if (mBodyTrkEnabled && mBodyTrkEnableTracking) {
    DEBUG_ONCE_PT("POS. TRACKING required: enabled by body tracking.");

    if (!mPosTrackingEnabled) {
      RCLCPP_WARN_ONCE(
        get_logger(),
        "POSITIONAL TRACKING disabled in the parameters, but forced to "
        "ENABLE because required by `body_tracking.enable_tracking: true`");
    }

    return true;
  }

  size_t topics_sub = 0;
  try {
    topics_sub = count_subscribers(mPubPose->get_topic_name()) +
      count_subscribers(mPubPoseCov->get_topic_name()) +
      count_subscribers(mPubPosePath->get_topic_name()) +
      count_subscribers(mPubOdom->get_topic_name()) +
      count_subscribers(mPubOdomPath->get_topic_name());
  } catch (...) {
    rcutils_reset_error();
    RCLCPP_WARN(
      get_logger(),
      "isPosTrackingRequired: Exception while counting subscribers");
    return false;
  }

  if (topics_sub > 0) {
    DEBUG_ONCE_PT("POS. TRACKING required: topic subscribed.");
    return true;
  }

  if (mZed->isPositionalTrackingEnabled()) {

    DEBUG_ONCE_PT("POS. TRACKING required: enabled by ZED SDK.");

    RCLCPP_WARN_ONCE(
      get_logger(),
      "POSITIONAL TRACKING disabled in the parameters, enabled by the ZED SDK because required by one of the modules.");

    return true;
  }

  DEBUG_ONCE_PT("POS. TRACKING not required.");
  return false;
}

void ZedCamera::publishDepthMapWithInfo(sl::Mat & depth, rclcpp::Time t)
{
  mDepthCamInfoMsg->header.stamp = t;

  if (!mOpenniDepthMode) {
    auto depth_img = sl_tools::imageToROSmsg(depth, mDepthOptFrameId, t);
    DEBUG_STREAM_VD(
      "Publishing DEPTH message: " << t.nanoseconds()
                                   << " nsec");
    try {
      mPubDepth.publish(std::move(depth_img), mDepthCamInfoMsg);
    } catch (std::system_error & e) {
      DEBUG_STREAM_COMM("Message publishing ecception: " << e.what());
    } catch (...) {
      DEBUG_STREAM_COMM("Message publishing generic ecception: ");
    }
    return;
  }

  // OPENNI CONVERSION (meter -> millimeters - float32 -> uint16)
  auto openniDepthMsg = std::make_unique<sensor_msgs::msg::Image>();

  openniDepthMsg->header.stamp = t;
  openniDepthMsg->header.frame_id = mDepthOptFrameId;
  openniDepthMsg->height = depth.getHeight();
  openniDepthMsg->width = depth.getWidth();

  int num = 1;    // for endianness detection
  openniDepthMsg->is_bigendian = !(*reinterpret_cast<char *>(&num) == 1);

  openniDepthMsg->step = openniDepthMsg->width * sizeof(uint16_t);
  openniDepthMsg->encoding = sensor_msgs::image_encodings::MONO16;

  size_t size = openniDepthMsg->step * openniDepthMsg->height;
  openniDepthMsg->data.resize(size);

  uint16_t * data = reinterpret_cast<uint16_t *>(&openniDepthMsg->data[0]);

  int dataSize = openniDepthMsg->width * openniDepthMsg->height;
  sl::float1 * depthDataPtr = depth.getPtr<sl::float1>();

  for (int i = 0; i < dataSize; i++) {
    *(data++) = static_cast<uint16_t>(
      std::round(*(depthDataPtr++) * 1000));      // in mm, rounded
  }

  DEBUG_STREAM_VD("Publishing OPENNI DEPTH message");
  try {
    mPubDepth.publish(std::move(openniDepthMsg), mDepthCamInfoMsg);
  } catch (std::system_error & e) {
    DEBUG_STREAM_COMM("Message publishing ecception: " << e.what());
  } catch (...) {
    DEBUG_STREAM_COMM("Message publishing generic ecception: ");
  }
}

void ZedCamera::publishDisparity(sl::Mat disparity, rclcpp::Time t)
{
  sl::CameraInformation zedParam = mZed->getCameraInformation(mMatResol);

  std::unique_ptr<sensor_msgs::msg::Image> disparity_image =
    sl_tools::imageToROSmsg(disparity, mDepthOptFrameId, t);

  auto disparityMsg = std::make_unique<stereo_msgs::msg::DisparityImage>();
  disparityMsg->image = *disparity_image.get();
  disparityMsg->header = disparityMsg->image.header;
  disparityMsg->f =
    zedParam.camera_configuration.calibration_parameters.left_cam.fx;
  disparityMsg->t = zedParam.camera_configuration.calibration_parameters
    .getCameraBaseline();
  disparityMsg->min_disparity =
    disparityMsg->f * disparityMsg->t /
    mZed->getInitParameters().depth_minimum_distance;
  disparityMsg->max_disparity =
    disparityMsg->f * disparityMsg->t /
    mZed->getInitParameters().depth_maximum_distance;

  DEBUG_STREAM_VD("Publishing DISPARITY message");
  try {
    mPubDisparity->publish(std::move(disparityMsg));
  } catch (std::system_error & e) {
    DEBUG_STREAM_COMM("Message publishing ecception: " << e.what());
  } catch (...) {
    DEBUG_STREAM_COMM("Message publishing generic ecception: ");
  }
}

void ZedCamera::publishPointCloud()
{
  sl_tools::StopWatch pcElabTimer(get_clock());

  auto pcMsg = std::make_unique<sensor_msgs::msg::PointCloud2>();

  // Initialize Point Cloud message
  // https://github.com/ros/common_msgs/blob/jade-devel/sensor_msgs/include/sensor_msgs/point_cloud2_iterator.h

  int width = mPcResol.width;
  int height = mPcResol.height;

  int ptsCount = width * height;

  if (mSvoMode) {
    pcMsg->header.stamp = mFrameTimestamp;
  } else if (mSimMode) {
    if (mUseSimTime) {
      pcMsg->header.stamp = mFrameTimestamp;
    } else {
      pcMsg->header.stamp = sl_tools::slTime2Ros(mMatCloud.timestamp);
    }
  } else {
    pcMsg->header.stamp = sl_tools::slTime2Ros(mMatCloud.timestamp);
  }

  // ---> Check that `pcMsg->header.stamp` is not the same of the latest
  // published pointcloud Avoid to publish the same old data
  if (mLastTs_pc == pcMsg->header.stamp) {
    // Data not updated by a grab calling in the grab thread
    DEBUG_STREAM_PC("publishPointCloud: ignoring not update data");
    return;
  }
  mLastTs_pc = pcMsg->header.stamp;
  // <--- Check that `pcMsg->header.stamp` is not the same of the latest
  // published pointcloud

  if (pcMsg->width != width || pcMsg->height != height) {
    pcMsg->header.frame_id =
      mPointCloudFrameId;      // Set the header values of the ROS message

    pcMsg->is_bigendian = false;
    pcMsg->is_dense = false;

    pcMsg->width = width;
    pcMsg->height = height;

    sensor_msgs::PointCloud2Modifier modifier(*(pcMsg.get()));
    modifier.setPointCloud2Fields(
      4, "x", 1, sensor_msgs::msg::PointField::FLOAT32, "y", 1,
      sensor_msgs::msg::PointField::FLOAT32, "z", 1,
      sensor_msgs::msg::PointField::FLOAT32, "rgb", 1,
      sensor_msgs::msg::PointField::FLOAT32);
  }

  sl::Vector4<float> * cpu_cloud = mMatCloud.getPtr<sl::float4>();

  // Data copy
  float * ptCloudPtr = reinterpret_cast<float *>(&pcMsg->data[0]);
  memcpy(
    ptCloudPtr, reinterpret_cast<float *>(cpu_cloud),
    ptsCount * 4 * sizeof(float));

  // Pointcloud publishing
  DEBUG_STREAM_PC("Publishing POINT CLOUD message");
#ifndef FOUND_FOXY
  try {
    mPubCloud.publish(std::move(pcMsg));
  } catch (std::system_error & e) {
    DEBUG_STREAM_COMM("Message publishing ecception: " << e.what());
  } catch (...) {
    DEBUG_STREAM_COMM("Message publishing generic ecception: ");
  }
#else
  try {
    mPubCloud->publish(std::move(pcMsg));
  } catch (std::system_error & e) {
    DEBUG_STREAM_COMM("Message publishing ecception: " << e.what());
  } catch (...) {
    DEBUG_STREAM_COMM("Message publishing generic ecception: ");
  }
#endif

  // Publish freq calculation
  double mean = mPcPeriodMean_sec->addValue(mPcFreqTimer.toc());
  mPcFreqTimer.tic();

  // Point cloud elaboration time
  mPcProcMean_sec->addValue(pcElabTimer.toc());
  DEBUG_STREAM_PC("Point cloud freq: " << 1. / mean);
}

void ZedCamera::callback_pubTemp()
{
  DEBUG_STREAM_ONCE_SENS("Temperatures callback called");

  if (mGrabStatus != sl::ERROR_CODE::SUCCESS && mGrabStatus != sl::ERROR_CODE::CORRUPTED_FRAME) {
    DEBUG_SENS("Camera not ready");
    rclcpp::sleep_for(1s);
    return;
  }


  if (sl_tools::isZED(mCamRealModel) || sl_tools::isZEDM(mCamRealModel)) {
    DEBUG_SENS(
      "callback_pubTemp: the callback should never be called for the ZED "
      "or "
      "ZEDM camera models!");
    return;
  }

  // ----> Always update temperature values for diagnostic
  sl::SensorsData sens_data;
  sl::ERROR_CODE err =
    mZed->getSensorsData(sens_data, sl::TIME_REFERENCE::CURRENT);
  if (err != sl::ERROR_CODE::SUCCESS) {
    DEBUG_STREAM_SENS(
      "[callback_pubTemp] sl::getSensorsData error: "
        << sl::toString(err).c_str());
    return;
  }

  if (sl_tools::isZED2OrZED2i(mCamRealModel)) {
    sens_data.temperature.get(
      sl::SensorsData::TemperatureData::SENSOR_LOCATION::ONBOARD_LEFT,
      mTempLeft);
    sens_data.temperature.get(
      sl::SensorsData::TemperatureData::SENSOR_LOCATION::ONBOARD_RIGHT,
      mTempRight);
  } else {
    mTempLeft = NOT_VALID_TEMP;
    mTempRight = NOT_VALID_TEMP;
  }

  sens_data.temperature.get(
    sl::SensorsData::TemperatureData::SENSOR_LOCATION::IMU, mTempImu);
  // <---- Always update temperature values for diagnostic

  // ----> Subscribers count
  size_t tempLeftSubCount = 0;
  size_t tempRightSubCount = 0;
  size_t tempImuSubCount = 0;

  try {
    tempLeftSubCount = 0;
    tempRightSubCount = 0;
    tempImuSubCount = 0;

    if (sl_tools::isZED2OrZED2i(mCamRealModel)) {
      tempLeftSubCount = count_subscribers(mPubTempL->get_topic_name());
      tempRightSubCount = count_subscribers(mPubTempR->get_topic_name());
    }
    tempImuSubCount = count_subscribers(mPubImuTemp->get_topic_name());
  } catch (...) {
    rcutils_reset_error();
    DEBUG_STREAM_SENS(
      "callback_pubTemp: Exception while counting subscribers");
    return;
  }
  // <---- Subscribers count

  rclcpp::Time now = get_clock()->now();

  if (tempLeftSubCount > 0) {
    auto leftTempMsg = std::make_unique<sensor_msgs::msg::Temperature>();

    leftTempMsg->header.stamp = now;

    leftTempMsg->header.frame_id = mTempLeftFrameId;
    leftTempMsg->temperature = static_cast<double>(mTempLeft);
    leftTempMsg->variance = 0.0;

    try {
      mPubTempL->publish(std::move(leftTempMsg));
    } catch (std::system_error & e) {
      DEBUG_STREAM_COMM("Message publishing ecception: " << e.what());
    } catch (...) {
      DEBUG_STREAM_COMM("Message publishing generic ecception: ");
    }
  }

  if (tempRightSubCount > 0) {
    auto rightTempMsg = std::make_unique<sensor_msgs::msg::Temperature>();

    rightTempMsg->header.stamp = now;

    rightTempMsg->header.frame_id = mTempRightFrameId;
    rightTempMsg->temperature = static_cast<double>(mTempRight);
    rightTempMsg->variance = 0.0;

    DEBUG_STREAM_SENS("Publishing RIGHT TEMP message");
    try {
      mPubTempR->publish(std::move(rightTempMsg));
    } catch (std::system_error & e) {
      DEBUG_STREAM_COMM("Message publishing ecception: " << e.what());
    } catch (...) {
      DEBUG_STREAM_COMM("Message publishing generic ecception: ");
    }
  }

  if (tempImuSubCount > 0) {
    auto imuTempMsg = std::make_unique<sensor_msgs::msg::Temperature>();

    imuTempMsg->header.stamp = now;

    imuTempMsg->header.frame_id = mImuFrameId;
    imuTempMsg->temperature = static_cast<double>(mTempImu);
    imuTempMsg->variance = 0.0;

    DEBUG_SENS("Publishing IMU TEMP message");
    try {
      mPubImuTemp->publish(std::move(imuTempMsg));
    } catch (std::system_error & e) {
      DEBUG_STREAM_COMM("Message publishing ecception: " << e.what());
    } catch (...) {
      DEBUG_STREAM_COMM("Message publishing generic ecception: ");
    }
  }
}

void ZedCamera::callback_pubFusedPc()
{
  DEBUG_STREAM_ONCE_MAP("Mapping callback called");

  auto pointcloudFusedMsg = std::make_unique<sensor_msgs::msg::PointCloud2>();

  uint32_t fusedCloudSubCount = 0;
  try {
#ifndef FOUND_FOXY
    fusedCloudSubCount = mPubFusedCloud.getNumSubscribers();
#else
    fusedCloudSubCount = count_subscribers(mPubFusedCloud->get_topic_name());
#endif
  } catch (...) {
    rcutils_reset_error();
    DEBUG_STREAM_MAP("pubFusedPc: Exception while counting subscribers");
    return;
  }

  if (fusedCloudSubCount == 0) {
    return;
  }

  if (!mZed->isOpened()) {
    return;
  }

  mZed->requestSpatialMapAsync();

  while (mZed->getSpatialMapRequestStatusAsync() == sl::ERROR_CODE::FAILURE) {
    // Mesh is still generating
    rclcpp::sleep_for(1ms);
  }

  sl::ERROR_CODE res = mZed->retrieveSpatialMapAsync(mFusedPC);

  if (res != sl::ERROR_CODE::SUCCESS) {
    RCLCPP_WARN_STREAM(
      get_logger(), "Fused point cloud not extracted: "
        << sl::toString(res).c_str());
    return;
  }

  size_t ptsCount = mFusedPC.getNumberOfPoints();
  bool resized = false;

  if (pointcloudFusedMsg->width != ptsCount ||
    pointcloudFusedMsg->height != 1)
  {
    // Initialize Point Cloud message
    // https://github.com/ros/common_msgs/blob/jade-devel/sensor_msgs/include/sensor_msgs/point_cloud2_iterator.h
    pointcloudFusedMsg->header.frame_id =
      mMapFrameId;      // Set the header values of the ROS message
    pointcloudFusedMsg->is_bigendian = false;
    pointcloudFusedMsg->is_dense = false;
    pointcloudFusedMsg->width = ptsCount;
    pointcloudFusedMsg->height = 1;

    sensor_msgs::PointCloud2Modifier modifier(*pointcloudFusedMsg);
    modifier.setPointCloud2Fields(
      4, "x", 1, sensor_msgs::msg::PointField::FLOAT32, "y", 1,
      sensor_msgs::msg::PointField::FLOAT32, "z", 1,
      sensor_msgs::msg::PointField::FLOAT32, "rgb", 1,
      sensor_msgs::msg::PointField::FLOAT32);

    resized = true;
  }

  float * ptCloudPtr = reinterpret_cast<float *>(&pointcloudFusedMsg->data[0]);
  int updated = 0;

  for (size_t c = 0; c < mFusedPC.chunks.size(); c++) {
    if (mFusedPC.chunks[c].has_been_updated || resized) {
      updated++;
      size_t chunkSize = mFusedPC.chunks[c].vertices.size();

      if (chunkSize > 0) {
        float * cloud_pts =
          reinterpret_cast<float *>(mFusedPC.chunks[c].vertices.data());
        memcpy(ptCloudPtr, cloud_pts, 4 * chunkSize * sizeof(float));
        ptCloudPtr += 4 * chunkSize;
        if (mSvoMode) {
          pointcloudFusedMsg->header.stamp = mFrameTimestamp;
        } else if (mSimMode) {
          if (mUseSimTime) {
            pointcloudFusedMsg->header.stamp = mFrameTimestamp;
          } else {
            pointcloudFusedMsg->header.stamp =
              sl_tools::slTime2Ros(mFusedPC.chunks[c].timestamp);
          }
        } else {
          pointcloudFusedMsg->header.stamp =
            sl_tools::slTime2Ros(mFusedPC.chunks[c].timestamp);
        }
      }
    }
  }

  rclcpp::Time ros_ts = get_clock()->now();

  if (mPrevTs_pc != TIMEZERO_ROS) {
    mPubFusedCloudPeriodMean_sec->addValue((ros_ts - mPrevTs_pc).seconds());
  }
  mPrevTs_pc = ros_ts;

  // Pointcloud publishing
  DEBUG_STREAM_MAP("Publishing FUSED POINT CLOUD message");
#ifndef FOUND_FOXY
  try {
    mPubFusedCloud.publish(std::move(pointcloudFusedMsg));
  } catch (std::system_error & e) {
    DEBUG_STREAM_COMM("Message publishing ecception: " << e.what());
  } catch (...) {
    DEBUG_STREAM_COMM("Message publishing generic ecception: ");
  }
#else
  try {
    mPubFusedCloud->publish(std::move(pointcloudFusedMsg));
  } catch (std::system_error & e) {
    DEBUG_STREAM_COMM("Message publishing ecception: " << e.what());
  } catch (...) {
    DEBUG_STREAM_COMM("Message publishing generic ecception: ");
  }
#endif
}

void ZedCamera::callback_pubPaths()
{
  uint32_t mapPathSub = 0;
  uint32_t odomPathSub = 0;
  uint32_t utmPathSub = 0;

  try {
    mapPathSub = count_subscribers(mPosePathTopic);
    odomPathSub = count_subscribers(mOdomPathTopic);
  } catch (...) {
    rcutils_reset_error();
    DEBUG_STREAM_PT("pubPaths: Exception while counting subscribers");
    return;
  }

  geometry_msgs::msg::PoseStamped odomPose;
  geometry_msgs::msg::PoseStamped mapPose;
  geometry_msgs::msg::PoseStamped utmPose;

  odomPose.header.stamp =
    mFrameTimestamp + rclcpp::Duration(0, mTfOffset * 1e9);
  odomPose.header.frame_id = mMapFrameId;    // map_frame
  odomPose.pose.position.x = mOdom2BaseTransf.getOrigin().x();
  odomPose.pose.position.y = mOdom2BaseTransf.getOrigin().y();
  odomPose.pose.position.z = mOdom2BaseTransf.getOrigin().z();
  odomPose.pose.orientation.x = mOdom2BaseTransf.getRotation().x();
  odomPose.pose.orientation.y = mOdom2BaseTransf.getRotation().y();
  odomPose.pose.orientation.z = mOdom2BaseTransf.getRotation().z();
  odomPose.pose.orientation.w = mOdom2BaseTransf.getRotation().w();

  mapPose.header.stamp =
    mFrameTimestamp + rclcpp::Duration(0, mTfOffset * 1e9);
  mapPose.header.frame_id = mMapFrameId;    // map_frame
  mapPose.pose.position.x = mMap2BaseTransf.getOrigin().x();
  mapPose.pose.position.y = mMap2BaseTransf.getOrigin().y();
  mapPose.pose.position.z = mMap2BaseTransf.getOrigin().z();
  mapPose.pose.orientation.x = mMap2BaseTransf.getRotation().x();
  mapPose.pose.orientation.y = mMap2BaseTransf.getRotation().y();
  mapPose.pose.orientation.z = mMap2BaseTransf.getRotation().z();
  mapPose.pose.orientation.w = mMap2BaseTransf.getRotation().w();

  if (mGnssFusionEnabled) {
    utmPose.header.stamp =
      mFrameTimestamp + rclcpp::Duration(0, mTfOffset * 1e9);
    utmPose.header.frame_id = mMapFrameId;    // mUtmFrameId;  // map_frame
    utmPose.pose.position.x = mMap2UtmTransf.getOrigin().x();
    utmPose.pose.position.y = mMap2UtmTransf.getOrigin().y();
    utmPose.pose.position.z = mMap2UtmTransf.getOrigin().z();
    utmPose.pose.orientation.x = mMap2UtmTransf.getRotation().x();
    utmPose.pose.orientation.y = mMap2UtmTransf.getRotation().y();
    utmPose.pose.orientation.z = mMap2UtmTransf.getRotation().z();
    utmPose.pose.orientation.w = mMap2UtmTransf.getRotation().w();
  }

  // Circular vector
  if (mPathMaxCount != -1) {
    if (mOdomPath.size() == mPathMaxCount) {
      DEBUG_STREAM_PT("Path vectors full: rotating ");
      std::rotate(mOdomPath.begin(), mOdomPath.begin() + 1, mOdomPath.end());
      std::rotate(mPosePath.begin(), mPosePath.begin() + 1, mPosePath.end());

      mPosePath[mPathMaxCount - 1] = mapPose;
      mOdomPath[mPathMaxCount - 1] = odomPose;
    } else {
      // DEBUG_STREAM_PT( "Path vectors adding last available poses");
      mPosePath.push_back(mapPose);
      mOdomPath.push_back(odomPose);
    }
  } else {
    // DEBUG_STREAM_PT( "No limit path vectors, adding last available
    // poses");
    mPosePath.push_back(mapPose);
    mOdomPath.push_back(odomPose);
  }

  if (mapPathSub > 0) {
    auto mapPathMsg = std::make_unique<nav_msgs::msg::Path>();
    mapPathMsg->header.frame_id = mMapFrameId;
    mapPathMsg->header.stamp = mFrameTimestamp;
    mapPathMsg->poses = mPosePath;

    DEBUG_STREAM_PT("Publishing MAP PATH message");
    try {
      mPubPosePath->publish(std::move(mapPathMsg));
    } catch (std::system_error & e) {
      DEBUG_STREAM_COMM("Message publishing ecception: " << e.what());
    } catch (...) {
      DEBUG_STREAM_COMM("Message publishing generic ecception: ");
    }
  }

  if (odomPathSub > 0) {
    auto odomPathMsg = std::make_unique<nav_msgs::msg::Path>();
    odomPathMsg->header.frame_id = mOdomFrameId;
    odomPathMsg->header.stamp = mFrameTimestamp;
    odomPathMsg->poses = mOdomPath;

    DEBUG_STREAM_PT("Publishing ODOM PATH message");
    try {
      mPubOdomPath->publish(std::move(odomPathMsg));
    } catch (std::system_error & e) {
      DEBUG_STREAM_COMM("Message publishing ecception: " << e.what());
    } catch (...) {
      DEBUG_STREAM_COMM("Message publishing generic ecception: ");
    }
  }
}

void ZedCamera::callback_resetOdometry(
  const std::shared_ptr<rmw_request_id_t> request_header,
  const std::shared_ptr<std_srvs::srv::Trigger_Request> req,
  std::shared_ptr<std_srvs::srv::Trigger_Response> res)
{
  (void)request_header;
  (void)req;

  RCLCPP_INFO(get_logger(), "** Reset Odometry service called **");
  mResetOdomFromSrv = true;
  res->message = "Odometry reset OK";
  res->success = true;
}

void ZedCamera::callback_resetPosTracking(
  const std::shared_ptr<rmw_request_id_t> request_header,
  const std::shared_ptr<std_srvs::srv::Trigger_Request> req,
  std::shared_ptr<std_srvs::srv::Trigger_Response> res)
{
  (void)request_header;
  (void)req;

  RCLCPP_INFO(get_logger(), "** Reset Pos. Tracking service called **");

  if (!mPosTrackingStarted) {
    RCLCPP_WARN(get_logger(), "Pos. Tracking was not started");
    res->message = "Positional tracking not active";
    res->success = false;
    return;
  }

  mResetOdomFromSrv = true;
  mOdomPath.clear();
  mPosePath.clear();

  // Restart tracking
  startPosTracking();

  res->message = "Positional tracking reset OK";
  res->success = true;
}

void ZedCamera::callback_setPose(
  const std::shared_ptr<rmw_request_id_t> request_header,
  const std::shared_ptr<zed_msgs::srv::SetPose_Request> req,
  std::shared_ptr<zed_msgs::srv::SetPose_Response> res)
{
  (void)request_header;

  RCLCPP_INFO(get_logger(), "** Set Pose service called **");

  if (mGnssFusionEnabled) {
    RCLCPP_WARN(
      get_logger(),
      "Service call not valid: GNSS fusion is enabled.");
    res->message = "GNSS fusion is enabled";
    res->success = false;
    return;
  }

  RCLCPP_INFO_STREAM(
    get_logger(),
    "New pose: [" << req->pos[0] << "," << req->pos[1] << ","
                  << req->pos[2] << ", " << req->orient[0]
                  << "," << req->orient[1] << ","
                  << req->orient[2] << "]");

  if (!mPosTrackingStarted) {
    RCLCPP_WARN(get_logger(), "Pos. Tracking was not active");
    res->message = "Positional tracking not active";
    res->success = false;
    return;
  }

  mInitialBasePose[0] = req->pos[0];
  mInitialBasePose[1] = req->pos[1];
  mInitialBasePose[2] = req->pos[2];

  mInitialBasePose[3] = req->orient[0];
  mInitialBasePose[4] = req->orient[1];
  mInitialBasePose[5] = req->orient[2];

  mResetOdomFromSrv = true;
  mOdomPath.clear();
  mPosePath.clear();

  // Restart tracking
  startPosTracking();

  res->message = "Positional Tracking new pose OK";
  res->success = true;
}

void ZedCamera::callback_enableObjDet(
  const std::shared_ptr<rmw_request_id_t> request_header,
  const std::shared_ptr<std_srvs::srv::SetBool_Request> req,
  std::shared_ptr<std_srvs::srv::SetBool_Response> res)
{
  (void)request_header;

  RCLCPP_INFO(get_logger(), "** Enable Object Detection service called **");

  std::lock_guard<std::mutex> lock(mObjDetMutex);

  if (sl_tools::isZED(mCamRealModel)) {
    RCLCPP_WARN(get_logger(), "Object Detection not available for ZED");
    res->message = "Object Detection not available for ZED";
    res->success = false;
    return;
  }

  if (req->data) {
    RCLCPP_INFO(get_logger(), "Starting Object Detection");
    // Start
    if (mObjDetEnabled && mObjDetRunning) {
      RCLCPP_WARN(get_logger(), "Object Detection is already running");
      res->message = "Object Detection is already running";
      res->success = false;
      return;
    }

    mObjDetEnabled = true;

    if (startObjDetect()) {
      res->message = "Object Detection started";
      res->success = true;
      return;
    } else {
      res->message =
        "Error occurred starting Object Detection. Read the log for more info";
      res->success = false;
      return;
    }
  } else {
    RCLCPP_INFO(get_logger(), "Stopping Object Detection");
    // Stop
    if (!mObjDetEnabled || !mObjDetRunning) {
      RCLCPP_WARN(get_logger(), "Object Detection was not running");
      res->message = "Object Detection was not running";
      res->success = false;
      return;
    }

    stopObjDetect();

    res->message = "Object Detection stopped";
    res->success = true;
    return;
  }
}

void ZedCamera::callback_enableBodyTrk(
  const std::shared_ptr<rmw_request_id_t> request_header,
  const std::shared_ptr<std_srvs::srv::SetBool_Request> req,
  std::shared_ptr<std_srvs::srv::SetBool_Response> res)
{
  (void)request_header;

  RCLCPP_INFO(get_logger(), "** Enable Body Tracking service called **");

  std::lock_guard<std::mutex> lock(mBodyTrkMutex);

  if (sl_tools::isZED(mCamRealModel)) {
    RCLCPP_WARN(get_logger(), "Body Tracking not available for ZED");
    res->message = "Body Tracking  not available for ZED";
    res->success = false;
    return;
  }

  if (req->data) {
    RCLCPP_INFO(get_logger(), "Starting Body Tracking");
    // Start
    if (mBodyTrkEnabled && mBodyTrkRunning) {
      RCLCPP_WARN(get_logger(), "Body Tracking is already running");
      res->message = "Body Tracking  is already running";
      res->success = false;
      return;
    }

    mBodyTrkEnabled = true;

    if (startBodyTracking()) {
      res->message = "Body Tracking started";
      res->success = true;
      return;
    } else {
      res->message =
        "Error occurred starting Body Tracking. Read the log for more info";
      res->success = false;
      return;
    }
  } else {
    RCLCPP_INFO(get_logger(), "Stopping Body Tracking");
    // Stop
    if (!mBodyTrkEnabled || !mBodyTrkRunning) {
      RCLCPP_WARN(get_logger(), "Body Tracking was not running");
      res->message = "Body Tracking was not running";
      res->success = false;
      return;
    }

    stopBodyTracking();

    res->message = "Body Tracking stopped";
    res->success = true;
    return;
  }
}

void ZedCamera::callback_enableMapping(
  const std::shared_ptr<rmw_request_id_t> request_header,
  const std::shared_ptr<std_srvs::srv::SetBool_Request> req,
  std::shared_ptr<std_srvs::srv::SetBool_Response> res)
{
  (void)request_header;

  RCLCPP_INFO(get_logger(), "** Enable Spatial Mapping service called **");

  std::lock_guard<std::mutex> lock(mMappingMutex);

  if (req->data) {
    RCLCPP_INFO(get_logger(), "Starting Spatial Mapping");
    // Start
    if (mMappingEnabled && mSpatialMappingRunning) {
      RCLCPP_WARN(get_logger(), "Spatial Mapping is already running");
      res->message = "Spatial Mapping is already running";
      res->success = false;
      return;
    }

    mMappingEnabled = true;

    if (start3dMapping()) {
      res->message = "Spatial Mapping started";
      res->success = true;
      return;
    } else {
      res->message =
        "Error occurred starting Spatial Mapping. Read the log for more info";
      res->success = false;
      return;
    }
  } else {
    RCLCPP_INFO(get_logger(), "Stopping Spatial Mapping");
    // Stop
    if (!mMappingEnabled || !mSpatialMappingRunning) {
      RCLCPP_WARN(get_logger(), "Spatial Mapping was not running");
      res->message = "Spatial Mapping was not running";
      res->success = false;
      return;
    }

    stop3dMapping();

    res->message = "Spatial Mapping stopped";
    res->success = true;
    return;
  }
}

void ZedCamera::callback_enableStreaming(
  const std::shared_ptr<rmw_request_id_t> request_header,
  const std::shared_ptr<std_srvs::srv::SetBool_Request> req,
  std::shared_ptr<std_srvs::srv::SetBool_Response> res)
{
  (void)request_header;

  if (req->data) {

    if (mStreamingServerRunning) {
      RCLCPP_WARN(get_logger(), "A Streaming Server is already running");
      res->message = "A Streaming Server is already running";
      res->success = false;
      return;
    }
    // Start
    if (startStreamingServer()) {
      res->message = "Streaming Server started";
      res->success = true;
      return;
    } else {
      res->message =
        "Error occurred starting the Streaming Server. Read the log for more info";
      res->success = false;
      return;
    }
  } else {
    // Stop
    if (!mStreamingServerRunning) {
      RCLCPP_WARN(get_logger(), "There is no Streaming Server active to be stopped");
      res->message = "There is no Streaming Server active to be stopped";
      res->success = false;
      return;
    }

    RCLCPP_INFO(get_logger(), "Stopping the Streaming Server");
    stopStreamingServer();

    res->message = "Streaming Server stopped";
    res->success = true;
    return;
  }
}

void ZedCamera::callback_startSvoRec(
  const std::shared_ptr<rmw_request_id_t> request_header,
  const std::shared_ptr<zed_msgs::srv::StartSvoRec_Request> req,
  std::shared_ptr<zed_msgs::srv::StartSvoRec_Response> res)
{
  (void)request_header;

  RCLCPP_INFO(get_logger(), "** Start SVO Recording service called **");

  if (mSvoMode) {
    RCLCPP_WARN(
      get_logger(),
      "Cannot start SVO recording while playing SVO as input");
    res->message = "Cannot start SVO recording while playing SVO as input";
    res->success = false;
    return;
  }

  std::lock_guard<std::mutex> lock(mRecMutex);

  if (mRecording) {
    RCLCPP_WARN(get_logger(), "SVO Recording is already enabled");
    res->message = "SVO Recording is already enabled";
    res->success = false;
    return;
  }

  mSvoRecBitrate = req->bitrate;
  if ((mSvoRecBitrate != 0) &&
    ((mSvoRecBitrate < 1000) || (mSvoRecBitrate > 60000)))
  {
    RCLCPP_WARN(
      get_logger(),
      "'bitrate' value not valid. Please use a value "
      "in range [1000,60000], or 0 for default");
    res->message =
      "'bitrate' value not valid. Please use a value in range "
      "[1000,60000], or 0 for default";
    res->success = false;
    return;
  }
  mSvoRecCompr = static_cast<sl::SVO_COMPRESSION_MODE>(req->compression_mode);
  if (mSvoRecCompr >= sl::SVO_COMPRESSION_MODE::LAST) {
    RCLCPP_WARN(
      get_logger(),
      "'compression_mode' mode not valid. Please use a value in "
      "range [0,2]");
    res->message =
      "'compression_mode' mode not valid. Please use a value in range "
      "[0,2]";
    res->success = false;
    return;
  }
  mSvoRecFramerate = req->target_framerate;
  mSvoRecTranscode = req->input_transcode;
  mSvoRecFilename = req->svo_filename;

  if (mSvoRecFilename.empty()) {
    mSvoRecFilename = "zed.svo";
  }

  std::string err;

  if (!startSvoRecording(err)) {
    res->message = "Error starting SVO recording: " + err;
    res->success = false;
    return;
  }

  RCLCPP_INFO(get_logger(), "SVO Recording started: ");
  RCLCPP_INFO_STREAM(get_logger(), " * Bitrate: " << mSvoRecBitrate);
  RCLCPP_INFO_STREAM(get_logger(), " * Compression: " << mSvoRecCompr);
  RCLCPP_INFO_STREAM(get_logger(), " * Framerate: " << mSvoRecFramerate);
  RCLCPP_INFO_STREAM(
    get_logger(),
    " * Input Transcode: " << (mSvoRecTranscode ? "TRUE" : "FALSE"));
  RCLCPP_INFO_STREAM(
    get_logger(),
    " * Filename: " << (mSvoRecFilename.empty() ? "zed.svo" :
    mSvoRecFilename));

  res->message = "SVO Recording started";
  res->success = true;
}

void ZedCamera::callback_stopSvoRec(
  const std::shared_ptr<rmw_request_id_t> request_header,
  const std::shared_ptr<std_srvs::srv::Trigger_Request> req,
  std::shared_ptr<std_srvs::srv::Trigger_Response> res)
{
  (void)request_header;
  (void)req;

  RCLCPP_INFO(get_logger(), "** Stop SVO Recording service called **");

  std::lock_guard<std::mutex> lock(mRecMutex);

  if (!mRecording) {
    RCLCPP_WARN(get_logger(), "SVO Recording is NOT enabled");
    res->message = "SVO Recording is NOT enabled";
    res->success = false;
    return;
  }

  stopSvoRecording();

  RCLCPP_WARN(get_logger(), "SVO Recording stopped");
  res->message = "SVO Recording stopped";
  res->success = true;
}

void ZedCamera::callback_pauseSvoInput(
  const std::shared_ptr<rmw_request_id_t> request_header,
  const std::shared_ptr<std_srvs::srv::Trigger_Request> req,
  std::shared_ptr<std_srvs::srv::Trigger_Response> res)
{
  (void)request_header;

  RCLCPP_INFO(get_logger(), "** Pause SVO Input service called **");

  std::lock_guard<std::mutex> lock(mRecMutex);

  if (!mSvoMode) {
    RCLCPP_WARN(get_logger(), "The node is not using an SVO as input");
    res->message = "The node is not using an SVO as input";
    res->success = false;
    return;
  }

  if (mSvoRealtime) {
    RCLCPP_WARN(
      get_logger(),
      "SVO input can be paused only if SVO is not in RealTime mode");
    res->message =
      "SVO input can be paused only if SVO is not in RealTime mode";
    res->success = false;
    mSvoPause = false;
    return;
  }

  if (!mSvoPause) {
    RCLCPP_WARN(get_logger(), "SVO is paused");
    res->message = "SVO is paused";
    mSvoPause = true;
  } else {
    RCLCPP_WARN(get_logger(), "SVO is playing");
    res->message = "SVO is playing";
    mSvoPause = false;
  }
  res->success = true;
}

void ZedCamera::callback_setSvoFrame(
  const std::shared_ptr<rmw_request_id_t> request_header,
  const std::shared_ptr<zed_msgs::srv::SetSvoFrame_Request> req,
  std::shared_ptr<zed_msgs::srv::SetSvoFrame_Response> res)
{
  (void)request_header;

  RCLCPP_INFO(get_logger(), "** Set SVO Frame service called **");

  std::lock_guard<std::mutex> lock(mRecMutex);

  if (!mSvoMode) {
    RCLCPP_WARN(get_logger(), "The node is not using an SVO as input");
    res->message = "The node is not using an SVO as input";
    res->success = false;
    return;
  }

  int frame = req->frame_id;
  int svo_frames = mZed->getSVONumberOfFrames();
  if (frame >= svo_frames) {
    std::stringstream ss;
    ss << "Frame number is out of range. SVO has " << svo_frames << " frames";
    RCLCPP_WARN(get_logger(), ss.str().c_str());
    res->message = ss.str();
    res->success = false;
    return;
  }

  mZed->setSVOPosition(frame);
  RCLCPP_INFO_STREAM(get_logger(), "SVO frame set to " << frame);
  res->message = "SVO frame set to " + std::to_string(frame);

  // ----> Set camera pose to identity
  RCLCPP_WARN(get_logger(), " * Camera pose reset to identity.");
  mInitialBasePose[0] = 0.0;
  mInitialBasePose[1] = 0.0;
  mInitialBasePose[2] = 0.0;

  mInitialBasePose[3] = 0.0;
  mInitialBasePose[4] = 0.0;
  mInitialBasePose[5] = 0.0;

  mResetOdomFromSrv = true;
  mOdomPath.clear();
  mPosePath.clear();

  // Restart tracking
  startPosTracking();
  // <---- Set camera pose to identity

  res->success = true;
}

void ZedCamera::callback_updateDiagnostic(
  diagnostic_updater::DiagnosticStatusWrapper & stat)
{
  DEBUG_COMM("*** Update Diagnostic ***");

  if (mConnStatus != sl::ERROR_CODE::SUCCESS) {
    stat.summary(
      diagnostic_msgs::msg::DiagnosticStatus::ERROR,
      sl::toString(mConnStatus).c_str());
    return;
  }

  stat.addf("Uptime", "%s", sl_tools::seconds2str(mUptimer.toc()).c_str());

  if (mGrabStatus == sl::ERROR_CODE::SUCCESS || mGrabStatus == sl::ERROR_CODE::CORRUPTED_FRAME) {
    double freq = 1. / mGrabPeriodMean_sec->getAvg();
    double freq_perc = 100. * freq / mPubFrameRate;
    stat.addf("Capture", "Mean Frequency: %.1f Hz (%.1f%%)", freq, freq_perc);

    double frame_proc_sec = mElabPeriodMean_sec->getAvg();
    // double frame_grab_period = 1. / mCamGrabFrameRate;
    double frame_grab_period = 1. / mPubFrameRate;
    stat.addf(
      "Capture", "Tot. Processing Time: %.6f sec (Max. %.3f sec)",
      frame_proc_sec, frame_grab_period);

    if (frame_proc_sec > frame_grab_period) {
      mSysOverloadCount++;
    }

    if (mSysOverloadCount >= 10) {
      stat.summary(
        diagnostic_msgs::msg::DiagnosticStatus::WARN,
        "System overloaded. Consider reducing "
        "'general.pub_frame_rate' or 'general.grab_resolution'");
    } else {
      mSysOverloadCount = 0;
      stat.summary(
        diagnostic_msgs::msg::DiagnosticStatus::OK,
        "Camera grabbing");
    }

    // ----> Frame drop count
    auto dropped = mZed->getFrameDroppedCount();
    uint64_t total = dropped + mFrameCount;
    auto perc_drop = 100. * static_cast<double>(dropped) / total;
    stat.addf(
      "Frame Drop rate", "%u/%lu (%g%%)",
      dropped, total, perc_drop);
    // <---- Frame drop count

    if (mSimMode) {
      stat.add("Input mode", "SIMULATION");
    } else if (mSvoMode) {
      stat.add("Input mode", "SVO");
    } else if (mStreamMode) {
      stat.add("Input mode", "LOCAL STREAM");
    } else {
      stat.add("Input mode", "Live Camera");
    }

    if (mVdPublishing) {
      freq = 1. / mVideoDepthPeriodMean_sec->getAvg();
      freq_perc = 100. * freq / mPubFrameRate;
      frame_grab_period = 1. / mPubFrameRate;
      stat.addf(
        "Video/Depth", "Mean Frequency: %.1f Hz (%.1f%%)", freq,
        freq_perc);
      stat.addf(
        "Video/Depth", "Processing Time: %.6f sec (Max. %.3f sec)",
        mVideoDepthElabMean_sec->getAvg(), frame_grab_period);
    } else {
      stat.add("Video/Depth", "Topic not subscribed");
    }

    if (mSvoMode) {
      int frame = mZed->getSVOPosition();
      int totFrames = mZed->getSVONumberOfFrames();
      double svo_perc = 100. * (static_cast<double>(frame) / totFrames);

      stat.addf(
        "Playing SVO", "Frame: %d/%d (%.1f%%)", frame, totFrames,
        svo_perc);
    }

    if (isDepthRequired()) {
      stat.add("Depth status", "ACTIVE");
      stat.add("Depth mode", sl::toString(mDepthMode).c_str());

      if (mPcPublishing) {
        freq = 1. / mPcPeriodMean_sec->getAvg();
        freq_perc = 100. * freq / mPcPubRate;
        stat.addf(
          "Point Cloud", "Mean Frequency: %.1f Hz (%.1f%%)", freq,
          freq_perc);
        stat.addf(
          "Point Cloud", "Processing Time: %.3f sec (Max. %.3f sec)",
          mPcProcMean_sec->getAvg(), 1. / mPcPubRate);
      } else {
        stat.add("Point Cloud", "Topic not subscribed");
      }

      if (mFloorAlignment) {
        if (mPosTrackingStatus.spatial_memory_status == sl::SPATIAL_MEMORY_STATUS::SEARCHING) {
          stat.add("Floor Detection", "NOT INITIALIZED");
        } else {
          stat.add("Floor Detection", "INITIALIZED");
        }
      }

      if (mAutoRoiEnabled) {
        stat.add("Automatic ROI", sl::toString(mAutoRoiStatus).c_str());
      } else if (mManualRoiEnabled) {
        stat.add("Manual ROI", "ENABLED");
      }

      if (mGnssFusionEnabled) {
        stat.addf("Fusion status", sl::toString(mFusionStatus).c_str());
        if (mPosTrackingStarted) {
          stat.addf(
            "GNSS Tracking status", "%s",
            sl::toString(mFusedPosTrackingStatus.gnss_fusion_status).c_str());
        }
        if (mGnssMsgReceived) {
          freq = 1. / mGnssFix_sec->getAvg();
          stat.addf("GNSS input", "Mean Frequency: %.1f Hz", freq);
          stat.addf("GNSS Services", "%s", mGnssServiceStr.c_str());
          if (mGnssFixValid) {
            stat.add("GNSS Status", "FIX OK");
          } else {
            stat.add("GNSS Status", "NO FIX");
          }
        } else {
          stat.add("GNSS Fusion", "Waiting for GNSS messages");
        }
      } else {
        stat.add("GNSS Fusion", "DISABLED");
      }

      if (mPosTrackingStarted) {
        stat.addf(
          "Odometry tracking status", "%s",
          sl::toString(mPosTrackingStatus.odometry_status)
          .c_str());
        stat.addf(
          "Spatial Memory status", "%s",
          sl::toString(mPosTrackingStatus.spatial_memory_status).c_str());

        if (mPublishTF) {
          freq = 1. / mPubOdomTF_sec->getAvg();
          stat.addf("TF Odometry", "Mean Frequency: %.1f Hz", freq);

          if (mPublishMapTF) {
            freq = 1. / mPubPoseTF_sec->getAvg();
            stat.addf("TF Pose", "Mean Frequency: %.1f Hz", freq);
          } else {
            stat.add("TF Pose", "DISABLED");
          }
        } else {
          stat.add("TF Odometry", "DISABLED");
          stat.add("TF Pose", "DISABLED");
        }
      } else {
        stat.add("Pos. Tracking status", "INACTIVE");
      }

      if (mObjDetRunning) {
        if (mObjDetSubscribed) {
          freq = 1. / mObjDetPeriodMean_sec->getAvg();
          freq_perc = 100. * freq / mPubFrameRate;
          frame_grab_period = 1. / mPubFrameRate;
          stat.addf(
            "Object detection", "Mean Frequency: %.3f Hz  (%.1f%%)",
            freq, freq_perc);
          stat.addf(
            "Object detection",
            "Processing Time: %.3f sec (Max. %.3f sec)",
            mObjDetElabMean_sec->getAvg(), frame_grab_period);
        } else {
          stat.add("Object Detection", "Active, topic not subscribed");
        }
      } else {
        stat.add("Object Detection", "INACTIVE");
      }

      if (mBodyTrkRunning) {
        if (mBodyTrkSubscribed) {
          freq = 1. / mBodyTrkPeriodMean_sec->getAvg();
          freq_perc = 100. * freq / mPubFrameRate;
          frame_grab_period = 1. / mPubFrameRate;
          stat.addf(
            "Body Tracking", "Mean Frequency: %.3f Hz  (%.1f%%)",
            freq, freq_perc);
          stat.addf(
            "Body Tracking",
            "Processing Time: %.3f sec (Max. %.3f sec)",
            mBodyTrkElabMean_sec->getAvg(), frame_grab_period);
        } else {
          stat.add("Body Tracking", "Active, topic not subscribed");
        }
      } else {
        stat.add("Body Tracking", "INACTIVE");
      }
    } else {
      stat.add("Depth status", "INACTIVE");
    }

    if (mPublishImuTF) {
      freq = 1. / mPubImuTF_sec->getAvg();
      stat.addf("TF IMU", "Mean Frequency: %.1f Hz", freq);
    } else {
      stat.add("TF IMU", "DISABLED");
    }

    if (mGrabStatus == sl::ERROR_CODE::CORRUPTED_FRAME) {
      stat.summary(
        diagnostic_msgs::msg::DiagnosticStatus::WARN,
        "Performance Degraded - Corrupted frame received");
    }
  } else if (mGrabStatus == sl::ERROR_CODE::LAST) {
    stat.summary(
      diagnostic_msgs::msg::DiagnosticStatus::OK,
      "Camera initializing");
  } else {
    stat.summaryf(
      diagnostic_msgs::msg::DiagnosticStatus::ERROR,
      "%s", sl::toString(mGrabStatus).c_str());
  }

  if (mImuPublishing) {
    double freq = 1. / mImuPeriodMean_sec->getAvg();
    stat.addf("IMU", "Mean Frequency: %.1f Hz", freq);
  } else {
    stat.add("IMU Sensor", "Topics not subscribed");
  }

  if (!mSvoMode && !mSimMode && sl_tools::isZED2OrZED2i(mCamRealModel)) {
    if (mMagPublishing) {
      double freq = 1. / mMagPeriodMean_sec->getAvg();
      stat.addf("Magnetometer", "Mean Frequency: %.1f Hz", freq);
    } else {
      stat.add("Magnetometer Sensor", "Topics not subscribed");
    }
  } else {
    stat.add("Magnetometer Sensor", "N/A");
  }

  if (!mSvoMode && !mSimMode && sl_tools::isZED2OrZED2i(mCamRealModel)) {
    if (mBaroPublishing) {
      double freq = 1. / mBaroPeriodMean_sec->getAvg();
      stat.addf("Barometer", "Mean Frequency: %.1f Hz", freq);
    } else {
      stat.add("Barometer Sensor", "Topics not subscribed");
    }
  } else {
    stat.add("Barometer Sensor", "N/A");
  }

  if (!mSvoMode && !mSimMode && sl_tools::isZED2OrZED2i(mCamRealModel)) {
    stat.addf("Left CMOS Temp.", "%.1f °C", mTempLeft);
    stat.addf("Right CMOS Temp.", "%.1f °C", mTempRight);

    if (mTempLeft > 70.f || mTempRight > 70.f) {
      stat.summary(
        diagnostic_msgs::msg::DiagnosticStatus::WARN,
        "High Camera temperature");
    }
  } else {
    stat.add("Left CMOS Temp.", "N/A");
    stat.add("Right CMOS Temp.", "N/A");
  }

  if (!mSvoMode && !mSimMode && sl_tools::isZEDX(mCamRealModel)) {
    stat.addf("Camera Temp.", "%.1f °C", mTempImu);

    if (mTempImu > 70.f) {
      stat.summary(
        diagnostic_msgs::msg::DiagnosticStatus::WARN,
        "High Camera temperature");
    }
  }

  if (mRecording) {
    if (!mRecStatus.status) {
      // if (mGrabActive)
      {
        stat.add("SVO Recording", "ERROR");
        stat.summary(
          diagnostic_msgs::msg::DiagnosticStatus::WARN,
          "Error adding frames to SVO file while recording. "
          "Check "
          "free disk space");
      }
    } else {
      stat.add("SVO Recording", "ACTIVE");
      stat.addf(
        "SVO compression time", "%g msec",
        mRecStatus.average_compression_time);
      stat.addf(
        "SVO compression ratio", "%.1f%%",
        mRecStatus.average_compression_ratio);
    }
  } else {
    stat.add("SVO Recording", "NOT ACTIVE");
  }

  if (mStreamingServerRunning) {
    stat.add("Streaming Server", "ACTIVE");

    sl::StreamingParameters params;
    params = mZed->getStreamingParameters();

    stat.addf("Streaming port", "%d", static_cast<int>(params.port));
    stat.addf(
      "Streaming codec", "%s",
      (params.codec == sl::STREAMING_CODEC::H264 ? "H264" : "H265"));
    stat.addf("Streaming bitrate", "%d mbps", static_cast<int>(params.bitrate));
    stat.addf("Streaming chunk size", "%d B", static_cast<int>(params.chunk_size));
    stat.addf("Streaming GOP size", "%d", static_cast<int>(params.gop_size));
  } else {
    stat.add("Streaming Server", "NOT ACTIVE");
  }
}

void ZedCamera::callback_gnssPubTimerTimeout()
{
  if (!mGnssMsgReceived) {
    return;
  }

  mGnssMsgReceived = false;

  RCLCPP_WARN(
    get_logger(),
    "* GNSS subscriber timeout. No GNSS data available.");

  mGnssPubCheckTimer.reset();
}

void ZedCamera::processSvoGnssData()
{
  if (!mGnssReplay) {
    mGnssFixValid = false;
    return;
  }
  uint64_t current_ts = mLastZedPose.timestamp.getNanoseconds();
  static uint64_t old_gnss_ts = 0;

  if (current_ts == old_gnss_ts) {
    return;
  }
  old_gnss_ts = current_ts;

  // DEBUG_STREAM_GNSS("Retrieving GNSS data from SVO. TS: " << current_ts
  //                                                         << " nsec");

  sl::GNSSData gnssData;
  auto err = mGnssReplay->grab(gnssData, current_ts);
  if (err != sl::FUSION_ERROR_CODE::SUCCESS) {
    //DEBUG_STREAM_GNSS("Error grabbing GNSS data from SVO: " << sl::toString(err));
    return;
  }

  mGnssMsgReceived = true;

  // ----> GNSS Fix stats
  double elapsed_sec = mGnssFixFreqTimer.toc();
  mGnssFix_sec->addValue(elapsed_sec);
  mGnssFixFreqTimer.tic();
  // <---- GNSS Fix stats

  double latitude;
  double longitude;
  double altitude;

  gnssData.getCoordinates(latitude, longitude, altitude, false);
  mGnssTimestamp = rclcpp::Time(gnssData.ts.getNanoseconds(), RCL_ROS_TIME);

  DEBUG_STREAM_GNSS(
    "Latest GNSS data from SVO - ["
      << mGnssTimestamp.nanoseconds() << " nsec] " << latitude
      << "°," << longitude << "° / " << altitude << " m");

  std::stringstream ss;
  for (size_t i = 0; i < gnssData.position_covariance.size(); i++) {
    ss << gnssData.position_covariance[i];
    if (i != gnssData.position_covariance.size() - 1) {ss << ", ";}
  }
  DEBUG_STREAM_GNSS("Covariance- [" << ss.str() << "]");
  DEBUG_STREAM_GNSS("GNSS Status: " << sl::toString(gnssData.gnss_status));

  if (gnssData.gnss_status == sl::GNSS_STATUS::UNKNOWN) {
    gnssData.gnss_status = sl::GNSS_STATUS::SINGLE;
    DEBUG_STREAM_GNSS(" * Forced to: " << sl::toString(gnssData.gnss_status));
  }

  DEBUG_STREAM_GNSS("GNSS Mode: " << sl::toString(gnssData.gnss_mode));

  mGnssFixValid = true;   // Used to keep track of signal loss

  if (mZed->isOpened() && mZed->isPositionalTrackingEnabled()) {
    auto ingest_error = mFusion.ingestGNSSData(gnssData);
    if (ingest_error == sl::FUSION_ERROR_CODE::SUCCESS) {
      DEBUG_STREAM_GNSS(
        "Datum ingested - ["
          << mGnssTimestamp.nanoseconds() << " nsec] " << latitude
          << "°," << longitude << "° / " << altitude << " m");
    } else {
      RCLCPP_ERROR_STREAM(
        get_logger(),
        "Ingest error occurred when ingesting GNSSData: "
          << sl::toString(ingest_error));
    }
    mGnssFixNew = true;
  }
}

void ZedCamera::callback_gnssFix(const sensor_msgs::msg::NavSatFix::SharedPtr msg)
{
  sl::GNSSData gnssData;

  // ----> GNSS Fix stats
  double elapsed_sec = mGnssFixFreqTimer.toc();
  mGnssFix_sec->addValue(elapsed_sec);
  mGnssFixFreqTimer.tic();
  // <---- GNSS Fix stats

  if (!mGnssPubCheckTimer) {
    std::chrono::milliseconds gnssTimeout_msec(static_cast<int>(2000.0));
    mGnssPubCheckTimer = create_wall_timer(
      std::chrono::duration_cast<std::chrono::milliseconds>(
        gnssTimeout_msec),
      std::bind(&ZedCamera::callback_gnssPubTimerTimeout, this));
  } else {
    mGnssPubCheckTimer->reset();
  }

  mGnssMsgReceived = true;

  RCLCPP_INFO_ONCE(get_logger(), "*** GNSS subscriber ***");
  RCLCPP_INFO_ONCE(
    get_logger(),
    " * First message received. GNSS Sender active.");

  mGnssServiceStr = "";
  mGnssService = msg->status.service;
  if (mGnssService & sensor_msgs::msg::NavSatStatus::SERVICE_GPS) {
    mGnssServiceStr += "GPS ";
  }
  if (mGnssService & sensor_msgs::msg::NavSatStatus::SERVICE_GLONASS) {
    mGnssServiceStr += "GLONASS ";
  }
  if (mGnssService & sensor_msgs::msg::NavSatStatus::SERVICE_COMPASS) {
    mGnssServiceStr += "COMPASS ";
  }
  if (mGnssService & sensor_msgs::msg::NavSatStatus::SERVICE_GALILEO) {
    mGnssServiceStr += "GALILEO";
  }

  RCLCPP_INFO_STREAM_ONCE(
    get_logger(),
    " * Service: " << mGnssServiceStr.c_str());

  if (msg->status.status == sensor_msgs::msg::NavSatStatus::STATUS_NO_FIX) {
    DEBUG_GNSS("callback_gnssFix: fix not valid");
    if (mGnssFixValid) {
      RCLCPP_INFO(get_logger(), "GNSS: signal lost.");
    }
    mGnssFixValid = false;

    return;
  }

  switch (msg->status.status) {
    case ::sensor_msgs::msg::NavSatStatus::STATUS_SBAS_FIX:
      gnssData.gnss_status = sl::GNSS_STATUS::RTK_FIX;
      break;
    case ::sensor_msgs::msg::NavSatStatus::STATUS_GBAS_FIX:
      gnssData.gnss_status = sl::GNSS_STATUS::RTK_FLOAT;
      break;
    case ::sensor_msgs::msg::NavSatStatus::STATUS_FIX:
    default:
      gnssData.gnss_status = sl::GNSS_STATUS::SINGLE;
      break;
  }

  // ----> Check timestamp
  // Note: this is the ROS timestamp, not the GNSS timestamp that is available
  // in a
  //       "sensor_msgs/TimeReference message", e.g. `/time_reference`
  uint64_t ts_gnss_part_sec =
    static_cast<uint64_t>(msg->header.stamp.sec) * 1000000000;
  uint64_t ts_gnss_part_nsec =
    static_cast<uint64_t>(msg->header.stamp.nanosec);
  uint64_t ts_gnss_nsec = ts_gnss_part_sec + ts_gnss_part_nsec;

  DEBUG_STREAM_GNSS(
    "GNSS Ts: " << ts_gnss_part_sec / 1000000000 << " sec + "
                << ts_gnss_part_nsec << " nsec = "
                << ts_gnss_nsec << " nsec fused");

  if (ts_gnss_nsec <= mLastTs_gnss_nsec) {
    DEBUG_GNSS(
      "callback_gnssFix: data not valid (timestamp did not increment)");
    return;
  }

  DEBUG_STREAM_GNSS(
    "GNSS dT: " << ts_gnss_nsec - mLastTs_gnss_nsec
                << " nsec");
  mLastTs_gnss_nsec = ts_gnss_nsec;
  // <---- Check timestamp

  mGnssTimestamp = rclcpp::Time(ts_gnss_nsec, RCL_ROS_TIME);
  DEBUG_STREAM_GNSS("Stored Ts: " << mGnssTimestamp.nanoseconds());

  double altit = msg->altitude;
  if (mGnssZeroAltitude) {
    altit = 0.0;
  }
  double latit = msg->latitude;
  double longit = msg->longitude;

  // std::lock_guard<std::mutex> lock(mGnssDataMutex);
  gnssData.ts.setNanoseconds(ts_gnss_nsec);
  gnssData.setCoordinates(latit, longit, altit, false);

  if (msg->position_covariance_type !=
    sensor_msgs::msg::NavSatFix::COVARIANCE_TYPE_UNKNOWN)
  {
    gnssData.latitude_std = msg->position_covariance[0];
    gnssData.longitude_std = msg->position_covariance[1 * 3 + 1];
    gnssData.altitude_std = msg->position_covariance[2 * 3 + 2];
    if (mGnssZeroAltitude) {
      gnssData.altitude_std = 1e-9;
    }
    std::array<double, 9> position_covariance;
    position_covariance[0] = gnssData.latitude_std * mGnssHcovMul;    // X
    position_covariance[1 * 3 + 1] =
      gnssData.longitude_std * mGnssHcovMul;      // Y
    position_covariance[2 * 3 + 2] =
      gnssData.altitude_std * mGnssVcovMul;      // Z
    gnssData.position_covariance = position_covariance;
  }

  if (!mGnssFixValid) {
    DEBUG_GNSS("GNSS: valid fix received.");
    DEBUG_STREAM_GNSS(
      " * First valid datum - Lat: "
        << std::fixed << std::setprecision(9) << latit
        << "° - Long: " << longit << "° - Alt: " << altit
        << " m");
  }

  mGnssFixValid = true;    // Used to keep track of signal loss

  if (mZed->isOpened() && mZed->isPositionalTrackingEnabled()) {
    auto ingest_error = mFusion.ingestGNSSData(gnssData);
    if (ingest_error == sl::FUSION_ERROR_CODE::SUCCESS) {
      DEBUG_STREAM_GNSS(
        "Datum ingested - ["
          << mGnssTimestamp.nanoseconds() << " nsec] " << latit
          << "°," << longit << "° / " << altit << " m");
    } else {
      RCLCPP_ERROR_STREAM(
        get_logger(),
        "Ingest error occurred when ingesting GNSSData: "
          << sl::toString(ingest_error));
    }
    mGnssFixNew = true;
  }
}

void ZedCamera::callback_clickedPoint(
  const geometry_msgs::msg::PointStamped::SharedPtr msg)
{
  // ----> Check for result subscribers
  size_t markerSubCount = 0;
  size_t planeSubCount = 0;
  try {
    markerSubCount = count_subscribers(mPubMarker->get_topic_name());
    planeSubCount = count_subscribers(mPubPlane->get_topic_name());
  } catch (...) {
    rcutils_reset_error();
    DEBUG_STREAM_MAP(
      "callback_clickedPoint: Exception while counting point plane "
      "subscribers");
    return;
  }

  if ((markerSubCount + planeSubCount) == 0) {
    return;
  }
  // <---- Check for result subscribers

  rclcpp::Time ts = get_clock()->now();

  float X = msg->point.x;
  float Y = msg->point.y;
  float Z = msg->point.z;

  RCLCPP_INFO_STREAM(
    get_logger(), "Clicked 3D point [X FW, Y LF, Z UP]: ["
      << X << "," << Y << "," << Z << "]");

  // ----> Transform the point from `map` frame to `left_camera_optical_frame`
  double camX, camY, camZ;
  try {
    // Save the transformation
    geometry_msgs::msg::TransformStamped m2o =
      mTfBuffer->lookupTransform(
      mLeftCamOptFrameId, msg->header.frame_id,
      TIMEZERO_SYS, rclcpp::Duration(1, 0));

    RCLCPP_INFO(
      get_logger(),
      "'%s' -> '%s': {%.3f,%.3f,%.3f} {%.3f,%.3f,%.3f,%.3f}",
      msg->header.frame_id.c_str(), mLeftCamOptFrameId.c_str(),
      m2o.transform.translation.x, m2o.transform.translation.y,
      m2o.transform.translation.z, m2o.transform.rotation.x,
      m2o.transform.rotation.y, m2o.transform.rotation.z,
      m2o.transform.rotation.w);

    // Get the TF2 transformation
    geometry_msgs::msg::PointStamped ptCam;

    tf2::doTransform(*(msg.get()), ptCam, m2o);

    camX = ptCam.point.x;
    camY = ptCam.point.y;
    camZ = ptCam.point.z;

    RCLCPP_INFO(
      get_logger(),
      "Point in camera coordinates [Z FW, X RG, Y DW]: {%.3f,%.3f,%.3f}",
      camX, camY, camZ);
  } catch (tf2::TransformException & ex) {
    rclcpp::Clock steady_clock(RCL_STEADY_TIME);
    RCLCPP_WARN_THROTTLE(
      get_logger(), steady_clock, 1000.0,
      "Transform error: %s", ex.what());
    RCLCPP_WARN_THROTTLE(
      get_logger(), steady_clock, 1000.0,
      "The tf from '%s' to '%s' is not available.",
      msg->header.frame_id.c_str(),
      mLeftCamOptFrameId.c_str());

    return;
  }
  // <---- Transform the point from `map` frame to `left_camera_optical_frame`

  // ----> Project the point into 2D image coordinates
  sl::CalibrationParameters zedParam;
  zedParam = mZed->getCameraInformation(mMatResol)
    .camera_configuration.calibration_parameters;                 // ok

  float f_x = zedParam.left_cam.fx;
  float f_y = zedParam.left_cam.fy;
  float c_x = zedParam.left_cam.cx;
  float c_y = zedParam.left_cam.cy;

  float out_scale_factor = static_cast<float>(mMatResol.width) / mCamWidth;

  float u = ((camX / camZ) * f_x + c_x) / out_scale_factor;
  float v = ((camY / camZ) * f_y + c_y) / out_scale_factor;
  DEBUG_STREAM_MAP(
    "Clicked point image coordinates: ["
      << u << "," << v
      << "] - out_scale_factor: " << out_scale_factor);
  // <---- Project the point into 2D image coordinates

  // ----> Extract plane from clicked point
  sl::Plane plane;
  sl::PlaneDetectionParameters params;
  params.max_distance_threshold = mPdMaxDistanceThreshold;
  params.normal_similarity_threshold = mPdNormalSimilarityThreshold;
  sl::ERROR_CODE err = mZed->findPlaneAtHit(sl::uint2(u, v), plane, params);
  if (err != sl::ERROR_CODE::SUCCESS) {
    RCLCPP_WARN(
      get_logger(),
      "Error extracting plane at point [%.3f,%.3f,%.3f]: %s", X, Y,
      Z, sl::toString(err).c_str());
    return;
  }

  sl::float3 center = plane.getCenter();
  sl::float2 dims = plane.getExtents();

  if (dims[0] == 0 || dims[1] == 0) {
    RCLCPP_INFO(
      get_logger(), "Plane not found at point [%.3f,%.3f,%.3f]", X,
      Y, Z);
    return;
  }

  DEBUG_MAP(
    "Found plane at point [%.3f,%.3f,%.3f] -> Center: [%.3f,%.3f,%.3f], "
    "Dims: %.3fx%.3f",
    X, Y, Z, center.x, center.y, center.z, dims[0], dims[1]);
  // <---- Extract plane from clicked point

  if (markerSubCount > 0) {
    // ----> Publish a blue sphere in the clicked point
    auto pt_marker = std::make_unique<visualization_msgs::msg::Marker>();
    // Set the frame ID and timestamp.  See the TF tutorials for information
    // on these.
    static int hit_pt_id =
      0;      // This ID must be unique in the same process. Thus it is good to
              // keep it as a static variable
    pt_marker->header.stamp = ts;
    // Set the marker action.  Options are ADD and DELETE
    pt_marker->action = visualization_msgs::msg::Marker::ADD;
    pt_marker->lifetime = rclcpp::Duration(0, 0);

    // Set the namespace and id for this marker.  This serves to create a
    // unique ID Any marker sent with the same namespace and id will overwrite
    // the old one
    pt_marker->ns = "plane_hit_points";
    pt_marker->id = hit_pt_id++;
    pt_marker->header.frame_id = mMapFrameId;

    // Set the marker type.
    pt_marker->type = visualization_msgs::msg::Marker::SPHERE;

    // Set the pose of the marker.
    // This is a full 6DOF pose relative to the frame/time specified in the
    // header
    pt_marker->pose.position.x = X;
    pt_marker->pose.position.y = Y;
    pt_marker->pose.position.z = Z;
    pt_marker->pose.orientation.x = 0.0;
    pt_marker->pose.orientation.y = 0.0;
    pt_marker->pose.orientation.z = 0.0;
    pt_marker->pose.orientation.w = 1.0;

    // Set the scale of the marker -- 1x1x1 here means 1m on a side
    pt_marker->scale.x = 0.025;
    pt_marker->scale.y = 0.025;
    pt_marker->scale.z = 0.025;

    // Set the color -- be sure to set alpha to something non-zero!
    pt_marker->color.r = 0.2f;
    pt_marker->color.g = 0.1f;
    pt_marker->color.b = 0.75f;
    pt_marker->color.a = 0.8;

    // Publish the marker
    DEBUG_STREAM_MAP("Publishing PT MARKER message");
    try {
      mPubMarker->publish(std::move(pt_marker));
    } catch (std::system_error & e) {
      DEBUG_STREAM_COMM("Message publishing ecception: " << e.what());
    } catch (...) {
      DEBUG_STREAM_COMM("Message publishing generic ecception: ");
    }
    // ----> Publish a blue sphere in the clicked point

    // ----> Publish the plane as green mesh
    auto plane_marker = std::make_unique<visualization_msgs::msg::Marker>();
    // Set the frame ID and timestamp.  See the TF tutorials for information
    // on these.
    static int plane_mesh_id =
      0;      // This ID must be unique in the same process. Thus it is good to
              // keep it as a static variable
    plane_marker->header.stamp = ts;
    // Set the marker action.  Options are ADD and DELETE
    plane_marker->action = visualization_msgs::msg::Marker::ADD;
    plane_marker->lifetime = rclcpp::Duration(0, 0);

    // Set the namespace and id for this marker.  This serves to create a
    // unique ID Any marker sent with the same namespace and id will overwrite
    // the old one
    plane_marker->ns = "plane_meshes";
    plane_marker->id = plane_mesh_id++;
    plane_marker->header.frame_id = mLeftCamFrameId;

    // Set the marker type.
    plane_marker->type = visualization_msgs::msg::Marker::TRIANGLE_LIST;

    // Set the pose of the marker.  This isplane_marker
    plane_marker->pose.orientation.w = 1.0;

    // Set the color -- be sure to set alpha to something non-zero!
    plane_marker->color.r = 0.10f;
    plane_marker->color.g = 0.75f;
    plane_marker->color.b = 0.20f;
    plane_marker->color.a = 0.75;

    // Set the scale of the marker -- 1x1x1 here means 1m on a side
    plane_marker->scale.x = 1.0;
    plane_marker->scale.y = 1.0;
    plane_marker->scale.z = 1.0;

    sl::Mesh mesh = plane.extractMesh();
    size_t triangCount = mesh.getNumberOfTriangles();
    size_t ptCount = triangCount * 3;
    plane_marker->points.resize(ptCount);
    plane_marker->colors.resize(ptCount);

    size_t ptIdx = 0;
    for (size_t t = 0; t < triangCount; t++) {
      for (int p = 0; p < 3; p++) {
        uint vIdx = mesh.triangles[t][p];
        plane_marker->points[ptIdx].x = mesh.vertices[vIdx][0];
        plane_marker->points[ptIdx].y = mesh.vertices[vIdx][1];
        plane_marker->points[ptIdx].z = mesh.vertices[vIdx][2];

        // Set the color -- be sure to set alpha to something non-zero!
        plane_marker->colors[ptIdx].r = 0.10f;
        plane_marker->colors[ptIdx].g = 0.75f;
        plane_marker->colors[ptIdx].b = 0.20f;
        plane_marker->colors[ptIdx].a = 0.75;

        ptIdx++;
      }
    }

    // Publish the marker
    DEBUG_STREAM_MAP("Publishing PLANE MARKER message");
    try {
      mPubMarker->publish(std::move(plane_marker));
    } catch (std::system_error & e) {
      DEBUG_STREAM_COMM("Message publishing ecception: " << e.what());
    } catch (...) {
      DEBUG_STREAM_COMM("Message publishing generic ecception: ");
    }
    // <---- Publish the plane as green mesh
  }

  if (planeSubCount > 0) {
    // ----> Publish the plane as custom message

    auto planeMsg = std::make_unique<zed_msgs::msg::PlaneStamped>();
    planeMsg->header.stamp = ts;
    planeMsg->header.frame_id = mLeftCamFrameId;

    // Plane equation
    sl::float4 sl_coeff = plane.getPlaneEquation();
    planeMsg->coefficients.coef[0] = static_cast<double>(sl_coeff[0]);
    planeMsg->coefficients.coef[1] = static_cast<double>(sl_coeff[1]);
    planeMsg->coefficients.coef[2] = static_cast<double>(sl_coeff[2]);
    planeMsg->coefficients.coef[3] = static_cast<double>(sl_coeff[3]);

    // Plane Normal
    sl::float3 sl_normal = plane.getNormal();
    planeMsg->normal.x = sl_normal[0];
    planeMsg->normal.y = sl_normal[1];
    planeMsg->normal.z = sl_normal[2];

    // Plane Center
    sl::float3 sl_center = plane.getCenter();
    planeMsg->center.x = sl_center[0];
    planeMsg->center.y = sl_center[1];
    planeMsg->center.z = sl_center[2];

    // Plane extents
    sl::float3 sl_extents = plane.getExtents();
    planeMsg->extents[0] = sl_extents[0];
    planeMsg->extents[1] = sl_extents[1];

    // Plane pose
    sl::Pose sl_pose = plane.getPose();
    sl::Orientation sl_rot = sl_pose.getOrientation();
    sl::Translation sl_tr = sl_pose.getTranslation();

    planeMsg->pose.rotation.x = sl_rot.ox;
    planeMsg->pose.rotation.y = sl_rot.oy;
    planeMsg->pose.rotation.z = sl_rot.oz;
    planeMsg->pose.rotation.w = sl_rot.ow;

    planeMsg->pose.translation.x = sl_tr.x;
    planeMsg->pose.translation.y = sl_tr.y;
    planeMsg->pose.translation.z = sl_tr.z;

    // Plane Bounds
    std::vector<sl::float3> sl_bounds = plane.getBounds();
    planeMsg->bounds.points.resize(sl_bounds.size());
    memcpy(
      planeMsg->bounds.points.data(), sl_bounds.data(),
      3 * sl_bounds.size() * sizeof(float));

    // Plane mesh
    sl::Mesh sl_mesh = plane.extractMesh();
    size_t triangCount = sl_mesh.triangles.size();
    size_t ptsCount = sl_mesh.vertices.size();
    planeMsg->mesh.triangles.resize(triangCount);
    planeMsg->mesh.vertices.resize(ptsCount);

    // memcpy not allowed because data types are different
    for (size_t i = 0; i < triangCount; i++) {
      planeMsg->mesh.triangles[i].vertex_indices[0] = sl_mesh.triangles[i][0];
      planeMsg->mesh.triangles[i].vertex_indices[1] = sl_mesh.triangles[i][1];
      planeMsg->mesh.triangles[i].vertex_indices[2] = sl_mesh.triangles[i][2];
    }

    // memcpy not allowed because data types are different
    for (size_t i = 0; i < ptsCount; i++) {
      planeMsg->mesh.vertices[i].x = sl_mesh.vertices[i][0];
      planeMsg->mesh.vertices[i].y = sl_mesh.vertices[i][1];
      planeMsg->mesh.vertices[i].z = sl_mesh.vertices[i][2];
    }

    DEBUG_STREAM_MAP("Publishing PLANE message");
    try {
      mPubPlane->publish(std::move(planeMsg));
    } catch (std::system_error & e) {
      DEBUG_STREAM_COMM("Message publishing ecception: " << e.what());
    } catch (...) {
      DEBUG_STREAM_COMM("Message publishing generic ecception: ");
    }
    // <---- Publish the plane as custom message
  }
}

void ZedCamera::callback_setRoi(
  const std::shared_ptr<rmw_request_id_t> request_header,
  const std::shared_ptr<zed_msgs::srv::SetROI_Request> req,
  std::shared_ptr<zed_msgs::srv::SetROI_Response> res)
{
  (void)request_header;

  RCLCPP_INFO(get_logger(), "** Set ROI service called **");

  if (mDepthDisabled) {
    std::string err_msg =
      "Error while setting ZED SDK region of interest: depth processing is "
      "disabled!";

    RCLCPP_WARN_STREAM(get_logger(), " * " << err_msg);

    res->message = err_msg;
    res->success = false;
    return;
  }

  RCLCPP_INFO_STREAM(get_logger(), " * ROI string: " << req->roi.c_str());

  if (req->roi == "") {
    std::string err_msg =
      "Error while setting ZED SDK region of interest: a vector of "
      "normalized points describing a "
      "polygon is required. e.g. "
      "'[[0.5,0.25],[0.75,0.5],[0.5,0.75],[0.25,0.5]]'";

    RCLCPP_WARN_STREAM(get_logger(), " * " << err_msg);

    res->message = err_msg;
    res->success = false;
    return;
  }

  std::string error;
  std::vector<std::vector<float>> parsed_poly =
    sl_tools::parseStringVector(req->roi, error);

  if (error != "") {
    std::string err_msg = "Error while setting ZED SDK region of interest: ";
    err_msg += error;

    RCLCPP_WARN_STREAM(get_logger(), " * " << err_msg);

    res->message = err_msg;
    res->success = false;
    return;
  }

  // ----> Set Region of Interest
  // Create mask
  RCLCPP_INFO(get_logger(), " * Setting ROI");
  std::vector<sl::float2> sl_poly;
  parseRoiPoly(parsed_poly, sl_poly);

  sl::Resolution resol(mCamWidth, mCamHeight);
  sl::Mat roi_mask(resol, sl::MAT_TYPE::U8_C1, sl::MEM::CPU);
  if (!sl_tools::generateROI(sl_poly, roi_mask)) {
    std::string err_msg =
      "Error generating the region of interest image mask. ";
    err_msg += error;

    RCLCPP_WARN_STREAM(get_logger(), "  * " << err_msg);

    res->message = err_msg;
    res->success = false;
    return;
  } else {
    sl::ERROR_CODE err = mZed->setRegionOfInterest(roi_mask);
    if (err != sl::ERROR_CODE::SUCCESS) {
      std::string err_msg =
        "Error while setting ZED SDK region of interest: ";
      err_msg += sl::toString(err).c_str();

      RCLCPP_WARN_STREAM(get_logger(), "  * " << err_msg);

      mManualRoiEnabled = false;

      if (mPubRoiMask.getTopic().empty()) {
        mPubRoiMask = image_transport::create_camera_publisher(
          this, mRoiMaskTopic, mQos.get_rmw_qos_profile());
        RCLCPP_INFO_STREAM(
          get_logger(),
          "Advertised on topic: " << mPubRoiMask.getTopic());
      }

      res->message = err_msg;
      res->success = false;
      return;
    } else {
      RCLCPP_INFO(get_logger(), "  * Region of Interest correctly set.");

      mManualRoiEnabled = true;

      res->message = "Region of Interest correctly set.";
      res->success = true;
      return;
    }
  }
  // <---- Set Region of Interest
}

void ZedCamera::callback_resetRoi(
  const std::shared_ptr<rmw_request_id_t> request_header,
  const std::shared_ptr<std_srvs::srv::Trigger_Request> req,
  std::shared_ptr<std_srvs::srv::Trigger_Response> res)
{
  RCLCPP_INFO(get_logger(), "** Reset ROI service called **");

  if (mDepthDisabled) {
    std::string err_msg =
      "Error while resetting ZED SDK region of interest: depth processing "
      "is "
      "disabled!";

    RCLCPP_WARN_STREAM(get_logger(), " * " << err_msg);

    res->message = err_msg;
    res->success = false;
    return;
  }

  sl::Mat empty_roi;
  sl::ERROR_CODE err = mZed->setRegionOfInterest(empty_roi);

  if (err != sl::ERROR_CODE::SUCCESS) {
    std::string err_msg =
      " * Error while resetting ZED SDK region of interest: ";
    err_msg += sl::toString(err);

    RCLCPP_WARN_STREAM(
      get_logger(),
      " * Error while resetting ZED SDK region of interest: " << err_msg);

    mManualRoiEnabled = false;

    res->message = err_msg;
    res->success = false;
  } else {
    RCLCPP_INFO(get_logger(), " * Region of Interest correctly reset.");

    mManualRoiEnabled = false;

    res->message = "Region of Interest correctly reset.";
    res->success = true;
    return;
  }
}

void ZedCamera::callback_toLL(
  const std::shared_ptr<rmw_request_id_t> request_header,
  const std::shared_ptr<robot_localization::srv::ToLL_Request> req,
  std::shared_ptr<robot_localization::srv::ToLL_Response> res)
{
  RCLCPP_INFO(get_logger(), "** Map to Lat/Long service called **");

  if (!mGnssFusionEnabled) {
    RCLCPP_WARN(get_logger(), " * GNSS fusion is not enabled");
    return;
  }

  if (mFusedPosTrackingStatus.gnss_fusion_status != sl::GNSS_FUSION_STATUS::OK) {
    RCLCPP_WARN(get_logger(), " * GNSS fusion is not yet ready");
    return;
  }

  sl::Translation map_pt;
  map_pt.x = req->map_point.x;
  map_pt.y = req->map_point.y;
  map_pt.z = req->map_point.z;

  sl::GeoPose geo_pose;
  sl::Pose map_pose;
  map_pose.pose_data.setIdentity();
  map_pose.pose_data.setTranslation(map_pt);
  mFusion.Camera2Geo(map_pose, geo_pose);

  res->ll_point.altitude = geo_pose.latlng_coordinates.getAltitude();
  res->ll_point.latitude = geo_pose.latlng_coordinates.getLatitude(false);
  res->ll_point.longitude = geo_pose.latlng_coordinates.getLongitude(false);

  RCLCPP_INFO(
    get_logger(),
    "* Converted the MAP point (%.2fm,%.2fm,%.2fm)to GeoPoint "
    "%.6f°,%.6f° / %.2f m",
    req->map_point.x, req->map_point.y, req->map_point.z,
    geo_pose.latlng_coordinates.getLatitude(false),
    geo_pose.latlng_coordinates.getLongitude(false),
    geo_pose.latlng_coordinates.getAltitude());
}

void ZedCamera::callback_fromLL(
  const std::shared_ptr<rmw_request_id_t> request_header,
  const std::shared_ptr<robot_localization::srv::FromLL_Request> req,
  std::shared_ptr<robot_localization::srv::FromLL_Response> res)
{
  RCLCPP_INFO(get_logger(), "** Lat/Long to Map service called **");

  if (!mGnssFusionEnabled) {
    RCLCPP_WARN(get_logger(), " * GNSS fusion is not enabled");
    return;
  }

  if (mFusedPosTrackingStatus.gnss_fusion_status !=
    sl::GNSS_FUSION_STATUS::OK)
  {
    RCLCPP_WARN(get_logger(), " * GNSS fusion is not ready");
    return;
  }

  sl::LatLng ll_pt;
  ll_pt.setCoordinates(
    req->ll_point.latitude, req->ll_point.longitude,
    req->ll_point.altitude, false);

  sl::Pose sl_pt_cam;
  mFusion.Geo2Camera(ll_pt, sl_pt_cam);

  // the point is already in the MAP Frame as it is converted from a GeoPoint
  res->map_point.x = sl_pt_cam.getTranslation().x;
  res->map_point.y = sl_pt_cam.getTranslation().y;
  res->map_point.z = sl_pt_cam.getTranslation().z;

  RCLCPP_INFO(
    get_logger(),
    "* Converted the GeoPoint %.6f°,%.6f° / %.2f m to MAP point "
    "(%.2fm,%.2fm,%.2fm)",
    ll_pt.getLatitude(false), ll_pt.getLongitude(false),
    ll_pt.getAltitude(), res->map_point.x, res->map_point.y,
    res->map_point.z);
}

void ZedCamera::callback_clock(
  const rosgraph_msgs::msg::Clock::SharedPtr msg)
{
  DEBUG_SIM("*** CLOCK CALLBACK ***");
  rclcpp::Time msg_time(msg->clock, RCL_ROS_TIME);

  try {
    if (msg_time != mLastClock) {
      mClockAvailable = true;
      DEBUG_SIM("Received an updated '/clock' message.");
    } else {
      mClockAvailable = false;
      DEBUG_SIM("Received a NOT updated '/clock' message.");
    }
    mLastClock = msg_time;
  } catch (...) {
    RCLCPP_WARN_STREAM(
      get_logger(),
      "Error comparing clock messages: "
        << static_cast<int>(msg_time.get_clock_type())
        << " vs "
        << static_cast<int>(mLastClock.get_clock_type()));

    mClockAvailable = false;
  }
}

void ZedCamera::processRtRoi(rclcpp::Time ts)
{
  if (!mAutoRoiEnabled && !mManualRoiEnabled) {
    mAutoRoiStatus = sl::REGION_OF_INTEREST_AUTO_DETECTION_STATE::NOT_ENABLED;
    return;
  }

  if (mAutoRoiEnabled) {
    mAutoRoiStatus = mZed->getRegionOfInterestAutoDetectionStatus();
    DEBUG_STREAM_ROI("Automatic ROI Status:" << sl::toString(mAutoRoiStatus));
    if (mAutoRoiStatus ==
      sl::REGION_OF_INTEREST_AUTO_DETECTION_STATE::RUNNING)
    {
      if (mAutoRoiStatus ==
        sl::REGION_OF_INTEREST_AUTO_DETECTION_STATE::READY)
      {
        RCLCPP_INFO(
          get_logger(),
          "Region of interest auto detection is done!");
      }
    }
  }

  if (mAutoRoiStatus == sl::REGION_OF_INTEREST_AUTO_DETECTION_STATE::READY ||
    mManualRoiEnabled)
  {
    uint8_t subCount = 0;

    try {
      subCount = mPubRoiMask.getNumSubscribers();
    } catch (...) {
      rcutils_reset_error();
      DEBUG_STREAM_VD("processRtRoi: Exception while counting subscribers");
      return;
    }

    if (subCount > 0) {
      DEBUG_ROI("Retrieve ROI Mask");
      sl::Mat roi_mask;
      mZed->getRegionOfInterest(roi_mask);

      DEBUG_ROI("Publish ROI Mask");
      publishImageWithInfo(
        roi_mask, mPubRoiMask, mLeftCamInfoMsg,
        mLeftCamOptFrameId, ts);
    }
  }
}

bool ZedCamera::startStreamingServer()
{
  DEBUG_STR("Starting streaming server");

  if (mZed->isStreamingEnabled()) {
    mZed->disableStreaming();
    RCLCPP_WARN(get_logger(), "A streaming server was already running and has been stopped");
  }

  sl::StreamingParameters params;
  params.adaptative_bitrate = mStreamingServerAdaptiveBitrate;
  params.bitrate = mStreamingServerBitrate;
  params.chunk_size = mStreamingServerChunckSize;
  params.codec = mStreamingServerCodec;
  params.gop_size = mStreamingServerGopSize;
  params.port = mStreamingServerPort;
  params.target_framerate = mStreamingServerTargetFramerate;

  sl::ERROR_CODE res;
  res = mZed->enableStreaming(params);
  if (res != sl::ERROR_CODE::SUCCESS) {
    RCLCPP_ERROR_STREAM(
      get_logger(), "Error starting the Streaming server: " << sl::toString(
        res) << " - " << sl::toVerbose(res));
    mStreamingServerRunning = false;
  } else {
    mStreamingServerRunning = true;
    RCLCPP_INFO(get_logger(), "Streaming server started");
  }
  return mStreamingServerRunning;
}

void ZedCamera::stopStreamingServer()
{
  if (mZed->isStreamingEnabled()) {
    mZed->disableStreaming();
    RCLCPP_INFO(get_logger(), "Streaming server stopped");
  } else {
    RCLCPP_WARN(get_logger(), "A streaming server was not enabled.");
  }

  mStreamingServerRunning = false;
  mStreamingServerRequired = false;
}

void ZedCamera::publishHealthStatus()
{
  if (mImageValidityCheck <= 0) {
    return;
  }

  size_t sub_count = 0;
  try {
    sub_count = mPubHealthStatus->get_subscription_count();
  } catch (...) {
    rcutils_reset_error();
    DEBUG_STREAM_VD("publishHealthStatus: Exception while counting subscribers");
    return;
  }

  if (sub_count == 0) {
    return;
  }

  sl::HealthStatus status = mZed->getHealthStatus();
  auto msg = std::make_unique<zed_msgs::msg::HealthStatusStamped>();
  msg->header.stamp = mFrameTimestamp;
  msg->header.frame_id = mBaseFrameId;
  msg->serial_number = mCamSerialNumber;
  msg->camera_name = mCameraName;
  msg->low_image_quality = status.low_image_quality;
  msg->low_lighting = status.low_lighting;
  msg->low_depth_reliability = status.low_depth_reliability;
  msg->low_motion_sensors_reliability =
    status.low_motion_sensors_reliability;

  mPubHealthStatus->publish(std::move(msg));

}

bool ZedCamera::publishSvoStatus(uint64_t frame_ts)
{
  if (!mSvoMode) {
    return false;
  }

  size_t subCount = 0;
  try {
    subCount = mPubSvoStatus->get_subscription_count();
  } catch (...) {
    rcutils_reset_error();
    DEBUG_STREAM_VD("publishSvoStatus: Exception while counting subscribers");
    return false;
  }

  if (subCount > 0) {
    auto msg = std::make_unique<zed_msgs::msg::SvoStatus>();

    // ----> Fill the status message
    msg->file_name = mSvoFilepath;
    msg->frame_id = mZed->getSVOPosition();
    msg->total_frames = mZed->getSVONumberOfFrames();
    msg->frame_ts = frame_ts;

    if (mSvoPause) {
      msg->status = zed_msgs::msg::SvoStatus::STATUS_PAUSED;
    } else if (mGrabStatus == sl::ERROR_CODE::END_OF_SVOFILE_REACHED) {
      msg->frame_id = msg->total_frames - 1;
      msg->status = zed_msgs::msg::SvoStatus::STATUS_END;
    } else {
      msg->status = zed_msgs::msg::SvoStatus::STATUS_PLAYING;
    }

    msg->loop_active = mSvoLoop;
    msg->loop_count = mSvoLoopCount;
    msg->real_time_mode = mSvoRealtime;
    // <---- Fill the status message

    // Publish the message
    mPubSvoStatus->publish(std::move(msg));
    return true;
  }
  return false;
}

void ZedCamera::callback_pubHeartbeat()
{
  if (mThreadStop) {
    return;
  }

  // ----> Count the subscribers
  size_t sub_count = 0;
  try {
    sub_count = mPubHeartbeatStatus->get_subscription_count();
  } catch (...) {
    rcutils_reset_error();
    DEBUG_STREAM_VD("publishHeartbeat: Exception while counting subscribers");
    return;
  }

  if (sub_count == 0) {
    return;
  }
  // <---- Count the subscribers

  // ----> Fill the message
  auto msg = std::make_unique<zed_msgs::msg::Heartbeat>();
  msg->beat_count = ++mHeartbeatCount;
  msg->camera_sn = mCamSerialNumber;
  msg->full_name = this->get_fully_qualified_name();
  msg->node_name = this->get_name();
  msg->node_ns = this->get_namespace();
  msg->simul_mode = mSimMode;
  msg->svo_mode = mSvoMode;
  // <---- Fill the message

  // Publish the hearbeat
  mPubHeartbeatStatus->publish(std::move(msg));
}

}  // namespace stereolabs

#include "rclcpp_components/register_node_macro.hpp"

// Register the component with class_loader.
// This acts as a sort of entry point, allowing the component to be discoverable
// when its library is being loaded into a running process.
RCLCPP_COMPONENTS_REGISTER_NODE(stereolabs::ZedCamera)<|MERGE_RESOLUTION|>--- conflicted
+++ resolved
@@ -8529,21 +8529,11 @@
   sl::Objects objects;
   sl::ERROR_CODE objDetRes;
 
-<<<<<<< HEAD
-  // ----> Process realtime dynamic parameters
-  if (mObjDetModel != sl::OBJECT_DETECTION_MODEL::CUSTOM_YOLOLIKE_BOX_OBJECTS &&
-    mObjDetModel != sl::OBJECT_DETECTION_MODEL::CUSTOM_BOX_OBJECTS)
-  {
-    sl::ObjectDetectionRuntimeParameters od_rt_params;
-
-    od_rt_params.detection_confidence_threshold =
-=======
   if (!mUsingCustomOd || ZED_SDK_MAJOR_VERSION < 5) {
     // ----> Process realtime dynamic parameters
     sl::ObjectDetectionRuntimeParameters objectTracker_parameters_rt;
 
     objectTracker_parameters_rt.detection_confidence_threshold =
->>>>>>> 991d9e30
       mObjDetConfidence;
     mObjDetFilter.clear();
     if (mObjDetPeopleEnable) {
@@ -8567,27 +8557,6 @@
     if (mObjDetSportEnable) {
       mObjDetFilter.push_back(sl::OBJECT_CLASS::SPORT);
     }
-<<<<<<< HEAD
-    od_rt_params.object_class_filter = mObjDetFilter;
-    // <---- Process realtime dynamic parameters
-
-    // Retrieve objects
-    objDetRes = mZed->retrieveObjects(objects, od_rt_params, mObjDetInstID);
-  } else {
-    // ----> Process realtime dynamic parameters
-    sl::CustomObjectDetectionRuntimeParameters cust_od_rt_params;
-    cust_od_rt_params.object_detection_properties.detection_confidence_threshold = mObjDetConfidence;
-    cust_od_rt_params.object_detection_properties.native_mapped_class;
-    // <---- Process realtime dynamic parameters
-
-    // Retrieve Custom objects
-    objDetRes = mZed->retrieveCustomObjects(objects, cust_od_rt_params, mObjDetInstID);
-
-    
-    
-  }
-
-=======
     objectTracker_parameters_rt.object_class_filter = mObjDetFilter;
     // <---- Process realtime dynamic parameters
 
@@ -8606,7 +8575,6 @@
       objects, custom_objectTracker_parameters_rt, mObjDetInstID);
   }
 #endif
->>>>>>> 991d9e30
 
   if (objDetRes != sl::ERROR_CODE::SUCCESS) {
     RCLCPP_WARN_STREAM(
