// Copyright 2025 Stereolabs
//
// Licensed under the Apache License, Version 2.0 (the "License");
// you may not use this file except in compliance with the License.
// You may obtain a copy of the License at
//
//      http://www.apache.org/licenses/LICENSE-2.0
//
// Unless required by applicable law or agreed to in writing, software
// distributed under the License is distributed on an "AS IS" BASIS,
// WITHOUT WARRANTIES OR CONDITIONS OF ANY KIND, either express or implied.
// See the License for the specific language governing permissions and
// limitations under the License.

#include "zed_camera_component.hpp"

#include <sys/resource.h>

#include <diagnostic_msgs/msg/diagnostic_status.hpp>
#include <limits>
#include <rcl_interfaces/msg/parameter_descriptor.hpp>
#include <rclcpp/time.hpp>
#include <rclcpp/utilities.hpp>
#include <sensor_msgs/msg/point_field.hpp>
#include <sensor_msgs/point_cloud2_iterator.hpp>

#include <sstream>
#include <stdexcept>
#include <type_traits>
#include <vector>
#include <sstream>
#include <filesystem>

#include "sl_logging.hpp"

#ifdef FOUND_HUMBLE
#include <tf2_geometry_msgs/tf2_geometry_msgs.hpp>
#elif defined FOUND_IRON
#include <tf2_geometry_msgs/tf2_geometry_msgs.hpp>
#elif defined FOUND_JAZZY
#include <tf2_geometry_msgs/tf2_geometry_msgs.hpp>
#elif defined FOUND_ROLLING
#include <tf2_geometry_msgs/tf2_geometry_msgs.hpp>
#elif defined FOUND_FOXY
#include <tf2_geometry_msgs/tf2_geometry_msgs.h>
#else
#error Unsupported ROS 2 distro
#endif

#include <sl/Camera.hpp>

#include "sl_tools.hpp"

using namespace std::chrono_literals;
using namespace std::placeholders;

// Used for simulation data input
#define ZED_SDK_PORT 30000

// Used to enable ZED SDK RealTime SVO pause
//#define USE_SVO_REALTIME_PAUSE

namespace stereolabs
{

ZedCamera::ZedCamera(const rclcpp::NodeOptions & options)
: Node("zed_node", options),
  mThreadStop(false),
  mQos(QOS_QUEUE_SIZE),
  mAiInstanceID(0),
  mDiagUpdater(this),
  mImuTfFreqTimer(get_clock()),
  mGrabFreqTimer(get_clock()),
  mImuFreqTimer(get_clock()),
  mBaroFreqTimer(get_clock()),
  mMagFreqTimer(get_clock()),
  mOdomFreqTimer(get_clock()),
  mPoseFreqTimer(get_clock()),
  mPcPubFreqTimer(get_clock()),
  mVdPubFreqTimer(get_clock()),
  mSensPubFreqTimer(get_clock()),
  mOdFreqTimer(get_clock()),
  mBtFreqTimer(get_clock()),
  mPcFreqTimer(get_clock()),
  mGnssFixFreqTimer(get_clock()),
  mFrameTimestamp(TIMEZERO_ROS),
  mGnssTimestamp(TIMEZERO_ROS),
  mLastTs_imu(TIMEZERO_ROS),
  mLastTs_baro(TIMEZERO_ROS),
  mLastTs_mag(TIMEZERO_ROS),
  mLastTs_odom(TIMEZERO_ROS),
  mLastTs_pose(TIMEZERO_ROS),
  mLastTs_pc(TIMEZERO_ROS),
  mPrevTs_pc(TIMEZERO_ROS),
  mLastClock(TIMEZERO_ROS),
  mStreamingServerRequired(false),
  mStreamingServerRunning(false),
  mUptimer(get_clock()),
  mSetSvoFrameCheckTimer(get_clock())
{
  RCLCPP_INFO(get_logger(), "================================");
  RCLCPP_INFO(get_logger(), "      ZED Camera Component ");
  RCLCPP_INFO(get_logger(), "================================");
  RCLCPP_INFO(get_logger(), " * namespace: %s", get_namespace());
  RCLCPP_INFO(get_logger(), " * node name: %s", get_name());
  RCLCPP_INFO(
    get_logger(), " * IPC: %s",
    options.use_intra_process_comms() ? "enabled" : "disabled");
  RCLCPP_INFO(get_logger(), "================================");

  if (((ZED_SDK_MAJOR_VERSION * 10 + ZED_SDK_MINOR_VERSION) <
    (SDK_MAJOR_MIN_SUPP * 10 + SDK_MINOR_MIN_SUPP)) ||
    ((ZED_SDK_MAJOR_VERSION * 10 + ZED_SDK_MINOR_VERSION) >
    (SDK_MAJOR_MAX_SUPP * 10 + SDK_MINOR_MAX_SUPP)))
  {
    RCLCPP_ERROR_STREAM(
      get_logger(),
      "This version of the ZED ROS2 wrapper is designed to work with ZED SDK "
      "v" << static_cast<int>(SDK_MAJOR_MIN_SUPP)
          << "." << static_cast<int>(SDK_MINOR_MIN_SUPP) << " or newer up to v" <<
        static_cast<int>(SDK_MAJOR_MAX_SUPP) << "." << static_cast<int>(SDK_MINOR_MAX_SUPP) << ".");
    RCLCPP_INFO_STREAM(
      get_logger(), "* Detected SDK v"
        << ZED_SDK_MAJOR_VERSION << "."
        << ZED_SDK_MINOR_VERSION << "."
        << ZED_SDK_PATCH_VERSION << "-"
        << ZED_SDK_BUILD_ID);
    RCLCPP_INFO(get_logger(), "Node stopped. Press Ctrl+C to exit.");
    exit(EXIT_FAILURE);
  }

#if (ZED_SDK_MAJOR_VERSION * 10 + ZED_SDK_MINOR_VERSION) >= 50
  sl::setEnvironmentVariable("ZED_SDK_DISABLE_PROGRESS_BAR_LOG", "1");
#endif

  // ----> Publishers/Subscribers options
  #ifndef FOUND_FOXY
  mPubOpt.qos_overriding_options =
    rclcpp::QosOverridingOptions::with_default_policies();
  mSubOpt.qos_overriding_options =
    rclcpp::QosOverridingOptions::with_default_policies();
  #endif
  // <---- Publishers/Subscribers options

  // ----> Start a "one shot timer" to initialize the node and make `shared_from_this` available
  std::chrono::milliseconds init_msec(static_cast<int>(50.0));
  mInitTimer = create_wall_timer(
    std::chrono::duration_cast<std::chrono::milliseconds>(init_msec),
    std::bind(&ZedCamera::init, this));
  // <---- Start a "one shot timer" to initialize the node and make `shared_from_this` available
}

void ZedCamera::init()
{
  // Stop the timer for "one shot" initialization
  mInitTimer->cancel();

  // Parameters initialization
  initParameters();

  // ----> Diagnostic initialization
  std::string info = sl::toString(mCamUserModel).c_str();
  mDiagUpdater.add(
    info, this,
    &ZedCamera::callback_updateDiagnostic);
  std::string hw_id = std::string("Stereolabs camera: ") + mCameraName;
  mDiagUpdater.setHardwareID(hw_id);
  // <---- Diagnostic initialization

  // Services initialization
  initServices();

  // ----> Start camera
  if (!startCamera()) {
    exit(EXIT_FAILURE);
  }
  // <---- Start camera

  // Callback when the node is destroyed
  // This is used to stop the camera when the node is destroyed
  // and to stop the timers

  // Close camera callback before shutdown
  using rclcpp::contexts::get_global_default_context;
  get_global_default_context()->add_pre_shutdown_callback(
    [this]() {
      DEBUG_COMM("ZED Component is shutting down");
      close();
      DEBUG_COMM("ZED Component is shutting down - done");
    });

  // Dynamic parameters callback
  mParamChangeCallbackHandle = add_on_set_parameters_callback(
    std::bind(&ZedCamera::callback_dynamicParamChange, this, _1));
}

void ZedCamera::close()
{
  // ----> Stop subscribers
  mClickedPtSub.reset();
  mGnssFixSub.reset();
  mClockSub.reset();
  // <---- Stop subscribers

  if (mObjDetRunning) {
    std::lock_guard<std::mutex> lock(mObjDetMutex);
    stopObjDetect();
  }

  if (mBodyTrkRunning) {
    std::lock_guard<std::mutex> lock(mBodyTrkMutex);
    stopBodyTracking();
  }

  if (mSpatialMappingRunning) {
    std::lock_guard<std::mutex> lock(mMappingMutex);
    stop3dMapping();
  }

  DEBUG_STREAM_PT("Stopping path timer");
  if (mPathTimer) {
    mPathTimer->cancel();
  }
  DEBUG_STREAM_MAP("Stopping fused cloud timer");
  if (mFusedPcTimer) {
    mFusedPcTimer->cancel();
  }

  DEBUG_STREAM_SENS("Stopping temperatures timer");
  if (mTempPubTimer) {
    mTempPubTimer->cancel();
  }

  // ----> Verify that all the threads are not active
  DEBUG_STREAM_COMM("Stopping running threads");
  if (!mThreadStop) {
    mThreadStop = true;
  }

  DEBUG_STREAM_COMM("Waiting for grab thread...");
  try {
    if (mGrabThread.joinable()) {
      mGrabThread.join();
    }
  } catch (std::system_error & e) {
    DEBUG_STREAM_COMM("Grab thread joining exception: " << e.what());
  }
  DEBUG_STREAM_COMM("... grab thread stopped");

  DEBUG_STREAM_SENS("Waiting for sensors thread...");
  try {
    if (mSensThread.joinable()) {
      mSensThread.join();
    }
  } catch (std::system_error & e) {
    DEBUG_STREAM_SENS("Sensors thread joining exception: " << e.what());
  }
  DEBUG_STREAM_SENS("... sensors thread stopped");

  DEBUG_STREAM_VD("Waiting for video/depth thread...");
  try {
    if (mVdThread.joinable()) {
      mVdThread.join();
    }
  } catch (std::system_error & e) {
    DEBUG_STREAM_VD("Video/Depth thread joining exception: " << e.what());
  }
  DEBUG_STREAM_VD("... video/depth thread stopped");

  DEBUG_STREAM_PC("Waiting for Point Cloud thread...");
  try {
    if (mPcThread.joinable()) {
      mPcThread.join();
    }
  } catch (std::system_error & e) {
    DEBUG_STREAM_PC("Pointcloud thread joining exception: " << e.what());
  }
  DEBUG_STREAM_PC("... Point Cloud thread stopped");

  closeCamera();
}

ZedCamera::~ZedCamera()
{
  close();
}

void ZedCamera::initServices()
{
  RCLCPP_INFO(get_logger(), "=== SERVICES ===");

  std::string srv_name;

  std::string srv_prefix = "~/";

  if (!mDepthDisabled) {
    // Reset Odometry
    srv_name = srv_prefix + mSrvResetOdomName;
    mResetOdomSrv = create_service<std_srvs::srv::Trigger>(
      srv_name,
      std::bind(&ZedCamera::callback_resetOdometry, this, _1, _2, _3));
    RCLCPP_INFO_STREAM(
      get_logger(), " * Advertised on service: '" << mResetOdomSrv->get_service_name() << "'");
    // Reset Pose
    srv_name = srv_prefix + mSrvResetPoseName;
    mResetPosTrkSrv = create_service<std_srvs::srv::Trigger>(
      srv_name,
      std::bind(&ZedCamera::callback_resetPosTracking, this, _1, _2, _3));
    RCLCPP_INFO_STREAM(
      get_logger(), " * Advertised on service: '" << mResetPosTrkSrv->get_service_name() << "'");
    // Set Pose
    srv_name = srv_prefix + mSrvSetPoseName;
    mSetPoseSrv = create_service<zed_msgs::srv::SetPose>(
      srv_name, std::bind(&ZedCamera::callback_setPose, this, _1, _2, _3));
    RCLCPP_INFO_STREAM(
      get_logger(),
      " * Advertised on service: '" << mSetPoseSrv->get_service_name() << "'");
    // Save Area Memory
    srv_name = srv_prefix + mSrvSaveAreaMemoryName;
    /*mSaveAreaMemorySrv = create_service<zed_msgs::srv::SaveAreaMemory>(
      srv_name, std::bind(&ZedCamera::callback_saveAreaMemory, this, _1, _2, _3));*/// TODO(Walter): Uncomment when available in `zed_msgs` package from APT
    mSaveAreaMemorySrv = create_service<zed_msgs::srv::SetROI>(
      srv_name, std::bind(&ZedCamera::callback_saveAreaMemory, this, _1, _2, _3));
    RCLCPP_INFO_STREAM(
      get_logger(),
      " * Advertised on service: '" << mSaveAreaMemorySrv->get_service_name() << "'");

    // Enable Object Detection
    srv_name = srv_prefix + mSrvEnableObjDetName;
    mEnableObjDetSrv = create_service<std_srvs::srv::SetBool>(
      srv_name,
      std::bind(&ZedCamera::callback_enableObjDet, this, _1, _2, _3));
    RCLCPP_INFO_STREAM(
      get_logger(), " * Advertised on service: '" << mEnableObjDetSrv->get_service_name() << "'");

    // Enable BodyTracking
    srv_name = srv_prefix + mSrvEnableBodyTrkName;
    mEnableBodyTrkSrv = create_service<std_srvs::srv::SetBool>(
      srv_name,
      std::bind(&ZedCamera::callback_enableBodyTrk, this, _1, _2, _3));
    RCLCPP_INFO_STREAM(
      get_logger(),
      " * Advertised on service: '" << mEnableBodyTrkSrv->get_service_name() << "'");

    // Enable Mapping
    srv_name = srv_prefix + mSrvEnableMappingName;
    mEnableMappingSrv = create_service<std_srvs::srv::SetBool>(
      srv_name,
      std::bind(&ZedCamera::callback_enableMapping, this, _1, _2, _3));
    RCLCPP_INFO_STREAM(
      get_logger(),
      " * Advertised on service: '" << mEnableMappingSrv->get_service_name() << "'");


  }

  // Enable Streaming
  srv_name = srv_prefix + mSrvEnableStreamingName;
  mEnableStreamingSrv = create_service<std_srvs::srv::SetBool>(
    srv_name, std::bind(&ZedCamera::callback_enableStreaming, this, _1, _2, _3));
  RCLCPP_INFO_STREAM(
    get_logger(),
    " * Advertised on service: '" << mEnableStreamingSrv->get_service_name() << "'");

  // Start SVO Recording
  srv_name = srv_prefix + mSrvStartSvoRecName;
  mStartSvoRecSrv = create_service<zed_msgs::srv::StartSvoRec>(
    srv_name, std::bind(&ZedCamera::callback_startSvoRec, this, _1, _2, _3));
  RCLCPP_INFO_STREAM(
    get_logger(), " * Advertised on service: '" << mStartSvoRecSrv->get_service_name() << "'");
  // Stop SVO Recording
  srv_name = srv_prefix + mSrvStopSvoRecName;
  mStopSvoRecSrv = create_service<std_srvs::srv::Trigger>(
    srv_name, std::bind(&ZedCamera::callback_stopSvoRec, this, _1, _2, _3));
  RCLCPP_INFO_STREAM(
    get_logger(),
    " * Advertised on service: '" << mStopSvoRecSrv->get_service_name() << "'");

  // Pause SVO (only if the realtime playing mode is disabled)
  if (mSvoMode) {
#ifndef USE_SVO_REALTIME_PAUSE
    if (!mSvoRealtime) {
#endif
    srv_name = srv_prefix + mSrvToggleSvoPauseName;
    mPauseSvoSrv = create_service<std_srvs::srv::Trigger>(
      srv_name,
      std::bind(&ZedCamera::callback_pauseSvoInput, this, _1, _2, _3));
    RCLCPP_INFO_STREAM(
      get_logger(),
      " * Advertised on service: '" << mPauseSvoSrv->get_service_name() << "'");
#ifndef USE_SVO_REALTIME_PAUSE
  }
#endif

    //Set Service for SVO frame
    srv_name = srv_prefix + mSrvSetSvoFrameName;
    mSetSvoFrameSrv = create_service<zed_msgs::srv::SetSvoFrame>(
      srv_name,
      std::bind(&ZedCamera::callback_setSvoFrame, this, _1, _2, _3));
    RCLCPP_INFO_STREAM(
      get_logger(), " * Advertised on service: '" << mSetSvoFrameSrv->get_service_name() << "'");
  }

  // Set ROI
  srv_name = srv_prefix + mSrvSetRoiName;
  mSetRoiSrv = create_service<zed_msgs::srv::SetROI>(
    srv_name, std::bind(&ZedCamera::callback_setRoi, this, _1, _2, _3));
  RCLCPP_INFO_STREAM(
    get_logger(),
    " * Advertised on service: '" << mSetRoiSrv->get_service_name() << "'");
  // Reset ROI
  srv_name = srv_prefix + mSrvResetRoiName;
  mResetRoiSrv = create_service<std_srvs::srv::Trigger>(
    srv_name, std::bind(&ZedCamera::callback_resetRoi, this, _1, _2, _3));
  RCLCPP_INFO_STREAM(
    get_logger(),
    " * Advertised on service: '" << mResetRoiSrv->get_service_name() << "'");

  if (mGnssFusionEnabled) {
    // To Latitude/Longitude
    srv_name = srv_prefix + mSrvToLlName;
    mToLlSrv = create_service<robot_localization::srv::ToLL>(
      srv_name, std::bind(&ZedCamera::callback_toLL, this, _1, _2, _3));
    RCLCPP_INFO_STREAM(
      get_logger(),
      " * Advertised on service: '" << mToLlSrv->get_service_name() << "'");
    // From Latitude/Longitude
    srv_name = srv_prefix + mSrvFromLlName;
    mFromLlSrv = create_service<robot_localization::srv::FromLL>(
      srv_name, std::bind(&ZedCamera::callback_fromLL, this, _1, _2, _3));
    RCLCPP_INFO_STREAM(
      get_logger(),
      " * Advertised on service: '" << mFromLlSrv->get_service_name() << "'");
  }
}

std::string ZedCamera::getParam(
  std::string paramName,
  std::vector<std::vector<float>> & outVal)
{
  outVal.clear();

  rcl_interfaces::msg::ParameterDescriptor descriptor;
  descriptor.read_only = true;

  declare_parameter(
    paramName, rclcpp::ParameterValue(std::string("[]")),
    descriptor);

  std::string out_str;

  if (!get_parameter(paramName, out_str)) {
    RCLCPP_WARN_STREAM(
      get_logger(),
      "The parameter '"
        << paramName
        << "' is not available or is not valid, using the default "
        "value: []");
  }

  if (out_str.empty()) {
    return std::string();
  }

  std::string error;
  outVal = sl_tools::parseStringVector(out_str, error);

  if (error != "") {
    RCLCPP_WARN_STREAM(
      get_logger(), "Error parsing "
        << paramName
        << " parameter: " << error.c_str());
    RCLCPP_WARN_STREAM(
      get_logger(),
      "   " << paramName << " string was " << out_str.c_str());

    outVal.clear();
  }

  return out_str;
}


void ZedCamera::initParameters()
{
  // DEBUG parameters
  getDebugParams();

  // TOPIC parameters
  getTopicEnableParams();

  // SIMULATION parameters
  getSimParams();

  // GENERAL parameters
  getGeneralParams();

  // VIDEO parameters
  if (!mSvoMode && !mSimMode) {
    getVideoParams();
  }

  // DEPTH parameters
  getDepthParams();

  // POS. TRACKING and GNSS FUSION parameters
  if (!mDepthDisabled) {
    // GNSS Fusion parameters
    getGnssFusionParams();

    // Positional Tracking parameters
    getPosTrackingParams();

    // Region of Interest parameters
    getRoiParams();
  } else {
    mGnssFusionEnabled = false;
    mPosTrackingEnabled = false;
    mRoyPolyParam.clear();
    mAutoRoiEnabled = false;
  }

  // SENSORS parameters
  if (!sl_tools::isZED(mCamUserModel)) {
    getSensorsParams();
  }

  if (!mDepthDisabled) {
    getMappingParams();
  } else {
    mMappingEnabled = false;
  }

  // AI PARAMETERS
  if (!mDepthDisabled) {
    if (sl_tools::isObjDetAvailable(mCamUserModel)) {
      getOdParams();
      getBodyTrkParams();
    }
  } else {
    mObjDetEnabled = false;
    mBodyTrkEnabled = false;
  }

  getStreamingServerParams();

  getAdvancedParams();
}

std::string ZedCamera::parseRoiPoly(
  const std::vector<std::vector<float>> & in_poly,
  std::vector<sl::float2> & out_poly)
{
  out_poly.clear();

  std::string ss;
  ss = "[";

  size_t poly_size = in_poly.size();

  if (poly_size < 3) {
    if (poly_size != 0) {
      RCLCPP_WARN_STREAM(
        get_logger(),
        "A vector with "
          << poly_size
          << " points is not enough to create a polygon to set a Region "
          "of Interest.");
      return std::string();
    }
  } else {
    for (size_t i = 0; i < poly_size; ++i) {
      if (in_poly[i].size() != 2) {
        RCLCPP_WARN_STREAM(
          get_logger(), "The component with index '"
            << i
            << "' of the ROI vector "
            "has not the correct size.");
        out_poly.clear();
        return std::string();
      } else if (in_poly[i][0] < 0.0 || in_poly[i][1] < 0.0 ||
        in_poly[i][0] > 1.0 || in_poly[i][1] > 1.0)
      {
        RCLCPP_WARN_STREAM(
          get_logger(), "The component with index '"
            << i
            << "' of the ROI vector "
            "is not a "
            "valid normalized point: ["
            << in_poly[i][0] << ","
            << in_poly[i][1] << "].");
        out_poly.clear();
        return std::string();
      } else {
        sl::float2 pt;
        pt.x = in_poly[i][0];
        pt.y = in_poly[i][1];
        out_poly.push_back(pt);
        ss += "[";
        ss += std::to_string(pt.x);
        ss += ",";
        ss += std::to_string(pt.y);
        ss += "]";
      }

      if (i != poly_size - 1) {
        ss += ",";
      }
    }
  }
  ss += "]";

  return ss;
}

void ZedCamera::getDebugParams()
{
  rclcpp::Parameter paramVal;

  RCLCPP_INFO(get_logger(), "=== DEBUG parameters ===");

  sl_tools::getParam(
    shared_from_this(), "debug.sdk_verbose", mVerbose,
    mVerbose, " * SDK Verbose: ", false, 0, 9999);
  sl_tools::getParam(
    shared_from_this(), "debug.use_pub_timestamps",
    mUsePubTimestamps, mUsePubTimestamps,
    " * Use Pub Timestamps: ");
  sl_tools::getParam(
    shared_from_this(), "debug.sdk_verbose_log_file",
    mVerboseLogFile, mVerboseLogFile, " * SDK Verbose File: ");
  sl_tools::getParam(
    shared_from_this(), "debug.debug_common", _debugCommon,
    _debugCommon, " * Debug Common: ");
  sl_tools::getParam(
    shared_from_this(), "debug.debug_sim", _debugSim,
    _debugSim, " * Debug Simulation: ");
  sl_tools::getParam(
    shared_from_this(), "debug.debug_video_depth",
    _debugVideoDepth, _debugVideoDepth,
    " * Debug Video/Depth: ");
  sl_tools::getParam(
    shared_from_this(), "debug.debug_camera_controls",
    _debugCamCtrl, _debugCamCtrl,
    " * Debug Control settings: ");
  sl_tools::getParam(
    shared_from_this(), "debug.debug_point_cloud",
    _debugPointCloud, _debugPointCloud,
    " * Debug Point Cloud: ");
  sl_tools::getParam(
    shared_from_this(), "debug.debug_gnss", _debugGnss,
    _debugGnss, " * Debug GNSS: ");
  sl_tools::getParam(
    shared_from_this(), "debug.debug_positional_tracking",
    _debugPosTracking, _debugPosTracking,
    " * Debug Positional Tracking: ");
  sl_tools::getParam(
    shared_from_this(), "debug.debug_sensors", _debugSensors,
    _debugSensors, " * Debug sensors: ");
  sl_tools::getParam(
    shared_from_this(), "debug.debug_mapping", _debugMapping,
    _debugMapping, " * Debug Mapping: ");
  sl_tools::getParam(
    shared_from_this(), "debug.debug_object_detection",
    _debugObjectDet, _debugObjectDet,
    " * Debug Object Detection: ");
  sl_tools::getParam(
    shared_from_this(), "debug.debug_body_tracking",
    _debugBodyTrk, _debugBodyTrk, " * Debug Body Tracking: ");
  sl_tools::getParam(
    shared_from_this(), "debug.debug_streaming",
    _debugStreaming, _debugStreaming, " * Debug Streaming: ");
  sl_tools::getParam(
    shared_from_this(), "debug.debug_roi", _debugRoi,
    _debugRoi, " * Debug ROI: ");
  sl_tools::getParam(
    shared_from_this(), "debug.debug_nitros", _debugNitros,
    _debugNitros, " * Debug Nitros: ");
  sl_tools::getParam(
    shared_from_this(), "debug.debug_advanced", _debugAdvanced,
    _debugAdvanced, " * Debug Advanced: ");

  mDebugMode = _debugCommon || _debugSim || _debugVideoDepth || _debugCamCtrl ||
    _debugPointCloud || _debugPosTracking || _debugGnss ||
    _debugSensors || _debugMapping || _debugObjectDet ||
    _debugBodyTrk || _debugAdvanced || _debugRoi || _debugStreaming || _debugNitros;

  if (mDebugMode) {
    rcutils_ret_t res = rcutils_logging_set_logger_level(
      get_logger().get_name(), RCUTILS_LOG_SEVERITY_DEBUG);

    if (res != RCUTILS_RET_OK) {
      RCLCPP_INFO(get_logger(), "Error setting DEBUG level for logger");
    } else {
      RCLCPP_INFO(get_logger(), " + Debug Mode enabled +");
    }
  } else {
    rcutils_ret_t res = rcutils_logging_set_logger_level(
      get_logger().get_name(), RCUTILS_LOG_SEVERITY_INFO);

    if (res != RCUTILS_RET_OK) {
      RCLCPP_INFO(get_logger(), "Error setting INFO level for logger");
    }
  }

  DEBUG_STREAM_COMM(
    "[ROS 2] Using RMW_IMPLEMENTATION "
      << rmw_get_implementation_identifier());

#ifdef FOUND_ISAAC_ROS_NITROS
  sl_tools::getParam(
    shared_from_this(), "debug.disable_nitros",
    _nitrosDisabled, _nitrosDisabled);

  if (_nitrosDisabled) {
    RCLCPP_WARN(
      get_logger(),
      "NITROS is available, but is disabled by 'debug.disable_nitros'");
  }
#else
  _nitrosDisabled = true;  // Force disable NITROS if not available
#endif
}

void ZedCamera::getTopicEnableParams()
{
  RCLCPP_INFO(get_logger(), "=== TOPIC selection parameters ===");

  // General topics
  sl_tools::getParam(
    shared_from_this(), "general.publish_status", mPublishStatus,
    mPublishStatus, " * Publish Status: ");

  // Image topics
  sl_tools::getParam(
    shared_from_this(), "video.publish_left_right", mPublishImgLeftRight,
    mPublishImgLeftRight, " * Publish Left/Right images: ");
  sl_tools::getParam(
    shared_from_this(), "video.publish_raw", mPublishImgRaw,
    mPublishImgRaw, " * Publish Raw images: ");
  sl_tools::getParam(
    shared_from_this(), "video.publish_gray", mPublishImgGray,
    mPublishImgGray, " * Publish Gray images: ");
  sl_tools::getParam(
    shared_from_this(), "video.publish_rgb", mPublishImgRgb,
    mPublishImgRgb, " * Publish RGB image: ");
  sl_tools::getParam(
    shared_from_this(), "video.publish_stereo", mPublishImgStereo,
    mPublishImgStereo, " * Publish Stereo image: ");

  // Region of Interest topics
  sl_tools::getParam(
    shared_from_this(), "region_of_interest.publish_roi_mask", mPublishImgRoiMask,
    mPublishImgRoiMask, " * Publish ROI Mask image: ");

  // Depth topics
  sl_tools::getParam(
    shared_from_this(), "depth.publish_depth_map", mPublishDepthMap,
    mPublishDepthMap, " * Publish Depth Map: ");
  sl_tools::getParam(
    shared_from_this(), "depth.publish_depth_info", mPublishDepthInfo,
    mPublishDepthInfo, " * Publish Depth Info: ");
  sl_tools::getParam(
    shared_from_this(), "depth.publish_point_cloud", mPublishPointcloud,
    mPublishPointcloud, " * Publish Point Cloud: ");
  sl_tools::getParam(
    shared_from_this(), "depth.publish_depth_confidence", mPublishConfidence,
    mPublishConfidence, " * Publish Depth Confidence: ");
  sl_tools::getParam(
    shared_from_this(), "depth.publish_disparity", mPublishDisparity,
    mPublishDisparity, " * Publish Disparity: ");

  // Sensor topics
  sl_tools::getParam(
    shared_from_this(), "sensors.publish_imu", mPublishSensImu,
    mPublishSensImu, " * Publish IMU: ");
  sl_tools::getParam(
    shared_from_this(), "sensors.publish_imu_raw", mPublishSensImuRaw,
    mPublishSensImuRaw, " * Publish IMU Raw: ");
  sl_tools::getParam(
    shared_from_this(), "sensors.publish_imu_transf", mPublishSensImuTransf,
    mPublishSensImuTransf, " * Publish LeftCam/IMU Transf.: ");
  sl_tools::getParam(
    shared_from_this(), "sensors.publish_mag", mPublishSensMag,
    mPublishSensMag, " * Publish Magnetometer: ");
  sl_tools::getParam(
    shared_from_this(), "sensors.publish_baro", mPublishSensBaro,
    mPublishSensBaro, " * Publish Barometer: ");
  sl_tools::getParam(
    shared_from_this(), "sensors.publish_temp", mPublishSensTemp,
    mPublishSensTemp, " * Publish Temperature: ");

  // Localization topics
  sl_tools::getParam(
    shared_from_this(), "pos_tracking.publish_odom_pose", mPublishOdomPose,
    mPublishOdomPose, " * Publish Odometry/Pose: ");
  sl_tools::getParam(
    shared_from_this(), "pos_tracking.publish_pose_cov", mPublishPoseCov,
    mPublishPoseCov, " * Publish Pose with Covariance: ");
  sl_tools::getParam(
    shared_from_this(), "pos_tracking.publish_cam_path", mPublishPath,
    mPublishPath, " * Publish Camera Path: ");

  // Mapping topics
  sl_tools::getParam(
    shared_from_this(), "mapping.publish_det_plane", mPublishDetPlane,
    mPublishDetPlane, " * Publish Detection Plane: ");
}

void ZedCamera::getSimParams()
{
  // SIMULATION active?
  sl_tools::getParam(
    shared_from_this(), "simulation.sim_enabled", mSimMode,
    mSimMode);

  if (!get_parameter("use_sim_time", mUseSimTime)) {
    RCLCPP_WARN(
      get_logger(),
      "The parameter 'use_sim_time' is not available or is not "
      "valid, using the default value.");
  }

  if (mSimMode) {
    RCLCPP_INFO(get_logger(), " === SIMULATION MODE ACTIVE ===");
    sl_tools::getParam(
      shared_from_this(), "simulation.sim_address", mSimAddr,
      mSimAddr, " * Sim. server address: ");
    sl_tools::getParam(
      shared_from_this(), "simulation.sim_port", mSimPort,
      mSimPort, " * Sim. server port: ");

    RCLCPP_INFO_STREAM(
      get_logger(),
      " * Use Sim Time: " << (mUseSimTime ? "TRUE" : "FALSE"));
  } else if (mUseSimTime) {
    RCLCPP_WARN(
      get_logger(),
      "The parameter 'use_sim_time' is set to 'true', but simulation "
      "mode is not enabled. UNPREDICTABLE BEHAVIORS EXPECTED.");
  }
}

void ZedCamera::getGeneralParams()
{
  rclcpp::Parameter paramVal;

  RCLCPP_INFO(get_logger(), "=== SVO INPUT parameters ===");

  sl_tools::getParam(
    shared_from_this(), "svo.svo_path", std::string(),
    mSvoFilepath);
  if (mSvoFilepath.compare("live") == 0) {
    mSvoFilepath = "";
  }

  if (mSvoFilepath == "") {
    mSvoMode = false;
  } else {
    RCLCPP_INFO_STREAM(get_logger(), " * SVO: '" << mSvoFilepath.c_str() << "'");
    mSvoMode = true;
    sl_tools::getParam(
      shared_from_this(), "svo.use_svo_timestamps",
      mUseSvoTimestamp, mUseSvoTimestamp,
      " * Use SVO timestamp: ");
    if (mUseSvoTimestamp) {
      sl_tools::getParam(
        shared_from_this(), "svo.publish_svo_clock",
        mPublishSvoClock, mPublishSvoClock,
        " * Publish SVO timestamp: ");
    }

    sl_tools::getParam(shared_from_this(), "svo.svo_loop", mSvoLoop, mSvoLoop);
    if (mUseSvoTimestamp) {
      if (mSvoLoop) {
        RCLCPP_WARN(
          get_logger(),
          "SVO Loop is not supported when using SVO timestamps. Loop playback disabled.");
        mSvoLoop = false;
      }
      RCLCPP_INFO_STREAM(
        get_logger(),
        " * SVO Loop: " << (mSvoLoop ? "TRUE" : "FALSE"));
    }
    sl_tools::getParam(
      shared_from_this(), "svo.svo_realtime", mSvoRealtime,
      mSvoRealtime, " * SVO Realtime: ");

    sl_tools::getParam(
      shared_from_this(), "svo.play_from_frame",
      mSvoFrameStart, mSvoFrameStart,
      " * SVO start frame: ", false, 0);

    if (!mSvoRealtime) {
      sl_tools::getParam(
        shared_from_this(), "svo.replay_rate", mSvoRate,
        mSvoRate, " * SVO replay rate: ", true, 0.1, 5.0);
    }
  }

  mStreamMode = false;
  if (!mSvoMode) {
    RCLCPP_INFO(get_logger(), "=== LOCAL STREAMING parameters ===");
    sl_tools::getParam(
      shared_from_this(), "stream.stream_address",
      std::string(), mStreamAddr);
    if (mStreamAddr != "") {
      mStreamMode = true;
      sl_tools::getParam(
        shared_from_this(), "stream.stream_port", mStreamPort,
        mStreamPort);
      RCLCPP_INFO_STREAM(
        get_logger(), " * Local stream input: " << mStreamAddr << ":" << mStreamPort);
    }
  }

  RCLCPP_INFO(get_logger(), "=== GENERAL parameters ===");

  std::string camera_model = "zed";
  sl_tools::getParam(
    shared_from_this(), "general.camera_model", camera_model,
    camera_model);
  if (camera_model == "zed") {
    mCamUserModel = sl::MODEL::ZED;
  } else if (camera_model == "zedm") {
    mCamUserModel = sl::MODEL::ZED_M;
  } else if (camera_model == "zed2") {
    mCamUserModel = sl::MODEL::ZED2;
  } else if (camera_model == "zed2i") {
    mCamUserModel = sl::MODEL::ZED2i;
  } else if (camera_model == "zedx") {
    mCamUserModel = sl::MODEL::ZED_X;
    if (mSvoMode) {
      RCLCPP_INFO_STREAM(
        get_logger(), " + Playing an SVO for "
          << sl::toString(mCamUserModel)
          << " camera model.");
    } else if (mStreamMode) {
      RCLCPP_INFO_STREAM(
        get_logger(), " + Playing a network stream from a "
          << sl::toString(mCamUserModel)
          << " camera model.");
    } else if (mSimMode) {
      RCLCPP_INFO_STREAM(
        get_logger(), " + Simulating a "
          << sl::toString(mCamUserModel)
          << " camera model.");
    } else if (!IS_JETSON) {
      RCLCPP_ERROR_STREAM(
        get_logger(),
        "Camera model " << sl::toString(mCamUserModel).c_str()
                        << " is available only with NVIDIA Jetson devices.");
      exit(EXIT_FAILURE);
    }
  } else if (camera_model == "zedxm") {
    mCamUserModel = sl::MODEL::ZED_XM;
    if (mSvoMode) {
      RCLCPP_INFO_STREAM(
        get_logger(), " + Playing an SVO for "
          << sl::toString(mCamUserModel)
          << " camera model.");
    } else if (mStreamMode) {
      RCLCPP_INFO_STREAM(
        get_logger(), " + Playing a network stream from a "
          << sl::toString(mCamUserModel)
          << " camera model.");
    } else if (mSimMode) {
      RCLCPP_INFO_STREAM(
        get_logger(), " + Simulating a "
          << sl::toString(mCamUserModel)
          << " camera model.");
    } else if (!IS_JETSON) {
      RCLCPP_ERROR_STREAM(
        get_logger(),
        "Camera model " << sl::toString(mCamUserModel).c_str()
                        << " is available only with NVIDIA Jetson devices.");
      exit(EXIT_FAILURE);
    }
  } else if (camera_model == "virtual") {
    mCamUserModel = sl::MODEL::VIRTUAL_ZED_X;

    if (mSvoMode) {
      RCLCPP_INFO_STREAM(
        get_logger(), " + Playing an SVO for "
          << sl::toString(mCamUserModel)
          << " camera model.");
    } else if (mStreamMode) {
      RCLCPP_INFO_STREAM(
        get_logger(), " + Playing a network stream from a "
          << sl::toString(mCamUserModel)
          << " camera model.");
    } else if (mSimMode) {
      RCLCPP_INFO_STREAM(
        get_logger(), " + Simulating a "
          << sl::toString(mCamUserModel)
          << " camera model.");
    } else if (!IS_JETSON) {
      RCLCPP_ERROR_STREAM(
        get_logger(),
        "Camera model " << sl::toString(mCamUserModel).c_str()
                        << " is available only with NVIDIA Jetson devices.");
      exit(EXIT_FAILURE);
    }
  } else {
    RCLCPP_ERROR_STREAM(
      get_logger(),
      "Camera model not valid in parameter values: " << camera_model);
  }
  RCLCPP_INFO_STREAM(
    get_logger(), " * Camera model: " << camera_model << " - "
                                      << mCamUserModel);

  sl_tools::getParam(
    shared_from_this(), "general.camera_name", mCameraName,
    mCameraName, " * Camera name: ");

  if (!mSvoMode) {
    sl_tools::getParam(
      shared_from_this(), "general.serial_number",
      mCamSerialNumber, mCamSerialNumber, " * Camera SN: ", false, 0);
    sl_tools::getParam(
      shared_from_this(), "general.camera_id", mCamId, mCamId,
      " * Camera ID: ", false, -1, 256);
    sl_tools::getParam(
      shared_from_this(), "general.camera_timeout_sec",
      mCamTimeoutSec, mCamTimeoutSec,
      " * Camera timeout [sec]: ", false, 0, 9999);
    sl_tools::getParam(
      shared_from_this(), "general.camera_max_reconnect",
      mMaxReconnectTemp, mMaxReconnectTemp,
      " * Camera reconnection temptatives: ", false, 0, 9999);
    if (mSimMode) {
      RCLCPP_INFO(
        get_logger(),
        "* [Simulation mode] Camera framerate forced to 60 Hz");
      mCamGrabFrameRate = 60;
    } else {
      sl_tools::getParam(
        shared_from_this(), "general.grab_frame_rate",
        mCamGrabFrameRate, mCamGrabFrameRate,
        " * Camera framerate: ", false, 0, 120);
    }
  }
  sl_tools::getParam(
    shared_from_this(), "general.gpu_id", mGpuId, mGpuId,
    " * GPU ID: ", false, -1, 999);
  sl_tools::getParam(
    shared_from_this(), "general.async_image_retrieval",
    mAsyncImageRetrieval, mAsyncImageRetrieval,
    " * Asynchronous image retrieval: ");

  sl_tools::getParam(
    shared_from_this(), "general.enable_image_validity_check",
    mImageValidityCheck, mImageValidityCheck,
    " * Image Validity Check: ", false, 0, 10);

  // TODO(walter) ADD SVO SAVE COMPRESSION PARAMETERS

  if (mSimMode) {
    RCLCPP_INFO(
      get_logger(),
      "* [Simulation mode] Camera resolution forced to 'HD1080'");
    mCamResol = sl::RESOLUTION::HD1080;
  } else {
    std::string resol = "AUTO";
    sl_tools::getParam(
      shared_from_this(), "general.grab_resolution", resol,
      resol);
    if (resol == "AUTO") {
      mCamResol = sl::RESOLUTION::AUTO;
    } else if (sl_tools::isZEDX(mCamUserModel)) {
      if (resol == "HD1200") {
        mCamResol = sl::RESOLUTION::HD1200;
      } else if (resol == "HD1080") {
        mCamResol = sl::RESOLUTION::HD1080;
      } else if (resol == "SVGA") {
        mCamResol = sl::RESOLUTION::SVGA;
      } else {
        RCLCPP_WARN(
          get_logger(),
          "Not valid 'general.grab_resolution' value: '%s'. Using "
          "'AUTO' setting.",
          resol.c_str());
        mCamResol = sl::RESOLUTION::AUTO;
      }
      RCLCPP_INFO_STREAM(
        get_logger(), " * Camera resolution: "
          << sl::toString(mCamResol).c_str());
    } else {
      if (resol == "HD2K") {
        mCamResol = sl::RESOLUTION::HD2K;
      } else if (resol == "HD1080") {
        mCamResol = sl::RESOLUTION::HD1080;
      } else if (resol == "HD720") {
        mCamResol = sl::RESOLUTION::HD720;
      } else if (resol == "VGA") {
        mCamResol = sl::RESOLUTION::VGA;
      } else {
        RCLCPP_WARN(
          get_logger(),
          "Not valid 'general.grab_resolution' value: '%s'. Using "
          "'AUTO' setting.",
          resol.c_str());
        mCamResol = sl::RESOLUTION::AUTO;
      }
      RCLCPP_INFO_STREAM(
        get_logger(), " * Camera resolution: "
          << sl::toString(mCamResol).c_str());
    }
  }

  std::string out_resol = "NATIVE";
  sl_tools::getParam(
    shared_from_this(), "general.pub_resolution", out_resol,
    out_resol);
  if (out_resol == toString(PubRes::NATIVE)) {
    mPubResolution = PubRes::NATIVE;
  } else if (out_resol == toString(PubRes::CUSTOM)) {
    mPubResolution = PubRes::CUSTOM;
  } else {
    RCLCPP_WARN(
      get_logger(),
      "Not valid 'general.pub_resolution' value: '%s'. Using default "
      "setting instead.",
      out_resol.c_str());
    out_resol = "NATIVE -> Fix the value in YAML!";
    mPubResolution = PubRes::NATIVE;
  }
  RCLCPP_INFO_STREAM(
    get_logger(),
    " * Publishing resolution: " << out_resol.c_str());

  if (mPubResolution == PubRes::CUSTOM) {
    sl_tools::getParam(
      shared_from_this(), "general.pub_downscale_factor",
      mCustomDownscaleFactor, mCustomDownscaleFactor,
      " * Publishing downscale factor: ", false, 1.0, 5.0);
  } else {
    mCustomDownscaleFactor = 1.0;
  }

  sl_tools::getParam(
    shared_from_this(), "general.optional_opencv_calibration_file",
    mOpencvCalibFile, mOpencvCalibFile, " * OpenCV custom calibration: ");

  sl_tools::getParam(
    shared_from_this(), "general.self_calib", mCameraSelfCalib,
    mCameraSelfCalib, " * Camera self calibration: ");

  sl_tools::getParam(
    shared_from_this(), "general.camera_flip", mCameraFlip,
    mCameraFlip, " * Camera flip: ");

  // Dynamic parameters

  if (mSimMode) {
    RCLCPP_INFO(
      get_logger(),
      "* [Simulation mode] Publish framerate forced to 60 Hz");
    mVdPubRate = 60;
  }

  if (mSvoMode && !mSvoRealtime) {
    RCLCPP_INFO(
      get_logger(),
      " * [SVO mode - not realtime] Publish framerate forced to SVO Playback rate");
    mVdPubRate = 0;
  } else {
    sl_tools::getParam(
      shared_from_this(), "general.pub_frame_rate", mVdPubRate,
      mVdPubRate, "", true, 0.1, static_cast<double>(mCamGrabFrameRate));
    RCLCPP_INFO_STREAM(
      get_logger(),
      " * Publish framerate [Hz]:  " << mVdPubRate);
  }
}

void ZedCamera::getRoiParams()
{
  rclcpp::Parameter paramVal;

  rcl_interfaces::msg::ParameterDescriptor read_only_descriptor;
  read_only_descriptor.read_only = true;

  RCLCPP_INFO(get_logger(), "=== Region of Interest parameters ===");

  sl_tools::getParam(
    shared_from_this(), "region_of_interest.automatic_roi",
    mAutoRoiEnabled, mAutoRoiEnabled,
    " * Automatic ROI generation: ");

  if (mAutoRoiEnabled) {
    if (mPosTrkMode == sl::POSITIONAL_TRACKING_MODE::GEN_1) {
      RCLCPP_WARN_STREAM(
        get_logger(),
        "Automatic ROI generation with '"
          << sl::toString(mPosTrkMode)
          << "' is not recommended. Please set the parameter "
          "'pos_tracking.pos_tracking_mode' to 'GEN_2' for "
          "improved results.");
    }

    sl_tools::getParam(
      shared_from_this(), "region_of_interest.depth_far_threshold_meters",
      mRoiDepthFarThresh, mRoiDepthFarThresh, " * Depth far threshold [m]: ");
    sl_tools::getParam(
      shared_from_this(),
      "region_of_interest.image_height_ratio_cutoff",
      mRoiImgHeightRationCutOff, mRoiImgHeightRationCutOff,
      " * Image Height Ratio Cut Off: ");
  } else {
    std::string parsed_str =
      this->getParam("region_of_interest.manual_polygon", mRoyPolyParam);
    RCLCPP_INFO_STREAM(
      get_logger(),
      " * Manual ROI polygon: " << parsed_str.c_str());
  }

  if (mRoyPolyParam.size() > 0 || mAutoRoiEnabled) {
    mRoiModules.clear();
    bool apply = true;

    sl_tools::getParam(
      shared_from_this(), "region_of_interest.apply_to_depth",
      apply, apply, " * Apply to depth: ");
    if (apply) {
      mRoiModules.insert(sl::MODULE::DEPTH);
    }

    apply = true;
    sl_tools::getParam(
      shared_from_this(),
      "region_of_interest.apply_to_positional_tracking", apply,
      apply, " * Apply to positional tracking: ");
    if (apply) {
      mRoiModules.insert(sl::MODULE::POSITIONAL_TRACKING);
    }

    apply = true;
    sl_tools::getParam(
      shared_from_this(),
      "region_of_interest.apply_to_object_detection", apply,
      apply, " * Apply to object detection: ");
    if (apply) {
      mRoiModules.insert(sl::MODULE::OBJECT_DETECTION);
    }

    apply = true;
    sl_tools::getParam(
      shared_from_this(),
      "region_of_interest.apply_to_body_tracking", apply,
      apply, " * Apply to body tracking: ");
    if (apply) {
      mRoiModules.insert(sl::MODULE::BODY_TRACKING);
    }

    apply = true;
    sl_tools::getParam(
      shared_from_this(),
      "region_of_interest.apply_to_spatial_mapping", apply,
      apply, " * Apply to spatial mapping: ");
    if (apply) {
      mRoiModules.insert(sl::MODULE::SPATIAL_MAPPING);
    }
  }
}

void ZedCamera::getSensorsParams()
{
  rclcpp::Parameter paramVal;

  rcl_interfaces::msg::ParameterDescriptor read_only_descriptor;
  read_only_descriptor.read_only = true;

  RCLCPP_INFO(get_logger(), "=== SENSORS STACK parameters ===");
  if (sl_tools::isZED(mCamUserModel)) {
    RCLCPP_WARN(
      get_logger(),
      "!!! SENSORS parameters are not used with ZED !!!");
    return;
  }

  sl_tools::getParam(
    shared_from_this(), "sensors.publish_imu_tf",
    mPublishImuTF, mPublishImuTF,
    " * Broadcast IMU TF [not for ZED]: ");

  sl_tools::getParam(
    shared_from_this(), "sensors.sensors_image_sync",
    mSensCameraSync, mSensCameraSync,
    " * Sensors Camera Sync: ");

  sl_tools::getParam(
    shared_from_this(), "sensors.sensors_pub_rate",
    mSensPubRate, mSensPubRate, " * Sensors publishing rate [Hz]: ", true, 1.0, 400.0);
}

void ZedCamera::getMappingParams()
{
  rclcpp::Parameter paramVal;

  rcl_interfaces::msg::ParameterDescriptor read_only_descriptor;
  read_only_descriptor.read_only = true;

  RCLCPP_INFO(get_logger(), "=== Spatial Mapping parameters ===");

  sl_tools::getParam(
    shared_from_this(), "mapping.mapping_enabled",
    mMappingEnabled, mMappingEnabled,
    " * Spatial Mapping Enabled: ");

  sl_tools::getParam(
    shared_from_this(), "mapping.resolution", mMappingRes,
    mMappingRes, " * Spatial Mapping resolution [m]: ");
  sl_tools::getParam(
    shared_from_this(), "mapping.max_mapping_range",
    mMappingRangeMax, mMappingRangeMax);
  if (mMappingRangeMax == -1.0f) {
    RCLCPP_INFO(get_logger(), " * 3D Max Mapping range: AUTO");
  } else {
    RCLCPP_INFO_STREAM(
      get_logger(),
      " * 3D Max Mapping range [m]: " << mMappingRangeMax);
  }
  sl_tools::getParam(
    shared_from_this(), "mapping.fused_pointcloud_freq",
    mFusedPcPubRate, mFusedPcPubRate,
    " * Map publishing rate [Hz]: ", true, 0.1, 30.0);

  sl_tools::getParam(
    shared_from_this(), "mapping.clicked_point_topic",
    mClickedPtTopic, mClickedPtTopic,
    " * Clicked point topic: ");

  sl_tools::getParam(
    shared_from_this(), "mapping.pd_max_distance_threshold",
    mPdMaxDistanceThreshold, mPdMaxDistanceThreshold,
    " * Plane Det. Max Dist. Thresh.: ", false, 0.0, 100.0);
  sl_tools::getParam(
    shared_from_this(),
    "mapping.pd_normal_similarity_threshold",
    mPdNormalSimilarityThreshold, mPdNormalSimilarityThreshold,
    " * Plane Det. Normals Sim. Thresh.: ", false, -180.0, 180.0);
}

void ZedCamera::getPosTrackingParams()
{
  rclcpp::Parameter paramVal;
  std::string paramName;

  rcl_interfaces::msg::ParameterDescriptor read_only_descriptor;
  read_only_descriptor.read_only = true;

  RCLCPP_INFO(get_logger(), "=== POSITIONAL TRACKING parameters ===");

  sl_tools::getParam(
    shared_from_this(), "pos_tracking.pos_tracking_enabled",
    mPosTrackingEnabled, mPosTrackingEnabled,
    " * Positional tracking enabled: ");

  std::string pos_trk_mode_str = "GEN_1";
  sl_tools::getParam(
    shared_from_this(), "pos_tracking.pos_tracking_mode",
    pos_trk_mode_str, pos_trk_mode_str);
  bool matched = false;
  for (int idx = static_cast<int>(sl::POSITIONAL_TRACKING_MODE::GEN_1);
    idx < static_cast<int>(sl::POSITIONAL_TRACKING_MODE::LAST); idx++)
  {
    sl::POSITIONAL_TRACKING_MODE test_mode =
      static_cast<sl::POSITIONAL_TRACKING_MODE>(idx);
    std::string test_mode_str = sl::toString(test_mode).c_str();
    std::replace(
      test_mode_str.begin(), test_mode_str.end(), ' ', '_'); // Replace spaces with underscores to match the YAML setting
    DEBUG_PT(" Comparing '%s' to '%s'", test_mode_str.c_str(), pos_trk_mode_str.c_str());
    if (pos_trk_mode_str == test_mode_str) {
      mPosTrkMode = test_mode;
      matched = true;
      break;
    }
  }
  if (!matched) {
    RCLCPP_WARN_STREAM(
      get_logger(),
      "The value of the parameter 'pos_tracking.pos_tracking_mode' is not valid: '"
        << pos_trk_mode_str << "'. Using the default value.");
  }
  RCLCPP_INFO_STREAM(
    get_logger(), " * Positional tracking mode: "
      << sl::toString(mPosTrkMode).c_str());

  mBaseFrameId = mCameraName;
  mBaseFrameId += "_camera_link";

  sl_tools::getParam(
    shared_from_this(), "pos_tracking.map_frame", mMapFrameId,
    mMapFrameId, " * Map frame id: ");
  sl_tools::getParam(
    shared_from_this(), "pos_tracking.odometry_frame",
    mOdomFrameId, mOdomFrameId, " * Odometry frame id: ");

  sl_tools::getParam(
    shared_from_this(), "pos_tracking.publish_tf", mPublishTF,
    mPublishTF, " * Broadcast Odometry TF: ");
  if (mPublishTF) {
    sl_tools::getParam(
      shared_from_this(), "pos_tracking.publish_map_tf",
      mPublishMapTF, mPublishMapTF, " * Broadcast Pose TF: ");
  } else {
    mPublishMapTF = false;
  }

  sl_tools::getParam(
    shared_from_this(), "pos_tracking.depth_min_range",
    mPosTrackDepthMinRange, mPosTrackDepthMinRange,
    " * Depth minimum range: ", false, 0.0f, 40.0f);
  sl_tools::getParam(
    shared_from_this(), "pos_tracking.transform_time_offset",
    mTfOffset, mTfOffset, " * TF timestamp offset: ", true,
    -10.0, 10.0);
  sl_tools::getParam(
    shared_from_this(), "pos_tracking.path_pub_rate",
    mPathPubRate, mPathPubRate,
    " * Path publishing rate: ", true, 0.1, 120.0);
  sl_tools::getParam(
    shared_from_this(), "pos_tracking.path_max_count",
    mPathMaxCount, mPathMaxCount, " * Path history lenght: ", false, -1, 10000);

  paramName = "pos_tracking.initial_base_pose";
  declare_parameter(
    paramName, rclcpp::ParameterValue(mInitialBasePose),
    read_only_descriptor);
  if (!get_parameter(paramName, mInitialBasePose)) {
    RCLCPP_WARN_STREAM(
      get_logger(),
      "The parameter '"
        << paramName
        << "' is not available or is not valid, using the default value");
    mInitialBasePose = std::vector<double>(6, 0.0);
  }
  if (mInitialBasePose.size() < 6) {
    RCLCPP_WARN_STREAM(
      get_logger(),
      "The parameter '"
        << paramName
        << "' must be a vector of 6 values of double type");
    mInitialBasePose = std::vector<double>(6, 0.0);
  }
  RCLCPP_INFO(
    get_logger(), " * Initial pose: [%g,%g,%g,%g,%g,%g,]",
    mInitialBasePose[0], mInitialBasePose[1], mInitialBasePose[2],
    mInitialBasePose[3], mInitialBasePose[4], mInitialBasePose[5]);

  // TODO(Walter) Fix this as soon as the `sl::Fusion` module will support loop
  // closure and odometry
  if (mGnssFusionEnabled) {
    mAreaMemory = false;
    RCLCPP_INFO(get_logger(), " * Area Memory: FALSE - Forced by GNSS usage");
    RCLCPP_INFO(
      get_logger(),
      "   Note: loop closure (Area Memory) is disabled when using "
      "GNSS fusion");
  } else {
    sl_tools::getParam(
      shared_from_this(), "pos_tracking.area_memory",
      mAreaMemory, mAreaMemory, " * Area Memory: ");
    sl_tools::getParam(
      shared_from_this(), "pos_tracking.area_file_path",
      mAreaMemoryFilePath, mAreaMemoryFilePath,
      " * Area Memory File: ");
    sl_tools::getParam(
      shared_from_this(), "pos_tracking.save_area_memory_on_closing",
      mSaveAreaMemoryOnClosing, mSaveAreaMemoryOnClosing,
      " * Save Area Memory on closing: ");

    if (mAreaMemoryFilePath.empty()) {
      if (mSaveAreaMemoryOnClosing) {
        RCLCPP_WARN(
          get_logger(),
          "  * The parameter 'pos_tracking.area_file_path' is empty, "
          "no Area Memory File will be saved on closing.");
        mSaveAreaMemoryOnClosing = false;
      }
    } else {
      mAreaMemoryFilePath = sl_tools::getFullFilePath(mAreaMemoryFilePath);
      mAreaFileExists = std::filesystem::exists(mAreaMemoryFilePath);

      if (mAreaFileExists) {
        RCLCPP_INFO_STREAM(
          get_logger(),
          "  * Using the existing Area Memory file '" << mAreaMemoryFilePath << "'");
        if (mSaveAreaMemoryOnClosing) {
          RCLCPP_INFO(
            get_logger(),
            "  * The Area Memory file will be updated on node closing or by manually calling the `save_area_memory` service with empty parameter.");
        }
      } else {
        RCLCPP_INFO_STREAM(
          get_logger(),
          "  * The Area Memory file '" << mAreaMemoryFilePath << "' does not exist.");
        if (mSaveAreaMemoryOnClosing) {
          RCLCPP_INFO(
            get_logger(),
            "  * The Area Memory file will be created on node closing or by manually calling the `save_area_memory` service with empty parameter.");
        }
      }
    }

  }
  sl_tools::getParam(
    shared_from_this(), "pos_tracking.set_as_static",
    mSetAsStatic, mSetAsStatic, " * Camera is static: ");

  sl_tools::getParam(
    shared_from_this(), "pos_tracking.set_gravity_as_origin",
    mSetGravityAsOrigin, mSetGravityAsOrigin,
    " * Gravity as origin: ");
  sl_tools::getParam(
    shared_from_this(), "pos_tracking.imu_fusion", mImuFusion,
    mImuFusion, " * IMU Fusion: ");

  sl_tools::getParam(
    shared_from_this(), "pos_tracking.floor_alignment",
    mFloorAlignment, mFloorAlignment, " * Floor Alignment: ");

  sl_tools::getParam(
    shared_from_this(),
    "pos_tracking.reset_odom_with_loop_closure",
    mResetOdomWhenLoopClosure, mResetOdomWhenLoopClosure,
    " * Reset Odometry with Loop Closure: ");

  sl_tools::getParam(
    shared_from_this(),
    "pos_tracking.publish_3d_landmarks",
    mPublish3DLandmarks, mPublish3DLandmarks,
    " * Publish 3D Landmarks: ");

  sl_tools::getParam(
    shared_from_this(),
    "pos_tracking.publish_lm_skip_frame",
    mPublishLandmarkSkipFrame, mPublishLandmarkSkipFrame,
    " * Publish Landmark Skip Frame: ");

  sl_tools::getParam(
    shared_from_this(), "pos_tracking.two_d_mode", mTwoDMode,
    mTwoDMode, " * 2D mode: ");

  if (mTwoDMode) {
    sl_tools::getParam(
      shared_from_this(), "pos_tracking.fixed_z_value",
      mFixedZValue, mFixedZValue, " * Fixed Z value: ");
  }
  sl_tools::getParam(
    shared_from_this(),
    "pos_tracking.reset_pose_with_svo_loop",
    mResetPoseWithSvoLoop, mResetPoseWithSvoLoop,
    " * Reset pose with SVO loop: ");
}

void ZedCamera::getGnssFusionParams()
{
  rclcpp::Parameter paramVal;

  rcl_interfaces::msg::ParameterDescriptor read_only_descriptor;
  read_only_descriptor.read_only = true;

  RCLCPP_INFO(get_logger(), "=== GNSS FUSION parameters ===");
  if (sl_tools::isZED(mCamUserModel)) {
    RCLCPP_WARN(
      get_logger(),
      "!!! GNSS FUSION module cannot be enabled with ZED!!!");
    return;
  }

  sl_tools::getParam(
    shared_from_this(), "gnss_fusion.gnss_fusion_enabled",
    mGnssFusionEnabled, mGnssFusionEnabled,
    " * GNSS fusion enabled: ");

  if (mGnssFusionEnabled) {
    mGnssFrameId = mCameraName + "_gnss_link";

    sl_tools::getParam(
      shared_from_this(), "gnss_fusion.gnss_fix_topic",
      mGnssTopic, mGnssTopic, " * GNSS topic name: ");
    sl_tools::getParam(
      shared_from_this(),
      "gnss_fusion.enable_reinitialization",
      mGnssEnableReinitialization, mGnssEnableReinitialization,
      " * GNSS Reinitialization: ");
    sl_tools::getParam(
      shared_from_this(), "gnss_fusion.enable_rolling_calibration",
      mGnssEnableRollingCalibration, mGnssEnableRollingCalibration,
      " * GNSS Rolling Calibration: ");
    sl_tools::getParam(
      shared_from_this(),
      "gnss_fusion.enable_translation_uncertainty_target",
      mGnssEnableTranslationUncertaintyTarget,
      mGnssEnableTranslationUncertaintyTarget,
      " * GNSS Transl. Uncert. Target: ");
    sl_tools::getParam(
      shared_from_this(),
      "gnss_fusion.gnss_vio_reinit_threshold",
      mGnssVioReinitThreshold, mGnssVioReinitThreshold,
      " * GNSS VIO Reinit. Thresh.: ");
    sl_tools::getParam(
      shared_from_this(), "gnss_fusion.target_translation_uncertainty",
      mGnssTargetTranslationUncertainty, mGnssTargetTranslationUncertainty,
      " * GNSS Target Transl. Uncert.: ");
    sl_tools::getParam(
      shared_from_this(), "gnss_fusion.target_yaw_uncertainty",
      mGnssTargetYawUncertainty, mGnssTargetYawUncertainty,
      " * GNSS Target Yaw Uncert.: ");
    sl_tools::getParam(
      shared_from_this(), "gnss_fusion.gnss_zero_altitude",
      mGnssZeroAltitude, mGnssZeroAltitude,
      " * GNSS Zero Altitude: ");

    sl_tools::getParam(
      shared_from_this(), "gnss_fusion.h_covariance_mul",
      mGnssHcovMul, mGnssHcovMul,
      " * Horiz. Covariance mult.: ");
    sl_tools::getParam(
      shared_from_this(), "gnss_fusion.v_covariance_mul",
      mGnssVcovMul, mGnssVcovMul,
      " * Vert. Covariance mult.: ");

    sl_tools::getParam(
      shared_from_this(), "gnss_fusion.publish_utm_tf",
      mPublishUtmTf, mPublishUtmTf, " * Publish UTM TF: ");

    sl_tools::getParam(
      shared_from_this(),
      "gnss_fusion.broadcast_utm_transform_as_parent_frame",
      mUtmAsParent, mUtmAsParent,
      " * Publish UTM TF as parent of 'map': ");
  }
}

void ZedCamera::getStreamingServerParams()
{
  rclcpp::Parameter paramVal;

  rcl_interfaces::msg::ParameterDescriptor read_only_descriptor;
  read_only_descriptor.read_only = true;

  RCLCPP_INFO(get_logger(), "=== STREAMING SERVER parameters ===");

  bool stream_server = false;
  sl_tools::getParam(
    shared_from_this(), "stream_server.stream_enabled",
    stream_server, stream_server,
    " * Streaming Server enabled: ");
  mStreamingServerRequired = stream_server;

  std::string codec = "H264";
  sl_tools::getParam(shared_from_this(), "stream_server.codec", codec, codec);
  if (codec == "H264") {
    mStreamingServerCodec = sl::STREAMING_CODEC::H264;
    RCLCPP_INFO(get_logger(), " * Stream codec: H264");
  } else if (codec == "H265") {
    mStreamingServerCodec = sl::STREAMING_CODEC::H265;
    RCLCPP_INFO(get_logger(), " * Stream codec: H265");
  } else {
    mStreamingServerCodec = sl::STREAMING_CODEC::H264;
    RCLCPP_WARN_STREAM(
      get_logger(),
      "Invalid value for the parameter 'stream_server.codec': " << codec <<
        ". Using the default value.");
    RCLCPP_INFO(get_logger(), " * Stream codec: H264");
  }

  sl_tools::getParam(
    shared_from_this(), "stream_server.port",
    mStreamingServerPort, mStreamingServerPort,
    " * Stream port: ", false, 0, 65535);

  sl_tools::getParam(
    shared_from_this(), "stream_server.bitrate",
    mStreamingServerBitrate, mStreamingServerBitrate, " * Stream bitrate: ", false, 1000, 60000);

  sl_tools::getParam(
    shared_from_this(), "stream_server.gop_size",
    mStreamingServerGopSize, mStreamingServerGopSize, " * Stream GOP size: ", false, -1, 256);

  sl_tools::getParam(
    shared_from_this(), "stream_server.chunk_size",
    mStreamingServerChunckSize, mStreamingServerChunckSize, " * Stream Chunk size: ", false, 1024,
    65000);

  sl_tools::getParam(
    shared_from_this(), "stream_server.adaptative_bitrate",
    mStreamingServerAdaptiveBitrate,
    mStreamingServerAdaptiveBitrate, " * Adaptive bitrate: ");

  sl_tools::getParam(
    shared_from_this(), "stream_server.target_framerate",
    mStreamingServerTargetFramerate,
    mStreamingServerTargetFramerate, " * Target frame rate:", false, 0, 120);
}

void ZedCamera::getAdvancedParams()
{
  rclcpp::Parameter paramVal;

  rcl_interfaces::msg::ParameterDescriptor read_only_descriptor;
  read_only_descriptor.read_only = true;

  RCLCPP_INFO(get_logger(), "=== ADVANCED parameters ===");

  sl_tools::getParam(
    shared_from_this(), "advanced.thread_sched_policy",
    mThreadSchedPolicy, mThreadSchedPolicy,
    " * Thread sched. policy: ");

  if (mThreadSchedPolicy == "SCHED_FIFO" || mThreadSchedPolicy == "SCHED_RR") {
    if (!sl_tools::checkRoot()) {
      RCLCPP_WARN_STREAM(
        get_logger(),
        "'sudo' permissions required to set "
          << mThreadSchedPolicy
          << " thread scheduling policy. Using Linux "
          "default [SCHED_OTHER]");
      mThreadSchedPolicy = "SCHED_OTHER";
    } else {
      sl_tools::getParam(
        shared_from_this(), "advanced.thread_grab_priority",
        mThreadPrioGrab, mThreadPrioGrab,
        " * Grab thread priority: ");
      sl_tools::getParam(
        shared_from_this(), "advanced.thread_sensor_priority",
        mThreadPrioSens, mThreadPrioSens,
        " * Sensors thread priority: ");
      sl_tools::getParam(
        shared_from_this(),
        "advanced.thread_pointcloud_priority",
        mThreadPrioPointCloud, mThreadPrioPointCloud,
        " * Point Cloud thread priority: ");
    }
  }
}

rcl_interfaces::msg::SetParametersResult ZedCamera::callback_dynamicParamChange(
  std::vector<rclcpp::Parameter> parameters)
{
  DEBUG_STREAM_COMM("Parameter change callback");

  rcl_interfaces::msg::SetParametersResult result;
  result.successful = true;

  DEBUG_STREAM_COMM("Modifying " << parameters.size() << " parameters");

  int count = 0;

  for (const rclcpp::Parameter & param : parameters) {
    count++;

    DEBUG_STREAM_COMM("Param #" << count << ": " << param.get_name());


    if (param.get_name() == "pos_tracking.transform_time_offset") {
      rclcpp::ParameterType correctType =
        rclcpp::ParameterType::PARAMETER_DOUBLE;
      if (param.get_type() != correctType) {
        result.successful = false;
        result.reason =
          param.get_name() + " must be a " + rclcpp::to_string(correctType);
        RCLCPP_WARN_STREAM(get_logger(), result.reason);
        break;
      }

      double val = param.as_double();
      mTfOffset = val;

      RCLCPP_INFO_STREAM(
        get_logger(), "Parameter '" << param.get_name()
                                    << "' correctly set to "
                                    << val);
    } else if (param.get_name() == "pos_tracking.path_pub_rate") {
      rclcpp::ParameterType correctType =
        rclcpp::ParameterType::PARAMETER_DOUBLE;
      if (param.get_type() != correctType) {
        result.successful = false;
        result.reason =
          param.get_name() + " must be a " + rclcpp::to_string(correctType);
        RCLCPP_WARN_STREAM(get_logger(), result.reason);
        break;
      }

      double val = param.as_double();

      if ((val <= 0.0) || (val > mCamGrabFrameRate)) {
        result.successful = false;
        result.reason =
          param.get_name() +
          " must be positive and minor of `general.grab_frame_rate`";
        RCLCPP_WARN_STREAM(get_logger(), result.reason);
        break;
      }

      mPathPubRate = val;

      RCLCPP_INFO_STREAM(
        get_logger(), "Parameter '" << param.get_name()
                                    << "' correctly set to "
                                    << val);
    } else if (param.get_name() == "mapping.fused_pointcloud_freq") {
      rclcpp::ParameterType correctType =
        rclcpp::ParameterType::PARAMETER_DOUBLE;
      if (param.get_type() != correctType) {
        result.successful = false;
        result.reason =
          param.get_name() + " must be a " + rclcpp::to_string(correctType);
        RCLCPP_WARN_STREAM(get_logger(), result.reason);
        break;
      }

      double val = param.as_double();

      if ((val <= 0.0) || (val > mPcPubRate)) {
        result.successful = false;
        result.reason = param.get_name() +
          " must be positive and minor of `point_cloud_freq`";
        RCLCPP_WARN_STREAM(get_logger(), result.reason);
        break;
      }

      mFusedPcPubRate = val;
      startFusedPcTimer(mFusedPcPubRate);  // Reset publishing timer

      RCLCPP_INFO_STREAM(
        get_logger(), "Parameter '" << param.get_name()
                                    << "' correctly set to "
                                    << val);
    } else if (param.get_name() == "sensors.sensors_pub_rate") {
      rclcpp::ParameterType correctType =
        rclcpp::ParameterType::PARAMETER_DOUBLE;
      if (param.get_type() != correctType) {
        result.successful = false;
        result.reason =
          param.get_name() + " must be a " + rclcpp::to_string(correctType);
        RCLCPP_WARN_STREAM(get_logger(), result.reason);
        break;
      }
      double value = param.as_double();
      if (value != mSensPubRate) {
        mSensPubRate = value;
        mPubImuTF_sec->setNewSize(static_cast<int>(mSensPubRate));
        mImuPeriodMean_sec->setNewSize(static_cast<int>(mSensPubRate));
        RCLCPP_INFO_STREAM(
          get_logger(), "Parameter '" << param.get_name()
                                      << "' correctly set to "
                                      << value);
      }
    } else if (param.get_name() == "svo.replay_rate") {
      rclcpp::ParameterType correctType =
        rclcpp::ParameterType::PARAMETER_DOUBLE;
      if (param.get_type() != correctType) {
        result.successful = false;
        result.reason =
          param.get_name() + " must be a " + rclcpp::to_string(correctType);
        RCLCPP_WARN_STREAM(get_logger(), result.reason);
        break;
      }
      double value = param.as_double();

      mSvoRate = value;
      RCLCPP_INFO_STREAM(
        get_logger(), "Parameter '" << param.get_name()
                                    << "' correctly set to "
                                    << value);
    }

    // ----> Video/Depth dynamic parameters
    if (!handleVideoDepthDynamicParams(param, result)) {
      break;
    }
    // <---- Video/Depth dynamic parameters

    // ----> Object Detection dynamic parameters
    if (mUsingCustomOd) {
      if (!handleCustomOdDynamicParams(param, result)) {
        break;
      }
    } else {
      if (!handleOdDynamicParams(param, result)) {
        break;
      }
    }
    // <---- Object Detection dynamic parameters

    // ----> Body Tracking dynamica parameters
    if (!handleBodyTrkDynamicParams(param, result)) {
      break;
    }
    // <---- Body Tracking dynamica parameters
  }

  if (result.successful) {
    DEBUG_STREAM_COMM(
      "Correctly set " << count << "/" << parameters.size()
                       << " parameters");
  } else {
    DEBUG_STREAM_COMM(
      "Correctly set " << count - 1 << "/"
                       << parameters.size() << " parameters");
  }

  return result;
}

void ZedCamera::setTFCoordFrameNames()
{
  // ----> Coordinate frames
  mCameraFrameId = mCameraName + "_camera_center";
  mLeftCamFrameId = mCameraName + "_left_camera_frame";
  mLeftCamOptFrameId = mCameraName + "_left_camera_optical_frame";
  mRightCamFrameId = mCameraName + "_right_camera_frame";
  mRightCamOptFrameId = mCameraName + "_right_camera_optical_frame";

  mImuFrameId = mCameraName + "_imu_link";
  mBaroFrameId = mCameraFrameId;         // mCameraName + "_baro_link";
  mMagFrameId = mImuFrameId;             // mCameraName + "_mag_link";
  mTempLeftFrameId = mLeftCamFrameId;    // mCameraName + "_temp_left_link";
  mTempRightFrameId = mRightCamFrameId;  // mCameraName + "_temp_right_link";

  mDepthFrameId = mLeftCamFrameId;
  mDepthOptFrameId = mLeftCamOptFrameId;
  mPointCloudFrameId = mDepthFrameId;

  // Print TF frames
  RCLCPP_INFO_STREAM(get_logger(), "=== TF FRAMES ===");
  RCLCPP_INFO_STREAM(get_logger(), " * Map\t\t\t-> " << mMapFrameId);
  RCLCPP_INFO_STREAM(get_logger(), " * Odometry\t\t-> " << mOdomFrameId);
  RCLCPP_INFO_STREAM(get_logger(), " * Base\t\t\t-> " << mBaseFrameId);
  RCLCPP_INFO_STREAM(get_logger(), " * Camera\t\t-> " << mCameraFrameId);
  RCLCPP_INFO_STREAM(get_logger(), " * Left\t\t\t-> " << mLeftCamFrameId);
  RCLCPP_INFO_STREAM(
    get_logger(),
    " * Left Optical\t\t-> " << mLeftCamOptFrameId);
  RCLCPP_INFO_STREAM(get_logger(), " * Right\t\t\t-> " << mRightCamFrameId);
  RCLCPP_INFO_STREAM(
    get_logger(),
    " * Right Optical\t\t-> " << mRightCamOptFrameId);
  if (!mDepthDisabled) {
    RCLCPP_INFO_STREAM(get_logger(), " * Depth\t\t\t-> " << mDepthFrameId);
    RCLCPP_INFO_STREAM(
      get_logger(),
      " * Depth Optical\t\t-> " << mDepthOptFrameId);
    RCLCPP_INFO_STREAM(get_logger(), " * Point Cloud\t\t-> " << mPointCloudFrameId);
  }

  if (!sl_tools::isZED(mCamRealModel)) {
    RCLCPP_INFO_STREAM(get_logger(), " * IMU\t\t\t-> " << mImuFrameId);

    if (sl_tools::isZED2OrZED2i(mCamUserModel)) {
      RCLCPP_INFO_STREAM(get_logger(), " * Barometer\t\t-> " << mBaroFrameId);
      RCLCPP_INFO_STREAM(get_logger(), " * Magnetometer\t\t-> " << mMagFrameId);
      RCLCPP_INFO_STREAM(
        get_logger(),
        " * Left Temperature\t-> " << mTempLeftFrameId);
      RCLCPP_INFO_STREAM(
        get_logger(),
        " * Right Temperature\t-> " << mTempRightFrameId);
    }
  }
  // <---- Coordinate frames
}

void ZedCamera::initPublishers()
{
  RCLCPP_INFO(get_logger(), "=== PUBLISHED TOPICS ===");

  // ----> Topics names definition
  mPointcloudFusedTopic = mTopicRoot + "mapping/fused_cloud";

  std::string object_det_topic_root = "obj_det";
  mObjectDetTopic = mTopicRoot + object_det_topic_root + "/objects";

  std::string body_trk_topic_root = "body_trk";
  mBodyTrkTopic = mTopicRoot + body_trk_topic_root + "/skeletons";

  // Set the positional tracking topic names
  mPoseTopic = mTopicRoot + "pose";
  mPoseStatusTopic = mPoseTopic + "/status";
  mPoseCovTopic = mPoseTopic + "_with_covariance";
  mGnssPoseTopic = mPoseTopic + "/filtered";
  mGnssPoseStatusTopic = mGnssPoseTopic + "/status";
  mGeoPoseTopic = mTopicRoot + "geo_pose";
  mGeoPoseStatusTopic = mGeoPoseTopic + "/status";
  mFusedFixTopic = mPoseTopic + "/fused_fix";
  mOriginFixTopic = mPoseTopic + "/origin_fix";

  mPointcloud3DLandmarksTopic = mPoseTopic + "/landmarks";

  mOdomTopic = mTopicRoot + "odom";
  mOdomPathTopic = mTopicRoot + "path_odom";
  mPosePathTopic = mTopicRoot + "path_map";

  // Set the Sensors topic names
  std::string temp_topic_root = "temperature";
  std::string imuTopicRoot = "imu";
  std::string imu_topic_name = "data";
  std::string imu_topic_raw_name = "data_raw";
  std::string imu_topic_mag_name = "mag";
  // std::string imu_topic_mag_raw_name = "mag_raw";
  std::string pressure_topic_name = "atm_press";

  std::string imu_topic = mTopicRoot + imuTopicRoot + "/" + imu_topic_name;
  std::string imu_topic_raw =
    mTopicRoot + imuTopicRoot + "/" + imu_topic_raw_name;
  std::string imu_temp_topic =
    mTopicRoot + temp_topic_root + "/" + imuTopicRoot;
  std::string imu_mag_topic =
    mTopicRoot + imuTopicRoot + "/" + imu_topic_mag_name;
  // std::string imu_mag_topic_raw = imuTopicRoot + "/" +
  // imu_topic_mag_raw_name;
  std::string pressure_topic =
    mTopicRoot + /*imuTopicRoot + "/" +*/ pressure_topic_name;
  std::string temp_topic_left = mTopicRoot + temp_topic_root + "/left";
  std::string temp_topic_right = mTopicRoot + temp_topic_root + "/right";

  // Status topic name
  std::string status_root = mTopicRoot + "status/";
  std::string svo_status_topic = status_root + "svo";
  std::string health_status_topic = status_root + "health";
  std::string heartbeat_topic = status_root + "heartbeat";
  // <---- Topics names definition

  // ----> SVO Status publisher
  if (mSvoMode) {
    if (mPublishStatus) {
      mPubSvoStatus = create_publisher<zed_msgs::msg::SvoStatus>(
        svo_status_topic, mQos, mPubOpt);
      RCLCPP_INFO_STREAM(
        get_logger(),
        "Advertised on topic: " << mPubSvoStatus->get_topic_name());
    }
    if (mUseSvoTimestamp && mPublishSvoClock) {
      auto clock_qos = rclcpp::ClockQoS();
      clock_qos.reliability(rclcpp::ReliabilityPolicy::Reliable); // REQUIRED
      mPubClock =
        create_publisher<rosgraph_msgs::msg::Clock>("/clock", clock_qos, mPubOpt);
      RCLCPP_INFO_STREAM(
        get_logger(),
        "Advertised on topic: " << mPubClock->get_topic_name());
    }
  }
  // <---- SVO Status publisher

  if (mPublishStatus) {
    // ----> Health Status publisher
    mPubHealthStatus = create_publisher<zed_msgs::msg::HealthStatusStamped>(
      health_status_topic,
      mQos, mPubOpt);
    RCLCPP_INFO_STREAM(
      get_logger(),
      "Advertised on topic: " << mPubHealthStatus->get_topic_name());
    // <---- Health Status publisher

    // ----> Heartbeat Status publisher
    mPubHeartbeatStatus = create_publisher<zed_msgs::msg::Heartbeat>(
      heartbeat_topic,
      mQos, mPubOpt);
    RCLCPP_INFO_STREAM(
      get_logger(),
      "Advertised on topic: " << mPubHeartbeatStatus->get_topic_name());
    // <---- Heartbeat Status publisher
  }

  initVideoDepthPublishers();

  if (!mDepthDisabled) {
    // ----> Pos Tracking
<<<<<<< HEAD
    if (mPublishOdomPose) {
      mPubPose = create_publisher<geometry_msgs::msg::PoseStamped>(
        mPoseTopic,
        mQos, mPubOpt);
      RCLCPP_INFO_STREAM(
        get_logger(),
        "Advertised on topic: " << mPubPose->get_topic_name());
      if (mPublishPoseCov) {
        mPubPoseCov =
          create_publisher<geometry_msgs::msg::PoseWithCovarianceStamped>(
          mPoseCovTopic, mQos, mPubOpt);
        RCLCPP_INFO_STREAM(
          get_logger(), "Advertised on topic: " << mPubPoseCov->get_topic_name());
      }
      if (mPublishStatus) {
        mPubPoseStatus = create_publisher<zed_msgs::msg::PosTrackStatus>(
          mPoseStatusTopic, mQos, mPubOpt);
        RCLCPP_INFO_STREAM(
          get_logger(), "Advertised on topic: "
            << mPubPoseStatus->get_topic_name());
      }
      mPubOdom =
        create_publisher<nav_msgs::msg::Odometry>(mOdomTopic, mQos, mPubOpt);
      RCLCPP_INFO_STREAM(
        get_logger(),
        "Advertised on topic: " << mPubOdom->get_topic_name());

      if (mPublishPath) {
        mPubPosePath =
          create_publisher<nav_msgs::msg::Path>(mPosePathTopic, mQos, mPubOpt);
        RCLCPP_INFO_STREAM(
          get_logger(), "Advertised on topic: "
            << mPubPosePath->get_topic_name());
        mPubOdomPath =
          create_publisher<nav_msgs::msg::Path>(mOdomPathTopic, mQos, mPubOpt);
        RCLCPP_INFO_STREAM(
          get_logger(), "Advertised on topic: "
            << mPubOdomPath->get_topic_name());
      }
=======
    mPubPose = create_publisher<geometry_msgs::msg::PoseStamped>(
      mPoseTopic,
      mQos, mPubOpt);
    RCLCPP_INFO_STREAM(
      get_logger(),
      "Advertised on topic: " << mPubPose->get_topic_name());
    mPubPoseStatus = create_publisher<zed_msgs::msg::PosTrackStatus>(
      mPoseStatusTopic, mQos, mPubOpt);
    RCLCPP_INFO_STREAM(
      get_logger(), "Advertised on topic: "
        << mPubPoseStatus->get_topic_name());
    mPubPoseCov =
      create_publisher<geometry_msgs::msg::PoseWithCovarianceStamped>(
      mPoseCovTopic, mQos, mPubOpt);
    RCLCPP_INFO_STREAM(
      get_logger(), "Advertised on topic: " << mPubPoseCov->get_topic_name());
    mPubOdom =
      create_publisher<nav_msgs::msg::Odometry>(mOdomTopic, mQos, mPubOpt);
    RCLCPP_INFO_STREAM(
      get_logger(),
      "Advertised on topic: " << mPubOdom->get_topic_name());
    mPubPosePath =
      create_publisher<nav_msgs::msg::Path>(mPosePathTopic, mQos, mPubOpt);
    RCLCPP_INFO_STREAM(
      get_logger(), "Advertised on topic: "
        << mPubPosePath->get_topic_name());
    mPubOdomPath =
      create_publisher<nav_msgs::msg::Path>(mOdomPathTopic, mQos, mPubOpt);
    RCLCPP_INFO_STREAM(
      get_logger(), "Advertised on topic: "
        << mPubOdomPath->get_topic_name());
    if (mPublish3DLandmarks) {
#ifdef FOUND_POINT_CLOUD_TRANSPORT
      mPub3DLandmarks = point_cloud_transport::create_publisher(
        shared_from_this(), mPointcloud3DLandmarksTopic, mQos.get_rmw_qos_profile(),
        mPubOpt);
      RCLCPP_INFO_STREAM(
        get_logger(), "Advertised on topic "
          << mPub3DLandmarks.getTopic());
#else
      mPub3DLandmarks = create_publisher<sensor_msgs::msg::PointCloud2>(
        mPointcloud3DLandmarksTopic, mQos, mPubOpt);
      RCLCPP_INFO_STREAM(
        get_logger(), "Advertised on topic "
          << mPub3DLandmarks->get_topic_name());
#endif
>>>>>>> 819ffc2f
    }
    if (mGnssFusionEnabled) {
      mPubGnssPose = create_publisher<nav_msgs::msg::Odometry>(
        mGnssPoseTopic,
        mQos, mPubOpt);
      RCLCPP_INFO_STREAM(
        get_logger(), "Advertised on topic (GNSS): "
          << mPubGnssPose->get_topic_name());
      mPubGnssPoseStatus = create_publisher<zed_msgs::msg::GnssFusionStatus>(
        mGnssPoseStatusTopic, mQos, mPubOpt);
      RCLCPP_INFO_STREAM(
        get_logger(),
        "Advertised on topic: " << mPubGnssPoseStatus->get_topic_name());
      mPubGeoPose = create_publisher<geographic_msgs::msg::GeoPoseStamped>(
        mGeoPoseTopic, mQos, mPubOpt);
      RCLCPP_INFO_STREAM(
        get_logger(), "Advertised on topic (GNSS): "
          << mPubGeoPose->get_topic_name());
      mPubGeoPoseStatus = create_publisher<zed_msgs::msg::GnssFusionStatus>(
        mGeoPoseStatusTopic, mQos, mPubOpt);
      RCLCPP_INFO_STREAM(
        get_logger(),
        "Advertised on topic (GNSS): "
          << mPubGeoPoseStatus->get_topic_name());
      mPubFusedFix = create_publisher<sensor_msgs::msg::NavSatFix>(
        mFusedFixTopic, mQos, mPubOpt);
      RCLCPP_INFO_STREAM(
        get_logger(), "Advertised on topic (GNSS): "
          << mPubFusedFix->get_topic_name());

      mPubOriginFix = create_publisher<sensor_msgs::msg::NavSatFix>(
        mOriginFixTopic, mQos, mPubOpt);
      RCLCPP_INFO_STREAM(
        get_logger(), "Advertised on topic (GNSS origin): "
          << mPubOriginFix->get_topic_name());

    }
    // <---- Pos Tracking

    // ----> Mapping
    if (mMappingEnabled) {
#ifdef FOUND_POINT_CLOUD_TRANSPORT
      mPubFusedCloud = point_cloud_transport::create_publisher(
        shared_from_this(), mPointcloudFusedTopic, mQos.get_rmw_qos_profile(),
        mPubOpt);
      RCLCPP_INFO_STREAM(
        get_logger(), "Advertised on topic "
          << mPubFusedCloud.getTopic()
          << " @ " << mFusedPcPubRate
          << " Hz");
#else
      mPubFusedCloud = create_publisher<sensor_msgs::msg::PointCloud2>(
        mPointcloudFusedTopic, mQos, mPubOpt);
      RCLCPP_INFO_STREAM(
        get_logger(), "Advertised on topic "
          << mPubFusedCloud->get_topic_name()
          << " @ " << mFusedPcPubRate
          << " Hz");
#endif
    }

    if (mPublishDetPlane) {
      std::string marker_topic = mTopicRoot + "plane_marker";
      std::string plane_topic = mTopicRoot + "plane";
      // Rviz markers publisher
      mPubMarker = create_publisher<visualization_msgs::msg::Marker>(
        marker_topic, mQos, mPubOpt);
      RCLCPP_INFO_STREAM(
        get_logger(),
        "Advertised on topic: " << mPubMarker->get_topic_name());
      // Detected planes publisher
      mPubPlane = create_publisher<zed_msgs::msg::PlaneStamped>(
        plane_topic, mQos,
        mPubOpt);
      RCLCPP_INFO_STREAM(
        get_logger(),
        "Advertised on topic: " << mPubPlane->get_topic_name());
    }
    // <---- Mapping
  }

  // ----> Sensors
  if (!sl_tools::isZED(mCamRealModel)) {
    if (mPublishSensImu) {
      mPubImu = create_publisher<sensor_msgs::msg::Imu>(imu_topic, mQos, mPubOpt);
      RCLCPP_INFO_STREAM(
        get_logger(),
        "Advertised on topic: " << mPubImu->get_topic_name());
    }
    if (mPublishSensImuRaw) {
      mPubImuRaw =
        create_publisher<sensor_msgs::msg::Imu>(imu_topic_raw, mQos, mPubOpt);
      RCLCPP_INFO_STREAM(
        get_logger(),
        "Advertised on topic: " << mPubImuRaw->get_topic_name());
    }

    if (sl_tools::isZED2OrZED2i(mCamRealModel) ||
      sl_tools::isZEDX(mCamRealModel))
    {
      if (mPublishSensTemp) {
        mPubImuTemp = create_publisher<sensor_msgs::msg::Temperature>(
          imu_temp_topic, mQos, mPubOpt);
        RCLCPP_INFO_STREAM(
          get_logger(), "Advertised on topic: "
            << mPubImuTemp->get_topic_name());
      }
    }

    if (sl_tools::isZED2OrZED2i(mCamRealModel)) {
      if (mPublishSensMag) {
        mPubImuMag = create_publisher<sensor_msgs::msg::MagneticField>(
          imu_mag_topic, mQos, mPubOpt);
        RCLCPP_INFO_STREAM(
          get_logger(), "Advertised on topic: "
            << mPubImuMag->get_topic_name());
      }
      if (mPublishSensBaro) {
        mPubPressure = create_publisher<sensor_msgs::msg::FluidPressure>(
          pressure_topic, mQos, mPubOpt);
        RCLCPP_INFO_STREAM(
          get_logger(), "Advertised on topic: "
            << mPubPressure->get_topic_name());
      }
      if (mPublishSensTemp) {
        mPubTempL = create_publisher<sensor_msgs::msg::Temperature>(
          temp_topic_left, mQos, mPubOpt);
        RCLCPP_INFO_STREAM(
          get_logger(), "Advertised on topic: " << mPubTempL->get_topic_name());
        mPubTempR = create_publisher<sensor_msgs::msg::Temperature>(
          temp_topic_right, mQos, mPubOpt);
        RCLCPP_INFO_STREAM(
          get_logger(), "Advertised on topic: " << mPubTempR->get_topic_name());
      }
    }

    // ----> Camera/imu transform message
    if (mPublishSensImuTransf) {
      std::string cam_imu_tr_topic = mTopicRoot + "left_cam_imu_transform";
      mPubCamImuTransf = create_publisher<geometry_msgs::msg::TransformStamped>(
        cam_imu_tr_topic, mQos, mPubOpt);

      RCLCPP_INFO_STREAM(
        get_logger(), "Advertised on topic: "
          << mPubCamImuTransf->get_topic_name());
    }

    sl::Orientation sl_rot = mSlCamImuTransf.getOrientation();
    sl::Translation sl_tr = mSlCamImuTransf.getTranslation();
    RCLCPP_INFO(
      get_logger(), "Camera-IMU Translation: \n %g %g %g", sl_tr.x,
      sl_tr.y, sl_tr.z);
    RCLCPP_INFO(
      get_logger(), "Camera-IMU Rotation:\n%s",
      sl_rot.getRotationMatrix().getInfos().c_str());
    // <---- Camera/imu transform message
  }
  // <---- Sensors
}

void ZedCamera::initSubscribers()
{
  RCLCPP_INFO(get_logger(), "===Subscribers ===");
  // ----> Clicked Point Subscriber
  /* From `$ ros2 topic info /clicked_point -v`
      QoS profile:
          Reliability: RMW_QOS_POLICY_RELIABILITY_RELIABLE
          Durability: RMW_QOS_POLICY_DURABILITY_VOLATILE
          Lifespan: 2147483651294967295 nanoseconds
          Deadline: 2147483651294967295 nanoseconds
          Liveliness: RMW_QOS_POLICY_LIVELINESS_AUTOMATIC
          Liveliness lease duration: 2147483651294967295 nanoseconds
  */
  if (!mDepthDisabled) {
    mClickedPtSub = create_subscription<geometry_msgs::msg::PointStamped>(
      mClickedPtTopic, mQos,
      std::bind(&ZedCamera::callback_clickedPoint, this, _1), mSubOpt);

    RCLCPP_INFO_STREAM(
      get_logger(), " * Plane detection: '"
        << mClickedPtSub->get_topic_name()
        << "'");
  }
  // <---- Clicked Point Subscriber

  // ----> GNSS Fix Subscriber
  /* From `$ ros2 topic info /fix -v`
    QoS profile:
        Reliability: RELIABLE
        History (Depth): KEEP_LAST (10)
        Durability: VOLATILE
        Lifespan: Infinite
        Deadline: Infinite
        Liveliness: AUTOMATIC
        Liveliness lease duration: Infinite
  */
  if (mGnssFusionEnabled && !mSvoMode) {
    mGnssMsgReceived = false;
    mGnssFixValid = false;

    mGnssFixSub = create_subscription<sensor_msgs::msg::NavSatFix>(
      mGnssTopic, mQos, std::bind(&ZedCamera::callback_gnssFix, this, _1),
      mSubOpt);

    RCLCPP_INFO_STREAM(
      get_logger(), " * GNSS Fix: '" << mGnssFixSub->get_topic_name() << "'");
  }
  // <---- GNSS Fix Subscriber

  // ----> Clock Subscriber
  /* From `$ ros2 topic info /clock -v`

    QoS profile:
      Reliability: RELIABLE
      History (Depth): KEEP_LAST (10)
      Durability: VOLATILE
      Lifespan: Infinite
      Deadline: Infinite
      Liveliness: AUTOMATIC
      Liveliness lease duration: Infinite
  */

  if (mUseSimTime) {
    mClockAvailable = false;

    mClockSub = create_subscription<rosgraph_msgs::msg::Clock>(
      "/clock", mQos, std::bind(&ZedCamera::callback_clock, this, _1),
      mSubOpt);

    RCLCPP_INFO_STREAM(
      get_logger(),
      " * Sim Clock: '" << mClockSub->get_topic_name() << "'");
  }
}

bool ZedCamera::startCamera()
{
  RCLCPP_INFO(get_logger(), "=== STARTING CAMERA ===");

  // // CUDA context check
  // CUcontext * primary_cuda_context;
  // cuCtxGetCurrent(primary_cuda_context);
  // int ctx_gpu_id;
  // cudaGetDevice(&ctx_gpu_id);

  // Create a ZED object
  mZed = std::make_shared<sl::Camera>();

  // ----> SDK version
  RCLCPP_INFO(
    get_logger(), "ZED SDK Version: %d.%d.%d - Build %s",
    ZED_SDK_MAJOR_VERSION, ZED_SDK_MINOR_VERSION,
    ZED_SDK_PATCH_VERSION, ZED_SDK_BUILD_ID);
  // <---- SDK version

  // ----> TF2 Transform
  mTfBuffer = std::make_unique<tf2_ros::Buffer>(get_clock());
  mTfListener = std::make_unique<tf2_ros::TransformListener>(
    *mTfBuffer);    // Start TF Listener thread
  mTfBroadcaster = std::make_unique<tf2_ros::TransformBroadcaster>(this);
  // <---- TF2 Transform

  // ----> ZED configuration

  // if (primary_cuda_context) {
  //   mInitParams.sdk_cuda_ctx = *primary_cuda_context;
  // } else {
  //   RCLCPP_INFO(
  //     get_logger(),
  //     "No ready CUDA context found, using default ZED SDK context.");
  // }

  if (mSimMode) {  // Simulation?
    RCLCPP_INFO_STREAM(
      get_logger(), "=== CONNECTING TO THE SIMULATION SERVER ["
        << mSimAddr.c_str() << ":" << mSimPort
        << "] ===");

    mInitParams.input.setFromStream(mSimAddr.c_str(), mSimPort);
  } else if (!mSvoFilepath.empty()) {
    RCLCPP_INFO(get_logger(), "=== SVO OPENING ===");

    mInitParams.input.setFromSVOFile(mSvoFilepath.c_str());
    mInitParams.svo_real_time_mode = mSvoRealtime;
  } else if (!mStreamAddr.empty()) {
    RCLCPP_INFO(get_logger(), "=== LOCAL STREAMING OPENING ===");

    mInitParams.input.setFromStream(mStreamAddr.c_str(), static_cast<unsigned short>(mStreamPort));
  } else {
    RCLCPP_INFO(get_logger(), "=== CAMERA OPENING ===");

    mInitParams.camera_fps = mCamGrabFrameRate;
    //mInitParams.grab_compute_capping_fps = static_cast<float>(mVdPubRate); // Using Wrapper multi-threading instead
    mInitParams.grab_compute_capping_fps = 0.0f;
    mInitParams.camera_resolution = static_cast<sl::RESOLUTION>(mCamResol);
    mInitParams.async_image_retrieval = mAsyncImageRetrieval;
    mInitParams.enable_image_validity_check = mImageValidityCheck;

    if (mCamSerialNumber > 0) {
      mInitParams.input.setFromSerialNumber(mCamSerialNumber);
    } else if (mCamId >= 0) {
      mInitParams.input.setFromCameraID(mCamId);
    }
  }

  mInitParams.coordinate_system = ROS_COORDINATE_SYSTEM;
  mInitParams.coordinate_units = ROS_MEAS_UNITS;
  mInitParams.depth_mode = mDepthMode;
  mInitParams.sdk_verbose = mVerbose;
  mInitParams.sdk_verbose_log_file = mVerboseLogFile.c_str();
  mInitParams.sdk_gpu_id = mGpuId;
  mInitParams.depth_stabilization = mDepthStabilization;
  mInitParams.camera_image_flip = (mCameraFlip ? sl::FLIP_MODE::ON : sl::FLIP_MODE::OFF);
  mInitParams.depth_minimum_distance = mCamMinDepth;
  mInitParams.depth_maximum_distance = mCamMaxDepth;

  if (!mOpencvCalibFile.empty()) {
    mInitParams.optional_opencv_calibration_file = mOpencvCalibFile.c_str();
  }

  mInitParams.camera_disable_self_calib = !mCameraSelfCalib;
  mInitParams.enable_image_enhancement = true;
  mInitParams.enable_right_side_measure = false;

  mInitParams.async_grab_camera_recovery =
    true;    // Camera recovery is handled asynchronously to provide information
             // about this status

  // Set the maximum working resolution between video and point cloud to boost the pipeline processing
  if (mMatResol.width > mPcResol.width) {
    mInitParams.maximum_working_resolution = mMatResol;
  } else {
    mInitParams.maximum_working_resolution = mPcResol;
  }
  // <---- ZED configuration

  // ----> Try to connect to a camera, to a stream, or to load an SVO
  sl_tools::StopWatch connectTimer(get_clock());

  mThreadStop = false;
  mGrabStatus = sl::ERROR_CODE::LAST;

  while (1) {
    rclcpp::sleep_for(500ms);

    mConnStatus = mZed->open(mInitParams);

    if (mConnStatus == sl::ERROR_CODE::SUCCESS) {
      DEBUG_STREAM_COMM("Opening successfull");
      mUptimer.tic(); // Sets the beginning of the camera connection time
      break;
    }

    if (mConnStatus == sl::ERROR_CODE::INVALID_CALIBRATION_FILE) {
      if (mOpencvCalibFile.empty()) {
        RCLCPP_ERROR_STREAM(
          get_logger(), "Calibration file error: "
            << sl::toVerbose(mConnStatus));
      } else {
        RCLCPP_ERROR_STREAM(
          get_logger(),
          "If you are using a custom OpenCV calibration file, please check "
          "the correctness of the path of the calibration file "
          "in the parameter 'general.optional_opencv_calibration_file': '"
            << mOpencvCalibFile << "'.");
        RCLCPP_ERROR(
          get_logger(),
          "If the file exists, it may contain invalid information.");
      }
      return false;
    }

    if (mSvoMode) {
      RCLCPP_WARN(
        get_logger(), "Error opening SVO: %s",
        sl::toString(mConnStatus).c_str());
      return false;
    } else if (mSimMode) {
      RCLCPP_WARN(
        get_logger(), "Error connecting to the simulation server: %s",
        sl::toString(mConnStatus).c_str());
    } else {
      RCLCPP_WARN(
        get_logger(), "Error opening camera: %s",
        sl::toString(mConnStatus).c_str());
      if (mConnStatus == sl::ERROR_CODE::CAMERA_DETECTION_ISSUE &&
        sl_tools::isZEDM(mCamUserModel))
      {
        RCLCPP_INFO(
          get_logger(),
          "Try to flip the USB3 Type-C connector and verify the USB3 "
          "connection");
      } else {
        RCLCPP_INFO(get_logger(), "Please verify the camera connection");
      }
    }

    if (!rclcpp::ok() || mThreadStop) {
      RCLCPP_INFO(get_logger(), "ZED activation interrupted by user.");
      return false;
    }

    if (connectTimer.toc() > mMaxReconnectTemp * mCamTimeoutSec) {
      RCLCPP_ERROR(get_logger(), "Camera detection timeout");
      return false;
    }

    mDiagUpdater.force_update();

    rclcpp::sleep_for(std::chrono::seconds(mCamTimeoutSec));
  }
  // ----> Try to connect to a camera, to a stream, or to load an SVO

  // ----> Set SVO first frame if required
  if (mSvoMode && mSvoFrameStart != 0) {
    int svo_frames = mZed->getSVONumberOfFrames();

    if (mSvoFrameStart > svo_frames) {
      RCLCPP_ERROR_STREAM(
        get_logger(),
        "The SVO contains " << svo_frames << " frames. The requested starting frame ("
                            << mSvoFrameStart << ") is invalid.");
      return false;
    }

    mZed->setSVOPosition(mSvoFrameStart);
    RCLCPP_WARN_STREAM(
      get_logger(),
      "SVO playing from frame #" << mSvoFrameStart);
  }


  // ----> If SVO and GNSS enabled check that it's a valid SV0 Gen.2
  if (mSvoMode && mGnssFusionEnabled) {
    // TODO(Walter) Check SVO version when it's available

    mGnssReplay = std::make_unique<sl_tools::GNSSReplay>(mZed);
    if (!mGnssReplay->initialize()) {
      RCLCPP_ERROR(get_logger(), "The SVO file does not contain valid GNSS information.");
      return false;
    } else {
      RCLCPP_INFO(
        get_logger(),
        "GNSS information will be retrieved from the SVO file.");
    }
  }
  // <---- If SVO and GNSS enabled check that it's a valid SV0 Gen.2

  // ----> If SVO and positional tracking Gen2 check that it's a valid SV0 Gen2
  if (mSvoMode && mPosTrackingEnabled &&
    mPosTrkMode == sl::POSITIONAL_TRACKING_MODE::GEN_2)
  {
    // TODO(Walter) Check SVO version when it's available
  }
  // <---- If SVO and positional tracking Gen2 check that it's a valid SV0 Gen2

  // ----> Camera information
  sl::CameraInformation camInfo = mZed->getCameraInformation();

  float realFps = camInfo.camera_configuration.fps;
  if (realFps != static_cast<float>(mCamGrabFrameRate)) {
    if (!mSvoMode) {
      RCLCPP_WARN_STREAM(
        get_logger(),
        "!!! `general.grab_frame_rate` value is not valid: '"
          << mCamGrabFrameRate
          << "'. Automatically replaced with '" << realFps
          << "'. Please fix the parameter !!!");
    }
    mCamGrabFrameRate = realFps;
  }
  if (mSvoMode && !mSvoRealtime) {
    mVdPubRate = static_cast<double>(mCamGrabFrameRate) * mSvoRate;
  }

  // CUdevice devid;
  cuCtxGetDevice(&mGpuId);
  RCLCPP_INFO_STREAM(get_logger(), " * ZED SDK running on GPU #" << mGpuId);

  // Camera model
  mCamRealModel = camInfo.camera_model;

  if (mCamRealModel == sl::MODEL::ZED) {
    if (mCamUserModel != sl::MODEL::ZED) {
      RCLCPP_WARN(
        get_logger(),
        "Camera model does not match user parameter. Please modify "
        "the value of the parameter 'general.camera_model' to 'zed'");
    }
  } else if (mCamRealModel == sl::MODEL::ZED_M) {
    if (mCamUserModel != sl::MODEL::ZED_M) {
      RCLCPP_WARN(
        get_logger(),
        "Camera model does not match user parameter. Please modify "
        "the value of the parameter 'general.camera_model' to 'zedm'");
    }
  } else if (mCamRealModel == sl::MODEL::ZED2) {
    if (mCamUserModel != sl::MODEL::ZED2) {
      RCLCPP_WARN(
        get_logger(),
        "Camera model does not match user parameter. Please modify "
        "the value of the parameter 'general.camera_model' to 'zed2'");
    }
  } else if (mCamRealModel == sl::MODEL::ZED2i) {
    if (mCamUserModel != sl::MODEL::ZED2i) {
      RCLCPP_WARN(
        get_logger(),
        "Camera model does not match user parameter. Please modify "
        "the value of the parameter 'general.camera_model' to 'zed2i'");
    }
  } else if (mCamRealModel == sl::MODEL::ZED_X) {
    if (mCamUserModel != sl::MODEL::ZED_X) {
      RCLCPP_WARN(
        get_logger(),
        "Camera model does not match user parameter. Please modify "
        "the value of the parameter 'general.camera_model' to 'zedx'");
    }
  } else if (mCamRealModel == sl::MODEL::ZED_XM) {
    if (mCamUserModel != sl::MODEL::ZED_XM) {
      RCLCPP_WARN(
        get_logger(),
        "Camera model does not match user parameter. Please modify "
        "the value of the parameter 'general.camera_model' to 'zedxm'");
    }
  } else if (mCamRealModel == sl::MODEL::VIRTUAL_ZED_X) {
    if (mCamUserModel != sl::MODEL::VIRTUAL_ZED_X) {
      RCLCPP_WARN(
        get_logger(),
        "Camera model does not match user parameter. Please modify "
        "the value of the parameter 'general.camera_model' to 'zedxm'");
    }
  }

  RCLCPP_INFO_STREAM(
    get_logger(), " * Camera Model  -> "
      << sl::toString(mCamRealModel).c_str());
  mCamSerialNumber = camInfo.serial_number;
  RCLCPP_INFO_STREAM(get_logger(), " * Serial Number -> " << mCamSerialNumber);

  // ----> Update HW ID
  std::string hw_id = std::string("Stereolabs ");
  hw_id += sl::toString(mCamRealModel).c_str();
  hw_id += " - '" + mCameraName + "'" + " - S/N: " + std::to_string(mCamSerialNumber);
  mDiagUpdater.setHardwareID(hw_id);
  mDiagUpdater.force_update();
  // <---- Update HW ID

  RCLCPP_INFO_STREAM(
    get_logger(),
    " * Focal Lenght\t-> "
      << camInfo.camera_configuration.calibration_parameters
      .left_cam.focal_length_metric
      << " mm");

  RCLCPP_INFO_STREAM(
    get_logger(),
    " * Input\t\t-> "
      << sl::toString(mZed->getCameraInformation().input_type).c_str());
  if (mSvoMode) {
  #if (ZED_SDK_MAJOR_VERSION * 10 + ZED_SDK_MINOR_VERSION) >= 50
    RCLCPP_INFO(
      get_logger(), " * SVO resolution -> %dx%d",
      mZed->getCameraInformation().camera_configuration.resolution.width,
      mZed->getCameraInformation().camera_configuration.resolution.height);
  #else
    RCLCPP_INFO(
      get_logger(), " * SVO resolution -> %ldx%ld",
      mZed->getCameraInformation().camera_configuration.resolution.width,
      mZed->getCameraInformation().camera_configuration.resolution.height);
  #endif
    RCLCPP_INFO_STREAM(
      get_logger(),
      " * SVO framerate\t -> "
        << (mZed->getCameraInformation().camera_configuration.fps));
  }

  // Firmwares
  if (!mSvoMode) {
    mCamFwVersion = camInfo.camera_configuration.firmware_version;

    RCLCPP_INFO_STREAM(
      get_logger(),
      " * Camera FW Version  -> " << mCamFwVersion);
    if (!sl_tools::isZED(mCamRealModel)) {
      mSensFwVersion = camInfo.sensors_configuration.firmware_version;
      RCLCPP_INFO_STREAM(
        get_logger(),
        " * Sensors FW Version -> " << mSensFwVersion);
    }
  }

  // Camera/IMU transform
  if (!sl_tools::isZED(mCamRealModel)) {
    mSlCamImuTransf = camInfo.sensors_configuration.camera_imu_transform;

    DEBUG_SENS("Camera-IMU Transform:\n%s", mSlCamImuTransf.getInfos().c_str());
  }

  mCamWidth = camInfo.camera_configuration.resolution.width;
  mCamHeight = camInfo.camera_configuration.resolution.height;

  RCLCPP_INFO_STREAM(
    get_logger(), " * Camera grab size -> "
      << mCamWidth << "x" << mCamHeight);

  int pub_w = static_cast<int>(std::round(mCamWidth / mCustomDownscaleFactor));
  int pub_h = static_cast<int>(std::round(mCamHeight / mCustomDownscaleFactor));
  mMatResol = sl::Resolution(pub_w, pub_h);

  RCLCPP_INFO_STREAM(
    get_logger(), " * Color/Depth publishing size -> "
      << mMatResol.width << "x" << mMatResol.height);
  // <---- Camera information

  // ----> Point Cloud resolution
  int pc_w = 0, pc_h = 0;
  switch (mPcResolution) {
    case PcRes::PUB: // Same as image and depth map
      pc_w = pub_w;
      pc_h = pub_h;
      break;
    case PcRes::FULL:
      pc_w = NEURAL_W;
      pc_h = NEURAL_H;
      break;
    case PcRes::COMPACT:
      pc_w = NEURAL_W / 2;
      pc_h = NEURAL_H / 2;
      break;
    case PcRes::REDUCED:
      pc_w = NEURAL_W / 4;
      pc_h = NEURAL_H / 4;
      break;
  }
  mPcResol = sl::Resolution(pc_w, pc_h);

  RCLCPP_INFO_STREAM(
    get_logger(), " * Point Cloud publishing size -> "
      << mPcResol.width << "x" << mPcResol.height);
  // <---- Point Cloud resolution1


  // ----> Set Region of Interest
  if (!mDepthDisabled) {
    if (mAutoRoiEnabled) {
      RCLCPP_INFO(get_logger(), "=== Enabling Automatic ROI ===");

      sl::RegionOfInterestParameters roi_param;
      roi_param.depth_far_threshold_meters = mRoiDepthFarThresh;
      roi_param.image_height_ratio_cutoff = mRoiImgHeightRationCutOff;
      roi_param.auto_apply_module = mRoiModules;

      sl::ERROR_CODE err = mZed->startRegionOfInterestAutoDetection(roi_param);
      if (err != sl::ERROR_CODE::SUCCESS) {
        RCLCPP_WARN_STREAM(
          get_logger(),
          " * Error while starting automatic ROI generation: "
            << sl::toString(err).c_str());
      } else {
        RCLCPP_INFO(
          get_logger(),
          " * Automatic Region of Interest generation started.");
      }
    } else if (!mRoyPolyParam.empty()) {
      RCLCPP_INFO(get_logger(), "=== Setting Manual ROI ===");
      sl::Resolution resol(mCamWidth, mCamHeight);
      std::vector<sl::float2> sl_poly;

      DEBUG_ROI("Parse ROI Polygon parameter");
      std::string poly_str = parseRoiPoly(mRoyPolyParam, sl_poly);
      DEBUG_STREAM_ROI("Parsed ROI Polygon: " << poly_str);
      DEBUG_STREAM_ROI(" * Polygon size: " << sl_poly.size());

      DEBUG_ROI("Create ROI Mask mat");
      sl::Mat roi_mask(resol, sl::MAT_TYPE::U8_C1, sl::MEM::CPU);

      // Create ROI mask
      DEBUG_ROI("Generate ROI Mask");
      if (!sl_tools::generateROI(sl_poly, roi_mask)) {
        RCLCPP_WARN(
          get_logger(),
          " * Error generating the manual region of interest image mask.");
      } else {
        DEBUG_ROI("Enable ROI");
        sl::ERROR_CODE err = mZed->setRegionOfInterest(roi_mask, mRoiModules);
        DEBUG_ROI("ROI Enabled");
        if (err != sl::ERROR_CODE::SUCCESS) {
          RCLCPP_WARN_STREAM(
            get_logger(),
            " * Error while setting ZED SDK manual region of interest: "
              << sl::toString(err).c_str());
        } else {
          RCLCPP_INFO(
            get_logger(),
            " * Manual Region of Interest correctly set.");
          mManualRoiEnabled = true;
        }
      }
    }
  }
  // <---- Set Region of Interest

  // ----> Check default camera settings
  if (_debugCamCtrl && !mSvoMode) {
    int value;
    sl::ERROR_CODE err;
    sl::VIDEO_SETTINGS setting;

    if (!sl_tools::isZEDX(mCamRealModel)) {
      setting = sl::VIDEO_SETTINGS::BRIGHTNESS;
      err = mZed->getCameraSettings(setting, value);
      if (err != sl::ERROR_CODE::SUCCESS) {
        RCLCPP_ERROR_STREAM(
          get_logger(), "Error Getting default param for "
            << sl::toString(setting).c_str()
            << ": "
            << sl::toString(err).c_str());
        exit(EXIT_FAILURE);
      }
      DEBUG_STREAM_CTRL(
        "Default value for " << sl::toString(setting).c_str()
                             << ": " << value);

      setting = sl::VIDEO_SETTINGS::CONTRAST;
      err = mZed->getCameraSettings(setting, value);
      if (err != sl::ERROR_CODE::SUCCESS) {
        RCLCPP_ERROR_STREAM(
          get_logger(), "Error Getting default param for "
            << sl::toString(setting).c_str()
            << ": "
            << sl::toString(err).c_str());
        exit(EXIT_FAILURE);
      }
      DEBUG_STREAM_CTRL(
        "Default value for " << sl::toString(setting).c_str()
                             << ": " << value);

      setting = sl::VIDEO_SETTINGS::HUE;
      err = mZed->getCameraSettings(setting, value);
      if (err != sl::ERROR_CODE::SUCCESS) {
        RCLCPP_ERROR_STREAM(
          get_logger(), "Error Getting default param for "
            << sl::toString(setting).c_str()
            << ": "
            << sl::toString(err).c_str());
        exit(EXIT_FAILURE);
      }
      DEBUG_STREAM_CTRL(
        "Default value for " << sl::toString(setting).c_str()
                             << ": " << value);
    }

    setting = sl::VIDEO_SETTINGS::SATURATION;
    err = mZed->getCameraSettings(setting, value);
    if (err != sl::ERROR_CODE::SUCCESS) {
      RCLCPP_ERROR_STREAM(
        get_logger(), "Error Getting default param for "
          << sl::toString(setting).c_str()
          << ": "
          << sl::toString(err).c_str());
      exit(EXIT_FAILURE);
    }
    DEBUG_STREAM_CTRL(
      "Default value for " << sl::toString(setting).c_str()
                           << ": " << value);

    setting = sl::VIDEO_SETTINGS::SHARPNESS;
    err = mZed->getCameraSettings(setting, value);
    if (err != sl::ERROR_CODE::SUCCESS) {
      RCLCPP_ERROR_STREAM(
        get_logger(), "Error Getting default param for "
          << sl::toString(setting).c_str()
          << ": "
          << sl::toString(err).c_str());
      exit(EXIT_FAILURE);
    }
    DEBUG_STREAM_CTRL(
      "Default value for " << sl::toString(setting).c_str()
                           << ": " << value);

    setting = sl::VIDEO_SETTINGS::GAMMA;
    err = mZed->getCameraSettings(setting, value);
    if (err != sl::ERROR_CODE::SUCCESS) {
      RCLCPP_ERROR_STREAM(
        get_logger(), "Error Getting default param for "
          << sl::toString(setting).c_str()
          << ": "
          << sl::toString(err).c_str());
      exit(EXIT_FAILURE);
    }
    DEBUG_STREAM_CTRL(
      "Default value for " << sl::toString(setting).c_str()
                           << ": " << value);

    setting = sl::VIDEO_SETTINGS::AEC_AGC;
    err = mZed->getCameraSettings(setting, value);
    if (err != sl::ERROR_CODE::SUCCESS) {
      RCLCPP_ERROR_STREAM(
        get_logger(), "Error Getting default param for "
          << sl::toString(setting).c_str()
          << ": "
          << sl::toString(err).c_str());
      exit(EXIT_FAILURE);
    }
    DEBUG_STREAM_CTRL(
      "Default value for " << sl::toString(setting).c_str()
                           << ": " << value);

    setting = sl::VIDEO_SETTINGS::EXPOSURE;
    err = mZed->getCameraSettings(setting, value);
    if (err != sl::ERROR_CODE::SUCCESS) {
      RCLCPP_ERROR_STREAM(
        get_logger(), "Error Getting default param for "
          << sl::toString(setting).c_str()
          << ": "
          << sl::toString(err).c_str());
      exit(EXIT_FAILURE);
    }
    DEBUG_STREAM_CTRL(
      "Default value for " << sl::toString(setting).c_str()
                           << ": " << value);

    setting = sl::VIDEO_SETTINGS::GAIN;
    err = mZed->getCameraSettings(setting, value);
    if (err != sl::ERROR_CODE::SUCCESS) {
      RCLCPP_ERROR_STREAM(
        get_logger(), "Error Getting default param for "
          << sl::toString(setting).c_str()
          << ": "
          << sl::toString(err).c_str());
      exit(EXIT_FAILURE);
    }
    DEBUG_STREAM_CTRL(
      "Default value for " << sl::toString(setting).c_str()
                           << ": " << value);

    setting = sl::VIDEO_SETTINGS::WHITEBALANCE_AUTO;
    err = mZed->getCameraSettings(setting, value);
    if (err != sl::ERROR_CODE::SUCCESS) {
      RCLCPP_ERROR_STREAM(
        get_logger(), "Error Getting default param for "
          << sl::toString(setting).c_str()
          << ": "
          << sl::toString(err).c_str());
      exit(EXIT_FAILURE);
    }
    DEBUG_STREAM_CTRL(
      "Default value for " << sl::toString(setting).c_str()
                           << ": " << value);

    setting = sl::VIDEO_SETTINGS::WHITEBALANCE_TEMPERATURE;
    err = mZed->getCameraSettings(setting, value);
    if (err != sl::ERROR_CODE::SUCCESS) {
      RCLCPP_ERROR_STREAM(
        get_logger(), "Error Getting default param for "
          << sl::toString(setting).c_str()
          << ": "
          << sl::toString(err).c_str());
      exit(EXIT_FAILURE);
    }
    DEBUG_STREAM_CTRL(
      "Default value for " << sl::toString(setting).c_str()
                           << ": " << value);

    if (sl_tools::isZEDX(mCamRealModel)) {
      int value_min, value_max;

      setting = sl::VIDEO_SETTINGS::EXPOSURE_TIME;
      err = mZed->getCameraSettings(setting, value);
      if (err != sl::ERROR_CODE::SUCCESS) {
        RCLCPP_ERROR_STREAM(
          get_logger(), "Error Getting default param for "
            << sl::toString(setting).c_str()
            << ": "
            << sl::toString(err).c_str());
        exit(EXIT_FAILURE);
      }
      DEBUG_STREAM_CTRL(
        "[ZEDX] Default value for "
          << sl::toString(setting).c_str() << ": " << value);

      setting = sl::VIDEO_SETTINGS::AUTO_EXPOSURE_TIME_RANGE;
      err = mZed->getCameraSettings(setting, value_min, value_max);
      if (err != sl::ERROR_CODE::SUCCESS) {
        RCLCPP_ERROR_STREAM(
          get_logger(), "Error Getting default param for "
            << sl::toString(setting).c_str() << ": " <<
            sl::toString(err).c_str());
        exit(EXIT_FAILURE);
      }
      DEBUG_STREAM_CTRL(
        "[ZEDX] Default value for " <<
          sl::toString(setting).c_str() << ": [" << value_min << "," <<
          value_max
                                    << "]");

      if (!mStreamMode) {
        setting = sl::VIDEO_SETTINGS::EXPOSURE_COMPENSATION;
        err = mZed->getCameraSettings(setting, value);
        if (err != sl::ERROR_CODE::SUCCESS) {
          RCLCPP_ERROR_STREAM(
            get_logger(), "Error Getting default param for "
              << sl::toString(setting).c_str()
              << ": "
              << sl::toString(err).c_str());
          exit(EXIT_FAILURE);
        }
        DEBUG_STREAM_CTRL(
          "[ZEDX] Default value for "
            << sl::toString(setting).c_str() << ": " << value);
      }

      setting = sl::VIDEO_SETTINGS::ANALOG_GAIN;
      err = mZed->getCameraSettings(setting, value);
      if (err != sl::ERROR_CODE::SUCCESS) {
        RCLCPP_ERROR_STREAM(
          get_logger(), "Error Getting default param for "
            << sl::toString(setting).c_str()
            << ": "
            << sl::toString(err).c_str());
        exit(EXIT_FAILURE);
      }
      DEBUG_STREAM_CTRL(
        "[ZEDX] Default value for "
          << sl::toString(setting).c_str() << ": " << value);

      setting = sl::VIDEO_SETTINGS::AUTO_ANALOG_GAIN_RANGE;
      err = mZed->getCameraSettings(setting, value_min, value_max);
      if (err != sl::ERROR_CODE::SUCCESS) {
        RCLCPP_ERROR_STREAM(
          get_logger(), "Error Getting default param for "
            << sl::toString(setting).c_str() << ": " <<
            sl::toString(err).c_str());
        exit(EXIT_FAILURE);
      }
      DEBUG_STREAM_CTRL(
        "[ZEDX] Default value for " <<
          sl::toString(setting).c_str() << ": [" << value_min << "," <<
          value_max
                                    << "]");

      setting = sl::VIDEO_SETTINGS::DIGITAL_GAIN;
      err = mZed->getCameraSettings(setting, value);
      if (err != sl::ERROR_CODE::SUCCESS) {
        RCLCPP_ERROR_STREAM(
          get_logger(), "Error Getting default param for "
            << sl::toString(setting).c_str()
            << ": "
            << sl::toString(err).c_str());
        exit(EXIT_FAILURE);
      }
      DEBUG_STREAM_CTRL(
        "[ZEDX] Default value for "
          << sl::toString(setting).c_str() << ": " << value);

      setting = sl::VIDEO_SETTINGS::AUTO_DIGITAL_GAIN_RANGE;
      err = mZed->getCameraSettings(setting, value_min, value_max);
      if (err != sl::ERROR_CODE::SUCCESS) {
        RCLCPP_ERROR_STREAM(
          get_logger(), "Error Getting default param for "
            << sl::toString(setting).c_str() << ": " <<
            sl::toString(err).c_str());
        exit(EXIT_FAILURE);
      }
      DEBUG_STREAM_CTRL(
        "[ZEDX] Default value for " <<
          sl::toString(setting).c_str() << ": [" << value_min << "," <<
          value_max
                                    << "]");

      if (!mStreamMode) {
        setting = sl::VIDEO_SETTINGS::DENOISING;
        err = mZed->getCameraSettings(setting, value);
        if (err != sl::ERROR_CODE::SUCCESS) {
          RCLCPP_ERROR_STREAM(
            get_logger(), "Error Getting default param for "
              << sl::toString(setting).c_str()
              << ": "
              << sl::toString(err).c_str());
          exit(EXIT_FAILURE);
        }
        DEBUG_STREAM_CTRL(
          "[ZEDX] Default value for "
            << sl::toString(setting).c_str() << ": " << value);
      }
    }
  }
  // <----> Check default camera settings

  // ----> Camera Info messages
  mLeftCamInfoMsg = std::make_shared<sensor_msgs::msg::CameraInfo>();
  mLeftCamInfoRawMsg = std::make_shared<sensor_msgs::msg::CameraInfo>();
  mRightCamInfoMsg = std::make_shared<sensor_msgs::msg::CameraInfo>();
  mRightCamInfoRawMsg = std::make_shared<sensor_msgs::msg::CameraInfo>();

  setTFCoordFrameNames();  // Requires mZedRealCamModel available only after
                           // camera opening

  fillCamInfo(
    mZed, mLeftCamInfoMsg, mRightCamInfoMsg, mLeftCamOptFrameId,
    mRightCamOptFrameId);
  fillCamInfo(
    mZed, mLeftCamInfoRawMsg, mRightCamInfoRawMsg, mLeftCamOptFrameId,
    mRightCamOptFrameId, true);
  // <---- Camera Info messages

  initPublishers();  // Requires mZedRealCamModel available only after camera
                     // opening
  initSubscribers();

  // Disable AEC_AGC and Auto Whitebalance to trigger it if user set it to
  // automatic
  if (!mSvoMode && !mSimMode) {
    mZed->setCameraSettings(sl::VIDEO_SETTINGS::AEC_AGC, 0);
    mZed->setCameraSettings(sl::VIDEO_SETTINGS::WHITEBALANCE_AUTO, 0);

    // Lock on Positional Tracking mutex to avoid race conditions
    std::lock_guard<std::mutex> lock(mPtMutex);

    // Force parameters with a dummy grab
    mZed->grab();
  }

  // Initialialized timestamp to avoid wrong initial data
  // ----> Timestamp
  if (mSvoMode) {
    if (mUseSvoTimestamp) {
      mFrameTimestamp = sl_tools::slTime2Ros(mZed->getTimestamp(sl::TIME_REFERENCE::IMAGE));

      DEBUG_COMM("=========================================================*");
      DEBUG_STREAM_COMM("SVO Timestamp\t\t" << mFrameTimestamp.nanoseconds() << " nsec");
      DEBUG_STREAM_COMM(
        "Current Timestamp\t" <<
          sl_tools::slTime2Ros(
          mZed->getTimestamp(
            sl::TIME_REFERENCE::CURRENT)).nanoseconds() << " nsec");
      DEBUG_COMM("=========================================================*");
    } else {
      mFrameTimestamp =
        sl_tools::slTime2Ros(mZed->getTimestamp(sl::TIME_REFERENCE::CURRENT));
    }
  } else if (mSimMode) {
    if (mUseSimTime) {
      mFrameTimestamp = get_clock()->now();
    } else {
      mFrameTimestamp =
        sl_tools::slTime2Ros(mZed->getTimestamp(sl::TIME_REFERENCE::IMAGE));
    }
  } else {
    mFrameTimestamp =
      sl_tools::slTime2Ros(mZed->getTimestamp(sl::TIME_REFERENCE::IMAGE));
  }
  // <---- Timestamp

  // ----> Initialize Diagnostic statistics
  mElabPeriodMean_sec = std::make_unique<sl_tools::WinAvg>(mCamGrabFrameRate);
  mGrabPeriodMean_sec = std::make_unique<sl_tools::WinAvg>(mCamGrabFrameRate);
  mVideoDepthPeriodMean_sec =
    std::make_unique<sl_tools::WinAvg>(mCamGrabFrameRate);
  mVideoDepthElabMean_sec =
    std::make_unique<sl_tools::WinAvg>(mCamGrabFrameRate);
  mPcPeriodMean_sec = std::make_unique<sl_tools::WinAvg>(mCamGrabFrameRate);
  mPcProcMean_sec = std::make_unique<sl_tools::WinAvg>(mCamGrabFrameRate);
  mObjDetPeriodMean_sec = std::make_unique<sl_tools::WinAvg>(mCamGrabFrameRate);
  mObjDetElabMean_sec = std::make_unique<sl_tools::WinAvg>(mCamGrabFrameRate);
  mBodyTrkPeriodMean_sec =
    std::make_unique<sl_tools::WinAvg>(mCamGrabFrameRate);
  mBodyTrkElabMean_sec = std::make_unique<sl_tools::WinAvg>(mCamGrabFrameRate);
  mImuPeriodMean_sec = std::make_unique<sl_tools::WinAvg>(20);
  mBaroPeriodMean_sec = std::make_unique<sl_tools::WinAvg>(20);
  mMagPeriodMean_sec = std::make_unique<sl_tools::WinAvg>(20);
  mPubFusedCloudPeriodMean_sec = std::make_unique<sl_tools::WinAvg>(mPcPubRate);
  mPubOdomTF_sec = std::make_unique<sl_tools::WinAvg>(mSensPubRate);
  mPubPoseTF_sec = std::make_unique<sl_tools::WinAvg>(mSensPubRate);
  mPubImuTF_sec = std::make_unique<sl_tools::WinAvg>(mSensPubRate);
  mGnssFix_sec = std::make_unique<sl_tools::WinAvg>(10);
  // <---- Initialize Diagnostic statistics

  if (mGnssFusionEnabled) {
    DEBUG_GNSS("Initialize Fusion module");

    // ----> Retrieve GNSS to ZED transform
    RCLCPP_INFO(get_logger(), "=== Initialize GNSS Offset ===");
    if (!mGnss2BaseTransfValid) {
      getGnss2BaseTransform();
    }

    mGnssAntennaPose[0] = mGnss2BaseTransf.getOrigin().x();
    mGnssAntennaPose[1] = mGnss2BaseTransf.getOrigin().y();
    mGnssAntennaPose[2] = mGnss2BaseTransf.getOrigin().z();
    // <---- Retrieve GNSS to ZED transform

    // ----> Initialize Fusion module

    // Fusion parameters
    mFusionInitParams.coordinate_system = ROS_COORDINATE_SYSTEM;
    mFusionInitParams.coordinate_units = ROS_MEAS_UNITS;
    mFusionInitParams.verbose = mVerbose != 0;
    mFusionInitParams.output_performance_metrics = true;
    mFusionInitParams.timeout_period_number = 20;

    // Fusion initialization
    sl::FUSION_ERROR_CODE fus_err = mFusion.init(mFusionInitParams);
    if (fus_err != sl::FUSION_ERROR_CODE::SUCCESS) {
      RCLCPP_ERROR_STREAM(
        get_logger(), "Error initializing the Fusion module: "
          << sl::toString(fus_err).c_str()
          << ".");
      exit(EXIT_FAILURE);
    }
    DEBUG_GNSS(" Fusion params OK");

    mFusionConfig = std::make_shared<sl::FusionConfiguration>();

    if (mSimMode) {
      // TODO(Walter) Modify when support for streaming input is added in the
      // SDK mFusionConfig->input_type.setFromStream(mSimAddr, mSimPort);
      mFusionConfig->input_type.setFromSerialNumber(mCamSerialNumber);
      mFusionConfig->communication_parameters.setForSharedMemory();
    } else if (mSvoMode) {
      mFusionConfig->input_type.setFromSVOFile(mSvoFilepath.c_str());
      mFusionConfig->communication_parameters.setForSharedMemory();
    } else {
      mFusionConfig->input_type.setFromSerialNumber(mCamSerialNumber);
      mFusionConfig->communication_parameters.setForSharedMemory();
    }
    mFusionConfig->serial_number = mCamSerialNumber;
    mFusionConfig->pose = sl::Transform::identity();

    DEBUG_GNSS(" Fusion communication params OK");

    // Camera identifier
    mCamUuid.sn = mCamSerialNumber;

    // Enable camera publishing to Fusion
    mZed->startPublishing(mFusionConfig->communication_parameters);
    DEBUG_GNSS(" Camera publishing OK");

    // Fusion subscribe to camera data
    fus_err = mFusion.subscribe(
      mCamUuid, mFusionConfig->communication_parameters, mFusionConfig->pose);
    if (fus_err != sl::FUSION_ERROR_CODE::SUCCESS) {
      RCLCPP_ERROR_STREAM(
        get_logger(), "Error initializing the Fusion module: "
          << sl::toString(fus_err).c_str());
      exit(EXIT_FAILURE);
    }
    DEBUG_GNSS(" Fusion subscribing OK");
    DEBUG_GNSS("Fusion module ready");
    // <---- Initialize Fusion module
  }

  // Init and start threads
  initThreads();

  return true;
}  // namespace stereolabs

void ZedCamera::closeCamera()
{
  std::lock_guard<std::mutex> lock(mCloseCameraMutex);
  if (mZed == nullptr) {
    return;
  }

  RCLCPP_INFO(get_logger(), "=== CLOSING CAMERA ===");

  if (mPosTrackingStarted && !mAreaMemoryFilePath.empty() &&
    mSaveAreaMemoryOnClosing)
  {
    saveAreaMemoryFile(mAreaMemoryFilePath);
  }

  mZed->close();
  mZed.reset();
  DEBUG_COMM("Camera closed");
}

void ZedCamera::initThreads()
{
  // Start Heartbeat timer
  startHeartbeatTimer();

  // ----> Start CMOS Temperatures thread
  if (!mSimMode && !sl_tools::isZED(mCamRealModel) &&
    !sl_tools::isZEDM(mCamRealModel))
  {
    startTempPubTimer();
  }
  // <---- Start CMOS Temperatures thread

  // ----> Start Sensors thread if not sync
  if (!mSensCameraSync && !sl_tools::isZED(mCamRealModel)) {
    mSensThread = std::thread(&ZedCamera::threadFunc_pubSensorsData, this);
  }
  // <---- Start Sensors thread if not sync

  // ----> Start Video/Depth thread
  mVdDataReady = false;
  mVdThread = std::thread(&ZedCamera::threadFunc_videoDepthElab, this);
  // <---- Start Video/Depth thread

  // ----> Start Pointcloud thread
  if (!mDepthDisabled) {
    mPcDataReady = false;
    mPcThread = std::thread(&ZedCamera::threadFunc_pointcloudElab, this);
  }
  // <---- Start Pointcloud thread

  // Start grab thread
  mGrabThread = std::thread(&ZedCamera::threadFunc_zedGrab, this);
}

void ZedCamera::startHeartbeatTimer()
{
  if (mHeartbeatTimer != nullptr) {
    mHeartbeatTimer->cancel();
  }

  std::chrono::milliseconds pubPeriod_msec(1000);
  mHeartbeatTimer = create_wall_timer(
    std::chrono::duration_cast<std::chrono::milliseconds>(pubPeriod_msec),
    std::bind(&ZedCamera::callback_pubHeartbeat, this));
}

void ZedCamera::startTempPubTimer()
{
  if (mTempPubTimer != nullptr) {
    mTempPubTimer->cancel();
  }

  std::chrono::milliseconds pubPeriod_msec(static_cast<int>(1000.0));
  mTempPubTimer = create_wall_timer(
    std::chrono::duration_cast<std::chrono::milliseconds>(pubPeriod_msec),
    std::bind(&ZedCamera::callback_pubTemp, this));
}

void ZedCamera::startFusedPcTimer(double fusedPcRate)
{
  if (mFusedPcTimer != nullptr) {
    mFusedPcTimer->cancel();
  }

  std::chrono::milliseconds pubPeriod_msec(
    static_cast<int>(1000.0 / (fusedPcRate)));
  mFusedPcTimer = create_wall_timer(
    std::chrono::duration_cast<std::chrono::milliseconds>(pubPeriod_msec),
    std::bind(&ZedCamera::callback_pubFusedPc, this));
}

void ZedCamera::startPathPubTimer(double pathTimerRate)
{
  if (mPathTimer != nullptr) {
    mPathTimer->cancel();
  }

  DEBUG_PT("Starting path pub. timer");

  if (pathTimerRate > 0) {
    std::chrono::milliseconds pubPeriod_msec(
      static_cast<int>(1000.0 / (pathTimerRate)));
    mPathTimer = create_wall_timer(
      std::chrono::duration_cast<std::chrono::milliseconds>(pubPeriod_msec),
      std::bind(&ZedCamera::callback_pubPaths, this));

    if (mOdomPath.size() == 0 && mPosePath.size() == 0) {
      if (mPathMaxCount != -1) {
        DEBUG_STREAM_PT("Path vectors reserved " << mPathMaxCount << " poses.");
        mOdomPath.reserve(mPathMaxCount);
        mPosePath.reserve(mPathMaxCount);

        DEBUG_STREAM_PT(
          "Path vector sizes: " << mOdomPath.size() << " "
                                << mPosePath.size());
      }
    }
  } else {
    mOdomPath.clear();
    mPosePath.clear();
    mPathTimer->cancel();
    RCLCPP_INFO_STREAM(
      get_logger(), "Path topics not published -> Pub. rate: "
        << pathTimerRate << " Hz");
  }
}

bool ZedCamera::startPosTracking()
{
  // Lock on Positional Tracking mutex to avoid race conditions
  std::lock_guard<std::mutex> lock(mPtMutex);

  if (mDepthDisabled) {
    RCLCPP_WARN(
      get_logger(),
      "Cannot start Positional Tracking if "
      "`depth.depth_mode` is set to `0` [NONE]");
    return false;
  }

  if (mZed && mZed->isPositionalTrackingEnabled()) {
    if (!mAreaMemoryFilePath.empty() && mSaveAreaMemoryOnClosing) {
      mZed->disablePositionalTracking(mAreaMemoryFilePath.c_str());
      RCLCPP_INFO(
        get_logger(), "Area memory updated before restarting the Positional Tracking module.");
    } else {
      mZed->disablePositionalTracking();
    }
  }

  RCLCPP_INFO(get_logger(), "=== Starting Positional Tracking ===");

  RCLCPP_INFO(get_logger(), " * Waiting for valid static transformations...");

  bool transformOk = false;
  double elapsed = 0.0;
  mPosTrackingReady = false;
  mGnssInitGood = false;

  // auto start = std::chrono::high_resolution_clock::now();

  sl_tools::StopWatch stopWatch(get_clock());

  do {
    transformOk =// true;
      setPose(
      mInitialBasePose[0], mInitialBasePose[1], mInitialBasePose[2],
      mInitialBasePose[3], mInitialBasePose[4], mInitialBasePose[5]);

    elapsed = stopWatch.toc();

    rclcpp::sleep_for(1ms);

    if (elapsed > 10000) {
      RCLCPP_WARN(
        get_logger(),
        " !!! Failed to get static transforms. Is the "
        "'ROBOT STATE PUBLISHER' node correctly "
        "working? ");
      break;
    }
  } while (transformOk == false);

  if (transformOk) {
    DEBUG_STREAM_PT(
      "Time required to get valid static transforms: "
        << elapsed / 1000. << " sec");
  }

  RCLCPP_INFO(
    get_logger(),
    "Initial ZED left camera pose (ZED pos. tracking): ");
  RCLCPP_INFO(
    get_logger(), " * T: [%g,%g,%g]", mInitialPoseSl.getTranslation().x,
    mInitialPoseSl.getTranslation().y, mInitialPoseSl.getTranslation().z);
  RCLCPP_INFO(
    get_logger(), " * Q: [%g,%g,%g,%g]", mInitialPoseSl.getOrientation().ox,
    mInitialPoseSl.getOrientation().oy, mInitialPoseSl.getOrientation().oz,
    mInitialPoseSl.getOrientation().ow);

  // Tracking parameters
  sl::PositionalTrackingParameters ptParams;

  mPoseSmoothing = false;  // Always false. Pose Smoothing is to be enabled only
                           // for VR/AR applications

  ptParams.enable_pose_smoothing = mPoseSmoothing;
  ptParams.enable_area_memory = mAreaMemory;
  ptParams.area_file_path = (mAreaFileExists ? mAreaMemoryFilePath.c_str() : "");
  ptParams.enable_imu_fusion = mImuFusion;
  ptParams.initial_world_transform = mInitialPoseSl;
  ptParams.set_floor_as_origin = mFloorAlignment;
  ptParams.depth_min_range = mPosTrackDepthMinRange;
  ptParams.set_as_static = mSetAsStatic;
  ptParams.set_gravity_as_origin = mSetGravityAsOrigin;
  ptParams.mode = mPosTrkMode;

  if (_debugPosTracking) {
    DEBUG_PT(" * Positional Tracking parameters:");
    sl::String json;
    ptParams.encode(json);
    DEBUG_PT(json.c_str());
  }

  sl::ERROR_CODE err = mZed->enablePositionalTracking(ptParams);

  if (err != sl::ERROR_CODE::SUCCESS) {
    mPosTrackingStarted = false;
    RCLCPP_WARN(
      get_logger(), "Pos. Tracking not started: %s",
      sl::toString(err).c_str());
    return false;
  }

  DEBUG_PT("Positional Tracking started");

  // ----> Enable Fusion Positional Tracking if required
  if (mGnssFusionEnabled && err == sl::ERROR_CODE::SUCCESS) {
    mMap2UtmTransfValid = false;

    sl::PositionalTrackingFusionParameters fusion_params;
    fusion_params.enable_GNSS_fusion = mGnssFusionEnabled;

    sl::GNSSCalibrationParameters gnss_par;
    gnss_par.target_yaw_uncertainty = mGnssTargetYawUncertainty;
    gnss_par.enable_translation_uncertainty_target =
      mGnssEnableTranslationUncertaintyTarget;
    gnss_par.target_translation_uncertainty = mGnssTargetTranslationUncertainty;
    gnss_par.enable_reinitialization = mGnssEnableReinitialization;
    gnss_par.gnss_vio_reinit_threshold = mGnssVioReinitThreshold;
    gnss_par.enable_rolling_calibration = mGnssEnableRollingCalibration;
    gnss_par.gnss_antenna_position = mGnssAntennaPose;

    DEBUG_STREAM_GNSS(
      "GNSS antenna pose in ZED SDK coordinate: "
        << mGnssAntennaPose[0] << "," << mGnssAntennaPose[1]
        << "," << mGnssAntennaPose[2]);

    fusion_params.gnss_calibration_parameters = gnss_par;

    sl::FUSION_ERROR_CODE fus_err =
      mFusion.enablePositionalTracking(fusion_params);

    if (fus_err != sl::FUSION_ERROR_CODE::SUCCESS) {
      mPosTrackingStarted = false;
      RCLCPP_WARN(
        get_logger(), "Fusion Pos. Tracking not started: %s",
        sl::toString(fus_err).c_str());
      mZed->disablePositionalTracking();
      return false;
    }
    DEBUG_GNSS("Fusion Positional Tracking started");
  }
  // <---- Enable Fusion Positional Tracking if required

  mPosTrackingStarted = true;

  startPathPubTimer(mPathPubRate);

  return mPosTrackingStarted;
}

bool ZedCamera::saveAreaMemoryFile(const std::string & filePath)
{
  if (!mZed) {
    RCLCPP_WARN(get_logger(), "ZED camera is not initialized");
    return false;
  }

  if (!mAreaMemory) {
    RCLCPP_WARN(
      get_logger(),
      "Failed to save area memory: 'Area Memory was not enabled'");
    return false;
  }

  RCLCPP_INFO_STREAM(get_logger(), "Saving area memory to: '" << filePath << "' ...");
  sl::ERROR_CODE err = mZed->saveAreaMap(filePath.c_str());

  if (err != sl::ERROR_CODE::SUCCESS) {
    RCLCPP_WARN_STREAM(
      get_logger(), "Failed to save area memory: '"
        << sl::toString(err) << "'");
    return false;
  }

  auto export_state = sl::AREA_EXPORTING_STATE::RUNNING;
  while (export_state == sl::AREA_EXPORTING_STATE::RUNNING) {
    export_state = mZed->getAreaExportState();
    sl::sleep_ms(5);
  }

  if (export_state != sl::AREA_EXPORTING_STATE::SUCCESS) {
    RCLCPP_WARN_STREAM(
      get_logger(), "Failed to save area memory: '"
        << sl::toString(export_state) << "'");
    return false;
  }

  RCLCPP_INFO(get_logger(), "... Area memory saved successfully");
  return true;
}

bool ZedCamera::start3dMapping()
{
  DEBUG_MAP("start3dMapping");
  if (mDepthDisabled) {
    RCLCPP_WARN(
      get_logger(),
      "Cannot start 3D Mapping if `depth.depth_mode` is set to `0` [NONE]");
    return false;
  }

  if (mSpatialMappingRunning) {
    RCLCPP_WARN(
      get_logger(),
      "Cannot start 3D Mapping. The module is already running!");
    return false;
  }

  bool required = mMappingEnabled;

  if (!required) {
    return false;
  }

  RCLCPP_INFO_STREAM(get_logger(), "=== Starting Spatial Mapping ===");

  sl::SpatialMappingParameters params;
  params.map_type =
    sl::SpatialMappingParameters::SPATIAL_MAP_TYPE::FUSED_POINT_CLOUD;
  params.use_chunk_only = true;

  sl::SpatialMappingParameters spMapPar;

  float lRes = spMapPar.allowed_resolution.first;
  float hRes = spMapPar.allowed_resolution.second;

  if (mMappingRes < lRes) {
    RCLCPP_WARN_STREAM(
      get_logger(),
      "'mapping.resolution' value ("
        << mMappingRes
        << " m) is lower than the allowed resolution "
        "values. Fixed automatically");
    mMappingRes = lRes;
  }
  if (mMappingRes > hRes) {
    RCLCPP_WARN_STREAM(
      get_logger(),
      "'mapping.resolution' value ("
        << mMappingRes
        << " m) is higher than the allowed resolution "
        "values. Fixed automatically");
    mMappingRes = hRes;
  }

  params.resolution_meter = mMappingRes;

  float lRng = spMapPar.allowed_range.first;
  float hRng = spMapPar.allowed_range.second;

  if (mMappingRangeMax < 0) {
    mMappingRangeMax =
      sl::SpatialMappingParameters::getRecommendedRange(mMappingRes, *mZed.get());
    RCLCPP_INFO_STREAM(
      get_logger(), "Mapping: max range set to "
        << mMappingRangeMax
        << " m for a resolution of "
        << mMappingRes << " m");
  } else if (mMappingRangeMax < lRng) {
    RCLCPP_WARN_STREAM(
      get_logger(), "'mapping.max_mapping_range_m' value ("
        << mMappingRangeMax
        << " m) is lower than the allowed "
        "resolution values. Fixed "
        "automatically");
    mMappingRangeMax = lRng;
  } else if (mMappingRangeMax > hRng) {
    RCLCPP_WARN_STREAM(
      get_logger(), "'mapping.max_mapping_range_m' value ("
        << mMappingRangeMax
        << " m) is higher than the allowed "
        "resolution values. Fixed "
        "automatically");
    mMappingRangeMax = hRng;
  }

  params.range_meter = mMappingRangeMax;

  sl::ERROR_CODE err = mZed->enableSpatialMapping(params);

  if (err == sl::ERROR_CODE::SUCCESS) {
    if (mPubFusedCloud == nullptr) {
#ifdef FOUND_POINT_CLOUD_TRANSPORT
      mPubFusedCloud = point_cloud_transport::create_publisher(
        shared_from_this(), mPointcloudFusedTopic, mQos.get_rmw_qos_profile(),
        mPubOpt);
      RCLCPP_INFO_STREAM(
        get_logger(), "Advertised on topic "
          << mPubFusedCloud.getTopic()
          << " @ " << mFusedPcPubRate
          << " Hz");
#else
      mPubFusedCloud = create_publisher<sensor_msgs::msg::PointCloud2>(
        mPointcloudFusedTopic, mQos, mPubOpt);
      RCLCPP_INFO_STREAM(
        get_logger(), "Advertised on topic "
          << mPubFusedCloud->get_topic_name()
          << " @ " << mFusedPcPubRate
          << " Hz");
#endif
    }

    mSpatialMappingRunning = true;

    startFusedPcTimer(mFusedPcPubRate);

    RCLCPP_INFO_STREAM(
      get_logger(),
      " * Resolution: " << params.resolution_meter << " m");
    RCLCPP_INFO_STREAM(
      get_logger(),
      " * Max Mapping Range: " << params.range_meter << " m");
    RCLCPP_INFO_STREAM(
      get_logger(), " * Map point cloud publishing rate: "
        << mFusedPcPubRate << " Hz");

    return true;
  } else {
    mSpatialMappingRunning = false;
    if (mFusedPcTimer) {
      mFusedPcTimer->cancel();
    }

    RCLCPP_WARN(
      get_logger(), "Mapping not activated: %s",
      sl::toString(err).c_str());

    return false;
  }
}

void ZedCamera::stop3dMapping()
{
  if (mFusedPcTimer) {
    mFusedPcTimer->cancel();
  }
  mSpatialMappingRunning = false;
  mMappingEnabled = false;
  mZed->disableSpatialMapping();

  RCLCPP_INFO(get_logger(), "=== Spatial Mapping stopped ===");
}

bool ZedCamera::startSvoRecording(std::string & errMsg)
{
  sl::RecordingParameters params;

  params.bitrate = mSvoRecBitrate;
  params.compression_mode = mSvoRecCompression;
  params.target_framerate = mSvoRecFramerate;
  params.transcode_streaming_input = mSvoRecTranscode;
  params.video_filename = mSvoRecFilename.c_str();

  sl::ERROR_CODE err = mZed->enableRecording(params);
  errMsg = sl::toString(err);

  if (err != sl::ERROR_CODE::SUCCESS) {
    RCLCPP_ERROR_STREAM(
      get_logger(),
      "Error starting SVO recording: " << errMsg);
    return false;
  }

  mRecording = true;

  return true;
}

void ZedCamera::stopSvoRecording()
{
  if (mRecording) {
    mRecording = false;
    mZed->disableRecording();
  }
}

void ZedCamera::initTransforms()
{
  // According to REP 105 -> http://www.ros.org/reps/rep-0105.html

  // camera_link <- odom <- map
  //     ^                   |
  //     |                   |
  //     ---------------------

  // ----> Dynamic transforms
  mOdom2BaseTransf.setIdentity();  // broadcasted if `publish_tf` is true
  mMap2OdomTransf.setIdentity();   // broadcasted if `publish_map_tf` is true
  mMap2BaseTransf.setIdentity();   // used internally, but not broadcasted
  mMap2UtmTransf.setIdentity();    // broadcasted if GNSS Fusion is enabled
  // <---- Dynamic transforms
}

bool ZedCamera::getCamera2BaseTransform()
{
  DEBUG_STREAM_PT(
    "Getting static TF from '" << mCameraFrameId.c_str()
                               << "' to '" << mBaseFrameId.c_str()
                               << "'");

  mCamera2BaseTransfValid = false;

  // ----> Static transforms
  // Sensor to Base link
  try {
    // Save the transformation
    geometry_msgs::msg::TransformStamped c2b = mTfBuffer->lookupTransform(
      mCameraFrameId, mBaseFrameId, TIMEZERO_SYS, rclcpp::Duration(1, 0));

    // Get the TF2 transformation
    // tf2::fromMsg(c2b.transform, mCamera2BaseTransf);
    geometry_msgs::msg::Transform in = c2b.transform;
    mCamera2BaseTransf.setOrigin(
      tf2::Vector3(in.translation.x, in.translation.y, in.translation.z));
    // w at the end in the constructor
    mCamera2BaseTransf.setRotation(
      tf2::Quaternion(
        in.rotation.x, in.rotation.y, in.rotation.z, in.rotation.w));

    double roll, pitch, yaw;
    tf2::Matrix3x3(mCamera2BaseTransf.getRotation()).getRPY(roll, pitch, yaw);

    RCLCPP_INFO(
      get_logger(),
      " Static transform Camera Center to Base [%s -> %s]",
      mCameraFrameId.c_str(), mBaseFrameId.c_str());
    RCLCPP_INFO(
      get_logger(), "  * Translation: {%.3f,%.3f,%.3f}",
      mCamera2BaseTransf.getOrigin().x(),
      mCamera2BaseTransf.getOrigin().y(),
      mCamera2BaseTransf.getOrigin().z());
    RCLCPP_INFO(
      get_logger(), "  * Rotation: {%.3f,%.3f,%.3f}", roll * RAD2DEG,
      pitch * RAD2DEG, yaw * RAD2DEG);
  } catch (tf2::TransformException & ex) {
    if (!mCamera2BaseFirstErr) {
      rclcpp::Clock steady_clock(RCL_STEADY_TIME);
      RCLCPP_WARN_THROTTLE(
        get_logger(), steady_clock, 1000.0,
        "Transform error: %s", ex.what());
      RCLCPP_WARN_THROTTLE(
        get_logger(), steady_clock, 1000.0,
        "The tf from '%s' to '%s' is not available.",
        mCameraFrameId.c_str(), mBaseFrameId.c_str());
      RCLCPP_WARN_THROTTLE(
        get_logger(), steady_clock, 1000.0,
        "Note: one of the possible cause of the problem is the absense of an "
        "instance "
        "of the `robot_state_publisher` node publishing the correct static "
        "TF transformations "
        "or a modified URDF not correctly reproducing the ZED "
        "TF chain '%s' -> '%s' -> '%s'",
        mBaseFrameId.c_str(), mCameraFrameId.c_str(), mDepthFrameId.c_str());
      mCamera2BaseFirstErr = false;
    }

    mCamera2BaseTransf.setIdentity();
    return false;
  }
  // <---- Static transforms

  mCamera2BaseTransfValid = true;
  return true;
}

bool ZedCamera::getSens2CameraTransform()
{
  DEBUG_STREAM_PT(
    "Getting static TF from '"
      << mDepthFrameId.c_str() << "' to '" << mCameraFrameId.c_str()
      << "'");

  mSensor2CameraTransfValid = false;

  // ----> Static transforms
  // Sensor to Camera Center
  try {
    // Save the transformation
    geometry_msgs::msg::TransformStamped s2c = mTfBuffer->lookupTransform(
      mDepthFrameId, mCameraFrameId, TIMEZERO_SYS, rclcpp::Duration(1, 0));

    // Get the TF2 transformation
    // tf2::fromMsg(s2c.transform, mSensor2CameraTransf);
    geometry_msgs::msg::Transform in = s2c.transform;
    mSensor2CameraTransf.setOrigin(
      tf2::Vector3(in.translation.x, in.translation.y, in.translation.z));
    // w at the end in the constructor
    mSensor2CameraTransf.setRotation(
      tf2::Quaternion(
        in.rotation.x, in.rotation.y, in.rotation.z, in.rotation.w));

    double roll, pitch, yaw;
    tf2::Matrix3x3(mSensor2CameraTransf.getRotation()).getRPY(roll, pitch, yaw);

    RCLCPP_INFO(
      get_logger(),
      " Static transform ref. CMOS Sensor to Camera Center [%s -> %s]",
      mDepthFrameId.c_str(), mCameraFrameId.c_str());
    RCLCPP_INFO(
      get_logger(), "  * Translation: {%.3f,%.3f,%.3f}",
      mSensor2CameraTransf.getOrigin().x(),
      mSensor2CameraTransf.getOrigin().y(),
      mSensor2CameraTransf.getOrigin().z());
    RCLCPP_INFO(
      get_logger(), "  * Rotation: {%.3f,%.3f,%.3f}", roll * RAD2DEG,
      pitch * RAD2DEG, yaw * RAD2DEG);
  } catch (tf2::TransformException & ex) {
    if (!mSensor2CameraTransfFirstErr) {
      rclcpp::Clock steady_clock(RCL_STEADY_TIME);
      RCLCPP_WARN_THROTTLE(
        get_logger(), steady_clock, 1000.0,
        "Transform error: %s", ex.what());
      RCLCPP_WARN_THROTTLE(
        get_logger(), steady_clock, 1000.0,
        "The tf from '%s' to '%s' is not available.",
        mDepthFrameId.c_str(), mCameraFrameId.c_str());
      RCLCPP_WARN_THROTTLE(
        get_logger(), steady_clock, 1000.0,
        "Note: one of the possible cause of the problem is the absense of an "
        "instance "
        "of the `robot_state_publisher` node publishing the correct static "
        "TF transformations "
        "or a modified URDF not correctly reproducing the ZED "
        "TF chain '%s' -> '%s' -> '%s'",
        mBaseFrameId.c_str(), mCameraFrameId.c_str(), mDepthFrameId.c_str());
      mSensor2CameraTransfFirstErr = false;
    }

    mSensor2CameraTransf.setIdentity();
    return false;
  }
  // <---- Static transforms

  mSensor2CameraTransfValid = true;
  return true;
}

bool ZedCamera::getSens2BaseTransform()
{
  DEBUG_STREAM_PT(
    "Getting static TF from '" << mDepthFrameId.c_str()
                               << "' to '" << mBaseFrameId.c_str()
                               << "'");

  mSensor2BaseTransfValid = false;

  // ----> Static transforms
  // Sensor to Base link
  try {
    // Save the transformation
    geometry_msgs::msg::TransformStamped s2b = mTfBuffer->lookupTransform(
      mDepthFrameId, mBaseFrameId, TIMEZERO_SYS, rclcpp::Duration(1, 0));

    // Get the TF2 transformation
    // tf2::fromMsg(s2b.transform, mSensor2BaseTransf);
    geometry_msgs::msg::Transform in = s2b.transform;
    mSensor2BaseTransf.setOrigin(
      tf2::Vector3(in.translation.x, in.translation.y, in.translation.z));
    // w at the end in the constructor
    mSensor2BaseTransf.setRotation(
      tf2::Quaternion(
        in.rotation.x, in.rotation.y, in.rotation.z, in.rotation.w));

    double roll, pitch, yaw;
    tf2::Matrix3x3(mSensor2BaseTransf.getRotation()).getRPY(roll, pitch, yaw);

    RCLCPP_INFO(
      get_logger(),
      " Static transform ref. CMOS Sensor to Base [%s -> %s]",
      mDepthFrameId.c_str(), mBaseFrameId.c_str());
    RCLCPP_INFO(
      get_logger(), "  * Translation: {%.3f,%.3f,%.3f}",
      mSensor2BaseTransf.getOrigin().x(),
      mSensor2BaseTransf.getOrigin().y(),
      mSensor2BaseTransf.getOrigin().z());
    RCLCPP_INFO(
      get_logger(), "  * Rotation: {%.3f,%.3f,%.3f}", roll * RAD2DEG,
      pitch * RAD2DEG, yaw * RAD2DEG);
  } catch (tf2::TransformException & ex) {
    if (!mSensor2BaseTransfFirstErr) {
      rclcpp::Clock steady_clock(RCL_STEADY_TIME);
      RCLCPP_WARN_THROTTLE(
        get_logger(), steady_clock, 1000.0,
        "Transform error: %s", ex.what());
      RCLCPP_WARN_THROTTLE(
        get_logger(), steady_clock, 1000.0,
        "The tf from '%s' to '%s' is not available.",
        mDepthFrameId.c_str(), mBaseFrameId.c_str());
      RCLCPP_WARN_THROTTLE(
        get_logger(), steady_clock, 1000.0,
        "Note: one of the possible cause of the problem is the absense of an "
        "instance "
        "of the `robot_state_publisher` node publishing the correct static "
        "TF transformations "
        "or a modified URDF not correctly reproducing the ZED "
        "TF chain '%s' -> '%s' -> '%s'",
        mBaseFrameId.c_str(), mCameraFrameId.c_str(), mDepthFrameId.c_str());
      mSensor2BaseTransfFirstErr = false;
    }

    mSensor2BaseTransf.setIdentity();
    return false;
  }

  // <---- Static transforms

  mSensor2BaseTransfValid = true;
  return true;
}

bool ZedCamera::getGnss2BaseTransform()
{
  DEBUG_GNSS(
    "Getting static TF from '%s' to '%s'", mGnssFrameId.c_str(),
    mBaseFrameId.c_str());

  mGnss2BaseTransfValid = false;

  // ----> Static transforms
  // Sensor to Base link
  try {
    // Save the transformation
    geometry_msgs::msg::TransformStamped g2b = mTfBuffer->lookupTransform(
      mGnssFrameId, mBaseFrameId, TIMEZERO_SYS, rclcpp::Duration(1, 0));

    // Get the TF2 transformation
    geometry_msgs::msg::Transform in = g2b.transform;
    mGnss2BaseTransf.setOrigin(
      tf2::Vector3(in.translation.x, in.translation.y, in.translation.z));
    // w at the end in the constructor
    mGnss2BaseTransf.setRotation(
      tf2::Quaternion(
        in.rotation.x, in.rotation.y,
        in.rotation.z, in.rotation.w));

    double roll, pitch, yaw;
    tf2::Matrix3x3(mGnss2BaseTransf.getRotation()).getRPY(roll, pitch, yaw);

    RCLCPP_INFO(
      get_logger(),
      " Static transform GNSS Antenna to Camera Base [%s -> %s]",
      mGnssFrameId.c_str(), mBaseFrameId.c_str());
    RCLCPP_INFO(
      get_logger(), "  * Translation: {%.3f,%.3f,%.3f}",
      mGnss2BaseTransf.getOrigin().x(),
      mGnss2BaseTransf.getOrigin().y(),
      mGnss2BaseTransf.getOrigin().z());
    RCLCPP_INFO(
      get_logger(), "  * Rotation: {%.3f,%.3f,%.3f}", roll * RAD2DEG,
      pitch * RAD2DEG, yaw * RAD2DEG);
  } catch (tf2::TransformException & ex) {
    if (!mGnss2BaseTransfFirstErr) {
      rclcpp::Clock steady_clock(RCL_STEADY_TIME);
      DEBUG_STREAM_THROTTLE_GNSS(1000.0, "Transform error: " << ex.what());
      RCLCPP_WARN_THROTTLE(
        get_logger(), steady_clock, 1000.0,
        "The tf from '%s' to '%s' is not available.",
        mGnssFrameId.c_str(), mBaseFrameId.c_str());
      RCLCPP_WARN_THROTTLE(
        get_logger(), steady_clock, 1000.0,
        "Note: one of the possible cause of the problem is the absense of an "
        "instance "
        "of the `robot_state_publisher` node publishing the correct static "
        "TF transformations "
        "or a modified URDF not correctly reproducing the "
        "TF chain '%s' -> '%s'",
        mBaseFrameId.c_str(), mGnssFrameId.c_str());
      mGnss2BaseTransfFirstErr = false;
    }

    mGnss2BaseTransf.setIdentity();
    return false;
  }
  // <---- Static transforms

  mGnss2BaseTransfValid = true;
  return true;
}

bool ZedCamera::setPose(
  float xt, float yt, float zt, float rr, float pr,
  float yr)
{
  initTransforms();

  if (!mSensor2BaseTransfValid) {
    getSens2BaseTransform();
  }

  if (!mSensor2CameraTransfValid) {
    getSens2CameraTransform();
  }

  if (!mCamera2BaseTransfValid) {
    getCamera2BaseTransform();
  }

  // Apply Base to sensor transform
  tf2::Transform initPose;
  tf2::Vector3 origin(xt, yt, zt);
  initPose.setOrigin(origin);
  tf2::Quaternion quat;
  quat.setRPY(rr, pr, yr);
  initPose.setRotation(quat);

  initPose = initPose * mSensor2BaseTransf.inverse();

  // SL pose
  sl::float3 t_vec;
  t_vec[0] = initPose.getOrigin().x();
  t_vec[1] = initPose.getOrigin().y();
  t_vec[2] = initPose.getOrigin().z();

  sl::float4 q_vec;
  q_vec[0] = initPose.getRotation().x();
  q_vec[1] = initPose.getRotation().y();
  q_vec[2] = initPose.getRotation().z();
  q_vec[3] = initPose.getRotation().w();

  sl::Translation trasl(t_vec);
  sl::Orientation orient(q_vec);
  mInitialPoseSl.setTranslation(trasl);
  mInitialPoseSl.setOrientation(orient);

  return mSensor2BaseTransfValid & mSensor2CameraTransfValid &
         mCamera2BaseTransfValid;
}

void ZedCamera::publishImuFrameAndTopic()
{
  sl::Orientation sl_rot = mSlCamImuTransf.getOrientation();
  sl::Translation sl_tr = mSlCamImuTransf.getTranslation();

  auto cameraImuTransfMgs = std::make_unique<geometry_msgs::msg::TransformStamped>();

  cameraImuTransfMgs->header.stamp = get_clock()->now();

  cameraImuTransfMgs->header.frame_id = mLeftCamFrameId;
  cameraImuTransfMgs->child_frame_id = mImuFrameId;

  cameraImuTransfMgs->transform.rotation.x = sl_rot.ox;
  cameraImuTransfMgs->transform.rotation.y = sl_rot.oy;
  cameraImuTransfMgs->transform.rotation.z = sl_rot.oz;
  cameraImuTransfMgs->transform.rotation.w = sl_rot.ow;

  cameraImuTransfMgs->transform.translation.x = sl_tr.x;
  cameraImuTransfMgs->transform.translation.y = sl_tr.y;
  cameraImuTransfMgs->transform.translation.z = sl_tr.z;

  try {
    if (mPubCamImuTransf) {mPubCamImuTransf->publish(std::move(cameraImuTransfMgs));}
  } catch (std::system_error & e) {
    DEBUG_STREAM_COMM("Message publishing exception: " << e.what());
  } catch (...) {
    DEBUG_STREAM_COMM("Message publishing generic exception: ");
  }

  // Publish IMU TF as static TF
  if (!mPublishImuTF) {
    return;
  }

  // ----> Publish TF
  // RCLCPP_INFO(get_logger(), "Broadcasting Camera-IMU TF ");

  geometry_msgs::msg::TransformStamped transformStamped;

  transformStamped.header.stamp =
    get_clock()->now() + rclcpp::Duration(0, mTfOffset * 1e9);

  transformStamped.header.frame_id = mLeftCamFrameId;
  transformStamped.child_frame_id = mImuFrameId;

  transformStamped.transform.rotation.x = sl_rot.ox;
  transformStamped.transform.rotation.y = sl_rot.oy;
  transformStamped.transform.rotation.z = sl_rot.oz;
  transformStamped.transform.rotation.w = sl_rot.ow;

  transformStamped.transform.translation.x = sl_tr.x;
  transformStamped.transform.translation.y = sl_tr.y;
  transformStamped.transform.translation.z = sl_tr.z;

  mTfBroadcaster->sendTransform(transformStamped);
  // <---- Publish TF

  // IMU TF publishing diagnostic
  double elapsed_sec = mImuTfFreqTimer.toc();
  mPubImuTF_sec->addValue(elapsed_sec);
  mImuTfFreqTimer.tic();
}

void ZedCamera::threadFunc_zedGrab()
{
  DEBUG_STREAM_COMM("Grab thread started");

  // ----> Advanced thread settings
  DEBUG_STREAM_ADV("Grab thread settings");
  if (_debugAdvanced) {
    int policy;
    sched_param par;
    if (pthread_getschedparam(pthread_self(), &policy, &par)) {
      RCLCPP_WARN_STREAM(
        get_logger(), " ! Failed to get thread policy! - "
          << std::strerror(errno));
    } else {
      DEBUG_STREAM_ADV(
        " * Default GRAB thread (#"
          << pthread_self() << ") settings - Policy: "
          << sl_tools::threadSched2Str(policy).c_str()
          << " - Priority: " << par.sched_priority);
    }
  }

  if (mThreadSchedPolicy == "SCHED_OTHER") {
    sched_param par;
    par.sched_priority = 0;
    if (pthread_setschedparam(pthread_self(), SCHED_OTHER, &par)) {
      RCLCPP_WARN_STREAM(
        get_logger(), " ! Failed to set thread params! - "
          << std::strerror(errno));
    }
  } else if (mThreadSchedPolicy == "SCHED_BATCH") {
    sched_param par;
    par.sched_priority = 0;
    if (pthread_setschedparam(pthread_self(), SCHED_BATCH, &par)) {
      RCLCPP_WARN_STREAM(
        get_logger(), " ! Failed to set thread params! - "
          << std::strerror(errno));
    }
  } else if (mThreadSchedPolicy == "SCHED_FIFO") {
    sched_param par;
    par.sched_priority = mThreadPrioGrab;
    if (pthread_setschedparam(pthread_self(), SCHED_FIFO, &par)) {
      RCLCPP_WARN_STREAM(
        get_logger(), " ! Failed to set thread params! - "
          << std::strerror(errno));
    }
  } else if (mThreadSchedPolicy == "SCHED_RR") {
    sched_param par;
    par.sched_priority = mThreadPrioGrab;
    if (pthread_setschedparam(pthread_self(), SCHED_RR, &par)) {
      RCLCPP_WARN_STREAM(
        get_logger(), " ! Failed to set thread params! - "
          << std::strerror(errno));
    }
  } else {
    RCLCPP_WARN_STREAM(
      get_logger(), " ! Failed to set thread params! - Policy not supported");
  }

  if (_debugAdvanced) {
    int policy;
    sched_param par;
    if (pthread_getschedparam(pthread_self(), &policy, &par)) {
      RCLCPP_WARN_STREAM(
        get_logger(), " ! Failed to get thread policy! - "
          << std::strerror(errno));
    } else {
      DEBUG_STREAM_ADV(
        " * New GRAB thread (#"
          << pthread_self() << ") settings - Policy: "
          << sl_tools::threadSched2Str(policy).c_str()
          << " - Priority: " << par.sched_priority);
    }
  }
  // <---- Advanced thread settings

  mFrameCount = 0;

  // ----> Grab Runtime parameters
  mRunParams.enable_depth = false;
  mRunParams.measure3D_reference_frame = sl::REFERENCE_FRAME::CAMERA;
  mRunParams.remove_saturated_areas = mRemoveSatAreas;
  // <---- Grab Runtime parameters

  // Infinite grab thread
  while (1) {
    auto t0 = get_clock()->now().nanoseconds();
    try {
      // ----> Interruption check
      if (!rclcpp::ok()) {
        mThreadStop = true;
        DEBUG_STREAM_COMM("Ctrl+C received: stopping grab thread");
        break;
      }

      if (mThreadStop) {
        DEBUG_STREAM_COMM("Grab thread stopped");
        break;
      }
      // <---- Interruption check

      if (mSvoMode && mSvoPause) {
        if (!mGrabOnce) {
          rclcpp::sleep_for(100ms);
  #ifdef USE_SVO_REALTIME_PAUSE
          // Lock on Positional Tracking mutex to avoid race conditions
          std::lock_guard<std::mutex> lock(mPtMutex);

          // Dummy grab
          mZed->grab();
  #endif
          continue;
        } else {
          mGrabOnce = false; // Reset the flag and grab once
        }
      }

      if (mUseSimTime && !mClockAvailable) {
        rclcpp::Clock steady_clock(RCL_STEADY_TIME);
        RCLCPP_WARN_THROTTLE(
          get_logger(), steady_clock, 5000.0,
          "Waiting for a valid simulation time on the '/clock' topic...");
        continue;
      }

      sl_tools::StopWatch grabElabTimer(get_clock());

      // ----> Apply depth settings
      applyDepthSettings();
      // <---- Apply depth settings

      // ----> Apply video dynamic parameters
      if (!mSimMode && !mSvoMode) {
        applyVideoSettings();
      }
      // <---- Apply video dynamic parameters

      // ----> Check for Positional Tracking requirement
      if (isPosTrackingRequired() && !mPosTrackingStarted) {
        static int pt_err_count = 0;
        if (!startPosTracking()) {
          if (++pt_err_count >= 3) {
            RCLCPP_FATAL(
              get_logger(),
              "It's not possible to enable the required Positional "
              "Tracking module.");
            exit(EXIT_FAILURE);
          }
        } else {
          pt_err_count = 0;
        }
      }

      if (mGnssFusionEnabled && !mGnssFixValid) {
        rclcpp::Clock steady_clock(RCL_STEADY_TIME);
        RCLCPP_WARN_THROTTLE(
          get_logger(), steady_clock, 5000.0,
          " * Waiting for the first valid GNSS fix...");
      }
      // ----> Check for Positional Tracking requirement

      if (!mDepthDisabled) {
        // ----> Check for Spatial Mapping requirement

        mMappingMutex.lock();
        bool required = mMappingEnabled;

        if (required && !mSpatialMappingRunning) {
          start3dMapping();
        }
        mMappingMutex.unlock();

        // <---- Check for Spatial Mapping requirement

        // ----> Check for Object Detection requirement
        mObjDetMutex.lock();
        if (mObjDetEnabled && !mObjDetRunning) {
          startObjDetect();
          if (!sl_tools::isObjDetAvailable(mCamRealModel)) {
            mObjDetEnabled = false;
          }
        }
        mObjDetMutex.unlock();
        // ----> Check for Object Detection requirement

        // ----> Check for Body Tracking requirement
        mBodyTrkMutex.lock();
        if (mBodyTrkEnabled && !mBodyTrkRunning) {
          startBodyTracking();
          if (!sl_tools::isObjDetAvailable(mCamRealModel)) {
            mBodyTrkEnabled = false;
          }
        }
        mBodyTrkMutex.unlock();
        // ----> Check for Object Detection requirement
      }

      // ----> Grab freq calculation
      double elapsed_sec = mGrabFreqTimer.toc();
      mGrabPeriodMean_sec->addValue(elapsed_sec);
      mGrabFreqTimer.tic();

      // RCLCPP_INFO_STREAM(get_logger(), "Grab period: "
      // << mGrabPeriodMean_sec->getAvg() / 1e6
      // << " Freq: " << 1e6 / mGrabPeriodMean_usec->getAvg());
      // <---- Grab freq calculation

      // ----> Publish SVO Status information
      if (mSvoMode) {
        publishSvoStatus(mFrameTimestamp.nanoseconds());
      }
      // <---- Publish SVO Status information

      // Lock on Positional Tracking mutex to avoid race conditions
      std::lock_guard<std::mutex> lock(mPtMutex);

      // Start processing timer for diagnostic
      grabElabTimer.tic();

      // ZED grab
      //DEBUG_STREAM_COMM("Grab thread: grabbing frame #" << mFrameCount);

      mGrabStatus = mZed->grab(mRunParams);

      //DEBUG_COMM("Grabbed");

      // ----> Grab errors?
      // Note: disconnection are automatically handled by the ZED SDK
      if (mGrabStatus != sl::ERROR_CODE::SUCCESS) {
        if (mSvoMode && mGrabStatus == sl::ERROR_CODE::END_OF_SVOFILE_REACHED) {
          // ----> Check SVO status
          if (mSvoLoop) {
            mSvoLoopCount++;
            mZed->setSVOPosition(mSvoFrameStart);
            RCLCPP_WARN_STREAM(
              get_logger(),
              "SVO reached the end and it has been restarted from frame #" << mSvoFrameStart);
            rclcpp::sleep_for(
              std::chrono::microseconds(
                static_cast<int>(mGrabPeriodMean_sec->getAvg() * 1e6)));
            if (mResetPoseWithSvoLoop) {
              RCLCPP_WARN(
                get_logger(),
                " * Camera pose reset to initial conditions.");

              mResetOdomFromSrv = true;
              mOdomPath.clear();
              mPosePath.clear();

              // Restart tracking
              startPosTracking();
            }
            continue;
          } else {
            // ----> Stop all the other threads and Timers
            mThreadStop = true;
            if (mPathTimer) {mPathTimer->cancel();}
            if (mFusedPcTimer) {mFusedPcTimer->cancel();}
            if (mTempPubTimer) {mTempPubTimer->cancel();}
            if (mGnssPubCheckTimer) {mGnssPubCheckTimer->cancel();}
            // <---- Stop all the other threads and Timers

            RCLCPP_WARN(get_logger(), "SVO reached the end.");

            // Force SVO status update
            if (!publishSvoStatus(mFrameTimestamp.nanoseconds())) {
              RCLCPP_WARN(get_logger(), "Node stopped. Press Ctrl+C to exit.");
              break;
            } else {
              if (mPubSvoStatus) {
                RCLCPP_WARN_STREAM(
                  get_logger(),
                  "Waiting for SVO status subscribers to unsubscribe. Active subscribers: " <<
                    mPubSvoStatus->get_subscription_count());
              }
              mDiagUpdater.force_update();
              rclcpp::sleep_for(1s);
              continue;
            }
          }
          // <---- Check SVO status
        } else if (mGrabStatus == sl::ERROR_CODE::CAMERA_REBOOTING) {
          RCLCPP_ERROR_STREAM(
            get_logger(),
            "Connection issue detected: "
              << sl::toString(mGrabStatus).c_str());
          rclcpp::sleep_for(1s);
          continue;
        } else if (mGrabStatus == sl::ERROR_CODE::CAMERA_NOT_INITIALIZED ||
          mGrabStatus == sl::ERROR_CODE::FAILURE)
        {
          RCLCPP_ERROR_STREAM(
            get_logger(),
            "Camera issue detected: "
              << sl::toString(mGrabStatus).c_str() << ". Trying to recover the connection...");
          rclcpp::sleep_for(1s);
          continue;
        } else if (mGrabStatus == sl::ERROR_CODE::CORRUPTED_FRAME) {
          RCLCPP_WARN_STREAM(
            get_logger(),
            "Grab status degraded: "
              << sl::toString(mGrabStatus).c_str());
          static const int frame_grab_period =
            static_cast<int>(std::round(1000. / mCamGrabFrameRate));
        } else {
          RCLCPP_ERROR_STREAM(
            get_logger(),
            "Critical camera error: " << sl::toString(mGrabStatus).c_str()
                                      << ". NODE KILLED.");
          mZed.reset();
          exit(EXIT_FAILURE);
        }
      }
      // <---- Grab errors?

      mFrameCount++;
      if (mSvoMode) {
        mSvoFrameId = mZed->getSVOPosition();
        mSvoFrameCount = mZed->getSVONumberOfFrames();

        // ----> Publish Clock if required
        if (mUseSvoTimestamp && mPublishSvoClock) {
          publishClock(mZed->getTimestamp(sl::TIME_REFERENCE::IMAGE));
        }
        // <---- Publish Clock if required
      }

      if (mGnssFusionEnabled) {
        // Process Fusion data
        mFusionStatus = mFusion.process();
        // ----> Fusion errors?
        if (mFusionStatus != sl::FUSION_ERROR_CODE::SUCCESS &&
          mFusionStatus != sl::FUSION_ERROR_CODE::NO_NEW_DATA_AVAILABLE)
        {
          RCLCPP_ERROR_STREAM(
            get_logger(),
            "Fusion error: " << sl::toString(mFusionStatus).c_str());
        }
        // <---- Fusion errors?
      }

      // ----> Timestamp
      if (mSvoMode) {
        if (mUseSvoTimestamp) {
          mFrameTimestamp = sl_tools::slTime2Ros(mZed->getTimestamp(sl::TIME_REFERENCE::IMAGE));
        } else {
          mFrameTimestamp =
            sl_tools::slTime2Ros(mZed->getTimestamp(sl::TIME_REFERENCE::CURRENT));
        }
      } else if (mSimMode) {
        if (mUseSimTime) {
          mFrameTimestamp = get_clock()->now();
        } else {
          mFrameTimestamp = sl_tools::slTime2Ros(
            mZed->getTimestamp(sl::TIME_REFERENCE::IMAGE));
        }
      } else {
        mFrameTimestamp =
          sl_tools::slTime2Ros(mZed->getTimestamp(sl::TIME_REFERENCE::IMAGE));
      }
      //DEBUG_STREAM_COMM("Grab timestamp: " << mFrameTimestamp.nanoseconds() << " nsec");
      // <---- Timestamp

      if (mStreamingServerRequired && !mStreamingServerRunning) {
        DEBUG_STR("Streaming server required, but not running");
        startStreamingServer();
      }

      if (!mSimMode) {
        if (mGnssFusionEnabled && mGnssFixNew) {
          mGnssFixNew = false;

          rclcpp::Time real_frame_ts = sl_tools::slTime2Ros(
            mZed->getTimestamp(sl::TIME_REFERENCE::IMAGE));
          DEBUG_STREAM_GNSS(
            "GNSS synced frame ts: "
              << real_frame_ts.nanoseconds() << " nsec");
          float dT_sec = (static_cast<float>(real_frame_ts.nanoseconds()) -
            static_cast<float>(mGnssTimestamp.nanoseconds())) /
            1e9;
          DEBUG_STREAM_GNSS(
            "DeltaT: "
              << dT_sec << " sec [" << std::fixed << std::setprecision(9)
              << static_cast<float>(real_frame_ts.nanoseconds()) / 1e9 << "-"
              << static_cast<float>(mGnssTimestamp.nanoseconds()) / 1e9 << "]");

          if (dT_sec < 0.0) {
            RCLCPP_WARN_STREAM(
              get_logger(),
              "GNSS sensor and ZED Timestamps are not good. dT = " << dT_sec
                                                                   << " sec");
          }
        }
      }

      publishHealthStatus();

      // ----> Check recording status
      mRecMutex.lock();
      if (mRecording) {
        mRecStatus = mZed->getRecordingStatus();
        static int svo_rec_err_count = 0;
        if (mRecStatus.is_recording && !mRecStatus.status) {
          if (++svo_rec_err_count > 3) {
            rclcpp::Clock steady_clock(RCL_STEADY_TIME);
            RCLCPP_WARN_THROTTLE(
              get_logger(), steady_clock, 1000.0,
              "Error saving frame to SVO");
          }
        } else {
          svo_rec_err_count = 0;
        }
      }
      mRecMutex.unlock();
      // <---- Check recording status

      // ----> Retrieve Image/Depth data if someone has subscribed to
      processVideoDepth();
      // <---- Retrieve Image/Depth data if someone has subscribed to

      if (!mDepthDisabled) {
        // ----> Retrieve the point cloud if someone has subscribed to
        processPointCloud();
        // <---- Retrieve the point cloud if someone has subscribed to

        // ----> Localization processing
        if (mPosTrackingStarted) {
          if (!mSvoPause) {
            DEBUG_PT("================================================================");
            DEBUG_PT("=== processOdometry ===");
            processOdometry();
            DEBUG_PT("=== processPose ===");
            processPose();
            if (mGnssFusionEnabled) {
              if (mSvoMode) {
                DEBUG_PT("=== processSvoGnssData ===");
                processSvoGnssData();
              }
              DEBUG_PT("=== processGeoPose ===");
              processGeoPose();
            }
          }

          // Publish `odom` and `map` TFs at the grab frequency
          // RCLCPP_INFO(get_logger(), "Publishing TF -> threadFunc_zedGrab");
          DEBUG_PT("=== publishTFs ===");
          publishTFs(mFrameTimestamp);
        }
        // <---- Localization processing

        mObjDetMutex.lock();
        if (mObjDetRunning) {
          processDetectedObjects(mFrameTimestamp);
        }
        mObjDetMutex.unlock();

        mBodyTrkMutex.lock();
        if (mBodyTrkRunning) {
          processBodies(mFrameTimestamp);
        }
        mBodyTrkMutex.unlock();

        // ----> Region of interest
        processRtRoi(mFrameTimestamp);
        // <---- Region of interest
      }

      // Diagnostic statistics update
      double mean_elab_sec = mElabPeriodMean_sec->addValue(grabElabTimer.toc());
    } catch (...) {
      rcutils_reset_error();
      DEBUG_STREAM_COMM("threadFunc_zedGrab: Generic exception.");
      continue;
    }

    if (mSvoMode && !mSvoRealtime) {
      double effective_grab_period = mElabPeriodMean_sec->getAvg();
      mSvoExpectedPeriod = 1.0 / (mSvoRate * static_cast<double>(mCamGrabFrameRate));
      double sleep = std::max(0.001, mSvoExpectedPeriod - effective_grab_period);
      rclcpp::sleep_for(std::chrono::milliseconds(static_cast<int>(sleep * 1000)));


      DEBUG_STREAM_COMM(
        "SVO sleep time: " << sleep << " sec - Expecter grab period:"
                           << mSvoExpectedPeriod << " sec - Elab time:"
                           << effective_grab_period << " sec");
    }
  }

  // Stop the heartbeat
  mHeartbeatTimer->cancel();

  DEBUG_STREAM_COMM("Grab thread finished");
}

bool ZedCamera::publishSensorsData(rclcpp::Time force_ts)
{
  if (mGrabStatus != sl::ERROR_CODE::SUCCESS && mGrabStatus != sl::ERROR_CODE::CORRUPTED_FRAME) {
    DEBUG_SENS("Camera not ready. Sensor data not published");
    rclcpp::sleep_for(1s);
    return false;
  }

  // ----> Subscribers count
  DEBUG_STREAM_SENS("Sensors callback: counting subscribers");

  size_t imu_SubCount = 0;
  size_t imu_RawSubCount = 0;
  size_t imu_TempSubCount = 0;
  size_t imu_MagSubCount = 0;
  size_t pressSubCount = 0;

  try {
    if (mPubImu) {imu_SubCount = count_subscribers(mPubImu->get_topic_name());}
    if (mPubImuRaw) {imu_RawSubCount = count_subscribers(mPubImuRaw->get_topic_name());}
    imu_MagSubCount = 0;
    pressSubCount = 0;

    if (sl_tools::isZED2OrZED2i(mCamRealModel)) {
      if (mPubImuMag) {imu_MagSubCount = count_subscribers(mPubImuMag->get_topic_name());}
      if (mPubPressure) {pressSubCount = count_subscribers(mPubPressure->get_topic_name());}
    }
  } catch (...) {
    rcutils_reset_error();
    DEBUG_STREAM_SENS("pubSensorsData: Exception while counting subscribers");
    return false;
  }
  // <---- Subscribers count

  // ----> Grab data and setup timestamps
  DEBUG_STREAM_ONCE_SENS("Sensors callback: Grab data and setup timestamps");
  rclcpp::Time ts_imu;
  rclcpp::Time ts_baro;
  rclcpp::Time ts_mag;

  rclcpp::Time now = get_clock()->now();

  sl::SensorsData sens_data;
  sl::ERROR_CODE err;

  if (mSensCameraSync) {
    err = mZed->getSensorsData(sens_data, sl::TIME_REFERENCE::IMAGE);
  } else {
    err = mZed->getSensorsData(sens_data, sl::TIME_REFERENCE::CURRENT);
  }

  if (err != sl::ERROR_CODE::SUCCESS) {
    if (mSvoMode && err != sl::ERROR_CODE::SENSORS_NOT_AVAILABLE) {
      RCLCPP_WARN_STREAM(
        get_logger(), "sl::getSensorsData error: "
          << sl::toString(err).c_str());
    }
    return false;
  }

  if (mSensCameraSync) {
    ts_imu = force_ts;
    ts_baro = force_ts;
    ts_mag = force_ts;
  } else if (mSvoMode && !mUseSvoTimestamp) {
    ts_imu = now;
    ts_baro = now;
    ts_mag = now;
  } else if (mSimMode) {
    if (mUseSimTime) {
      ts_imu = now;
    } else {
      ts_imu = sl_tools::slTime2Ros(sens_data.imu.timestamp);
    }
    ts_baro = ts_imu;
    ts_mag = ts_imu;
  } else {
    ts_imu = sl_tools::slTime2Ros(sens_data.imu.timestamp);
    ts_baro = sl_tools::slTime2Ros(sens_data.barometer.timestamp);
    ts_mag = sl_tools::slTime2Ros(sens_data.magnetometer.timestamp);
  }
  // <---- Grab data and setup timestamps

  // ----> Check for duplicated data
  bool new_imu_data = ts_imu != mLastTs_imu;
  double dT = ts_imu.seconds() - mLastTs_imu.seconds();

  bool new_baro_data = ts_baro != mLastTs_baro;
  mLastTs_baro = ts_baro;
  bool new_mag_data = ts_mag != mLastTs_mag;
  mLastTs_mag = ts_mag;

  // ----> Respect data frequency for SVO2
  if (mSvoMode) {
    const double imu_period = 1.0 / mSensPubRate;

    if (dT < imu_period) {
      DEBUG_SENS("SENSOR: IMU data not ready yet");
      return false;
    }
  }
  DEBUG_STREAM_SENS(
    "IMU TS: " << ts_imu.seconds() << " - Grab TS: " << mFrameTimestamp.seconds() << " - Diff: " <<
      mFrameTimestamp.seconds() - ts_imu.seconds());
  // <---- Respect data frequency for SVO2

  if (!new_imu_data && !new_baro_data && !new_mag_data) {
    DEBUG_STREAM_SENS("No new sensors data");
    return false;
  }

  if (mSimMode) {
    new_baro_data = false;
    new_mag_data = false;
  }
  // <---- Check for duplicated data

  mLastTs_imu = ts_imu;

  DEBUG_STREAM_SENS("SENSOR LAST PERIOD: " << dT << " sec @" << 1. / dT << " Hz");

  // ----> Sensors freq for diagnostic
  if (new_imu_data) {
    double mean = mImuPeriodMean_sec->addValue(mImuFreqTimer.toc());
    mImuFreqTimer.tic();

    DEBUG_STREAM_SENS("Thread New data MEAN freq: " << 1. / mean);
  }

  if (new_baro_data) {
    double mean = mBaroPeriodMean_sec->addValue(mBaroFreqTimer.toc());
    mBaroFreqTimer.tic();
    DEBUG_STREAM_SENS("Barometer freq: " << 1. / mean);
  }

  if (new_mag_data) {
    double mean = mMagPeriodMean_sec->addValue(mMagFreqTimer.toc());
    mMagFreqTimer.tic();

    DEBUG_STREAM_SENS("Magnetometer freq: " << 1. / mean);
  }
  // <---- Sensors freq for diagnostic

  // ----> Sensors data publishing
  if (new_imu_data) {
    publishImuFrameAndTopic();

    if (imu_SubCount > 0) {
      mImuPublishing = true;

      auto imuMsg = std::make_unique<sensor_msgs::msg::Imu>();

      imuMsg->header.stamp = mUsePubTimestamps ? get_clock()->now() : ts_imu;
      imuMsg->header.frame_id = mImuFrameId;

      imuMsg->orientation.x = sens_data.imu.pose.getOrientation()[0];
      imuMsg->orientation.y = sens_data.imu.pose.getOrientation()[1];
      imuMsg->orientation.z = sens_data.imu.pose.getOrientation()[2];
      imuMsg->orientation.w = sens_data.imu.pose.getOrientation()[3];

      imuMsg->angular_velocity.x = sens_data.imu.angular_velocity[0] * DEG2RAD;
      imuMsg->angular_velocity.y = sens_data.imu.angular_velocity[1] * DEG2RAD;
      imuMsg->angular_velocity.z = sens_data.imu.angular_velocity[2] * DEG2RAD;

      imuMsg->linear_acceleration.x = sens_data.imu.linear_acceleration[0];
      imuMsg->linear_acceleration.y = sens_data.imu.linear_acceleration[1];
      imuMsg->linear_acceleration.z = sens_data.imu.linear_acceleration[2];

      // ----> Covariances copy
      // Note: memcpy not allowed because ROS 2 uses double and ZED SDK uses
      // float
      for (int i = 0; i < 3; ++i) {
        int r = 0;

        if (i == 0) {
          r = 0;
        } else if (i == 1) {
          r = 1;
        } else {
          r = 2;
        }

        imuMsg->orientation_covariance[i * 3 + 0] =
          sens_data.imu.pose_covariance.r[r * 3 + 0] * DEG2RAD * DEG2RAD;
        imuMsg->orientation_covariance[i * 3 + 1] =
          sens_data.imu.pose_covariance.r[r * 3 + 1] * DEG2RAD * DEG2RAD;
        imuMsg->orientation_covariance[i * 3 + 2] =
          sens_data.imu.pose_covariance.r[r * 3 + 2] * DEG2RAD * DEG2RAD;

        imuMsg->linear_acceleration_covariance[i * 3 + 0] =
          sens_data.imu.linear_acceleration_covariance.r[r * 3 + 0];
        imuMsg->linear_acceleration_covariance[i * 3 + 1] =
          sens_data.imu.linear_acceleration_covariance.r[r * 3 + 1];
        imuMsg->linear_acceleration_covariance[i * 3 + 2] =
          sens_data.imu.linear_acceleration_covariance.r[r * 3 + 2];

        imuMsg->angular_velocity_covariance[i * 3 + 0] =
          sens_data.imu.angular_velocity_covariance.r[r * 3 + 0] * DEG2RAD *
          DEG2RAD;
        imuMsg->angular_velocity_covariance[i * 3 + 1] =
          sens_data.imu.angular_velocity_covariance.r[r * 3 + 1] * DEG2RAD *
          DEG2RAD;
        imuMsg->angular_velocity_covariance[i * 3 + 2] =
          sens_data.imu.angular_velocity_covariance.r[r * 3 + 2] * DEG2RAD *
          DEG2RAD;
      }
      // <---- Covariances copy

      DEBUG_STREAM_SENS("Publishing IMU message");
      try {
        if (mPubImu) {mPubImu->publish(std::move(imuMsg));}
      } catch (std::system_error & e) {
        DEBUG_STREAM_COMM("Message publishing exception: " << e.what());
      } catch (...) {
        DEBUG_STREAM_COMM("Message publishing generic exception: ");
      }
    } else {
      mImuPublishing = false;
    }

    if (imu_RawSubCount > 0) {
      mImuPublishing = true;

      auto imuRawMsg = std::make_unique<sensor_msgs::msg::Imu>();

      imuRawMsg->header.stamp = mUsePubTimestamps ? get_clock()->now() : ts_imu;
      imuRawMsg->header.frame_id = mImuFrameId;

      imuRawMsg->angular_velocity.x =
        sens_data.imu.angular_velocity_uncalibrated[0] * DEG2RAD;
      imuRawMsg->angular_velocity.y =
        sens_data.imu.angular_velocity_uncalibrated[1] * DEG2RAD;
      imuRawMsg->angular_velocity.z =
        sens_data.imu.angular_velocity_uncalibrated[2] * DEG2RAD;

      imuRawMsg->linear_acceleration.x = sens_data.imu.linear_acceleration_uncalibrated[0];
      imuRawMsg->linear_acceleration.y = sens_data.imu.linear_acceleration_uncalibrated[1];
      imuRawMsg->linear_acceleration.z = sens_data.imu.linear_acceleration_uncalibrated[2];

      // ----> Covariances copy
      // Note: memcpy not allowed because ROS 2 uses double and ZED SDK uses
      // float
      for (int i = 0; i < 3; ++i) {
        int r = 0;

        if (i == 0) {
          r = 0;
        } else if (i == 1) {
          r = 1;
        } else {
          r = 2;
        }

        imuRawMsg->linear_acceleration_covariance[i * 3 + 0] =
          sens_data.imu.linear_acceleration_covariance.r[r * 3 + 0];
        imuRawMsg->linear_acceleration_covariance[i * 3 + 1] =
          sens_data.imu.linear_acceleration_covariance.r[r * 3 + 1];
        imuRawMsg->linear_acceleration_covariance[i * 3 + 2] =
          sens_data.imu.linear_acceleration_covariance.r[r * 3 + 2];

        imuRawMsg->angular_velocity_covariance[i * 3 + 0] =
          sens_data.imu.angular_velocity_covariance.r[r * 3 + 0] * DEG2RAD *
          DEG2RAD;
        imuRawMsg->angular_velocity_covariance[i * 3 + 1] =
          sens_data.imu.angular_velocity_covariance.r[r * 3 + 1] * DEG2RAD *
          DEG2RAD;
        imuRawMsg->angular_velocity_covariance[i * 3 + 2] =
          sens_data.imu.angular_velocity_covariance.r[r * 3 + 2] * DEG2RAD *
          DEG2RAD;
      }
      // <---- Covariances copy

      DEBUG_STREAM_SENS("Publishing IMU RAW message");
      try {
        if (mPubImuRaw) {mPubImuRaw->publish(std::move(imuRawMsg));}
      } catch (std::system_error & e) {
        DEBUG_STREAM_COMM("Message publishing exception: " << e.what());
      } catch (...) {
        DEBUG_STREAM_COMM("Message publishing generic exception: ");
      }
    }
  }

  if (sens_data.barometer.is_available && new_baro_data) {
    if (pressSubCount > 0) {
      mBaroPublishing = true;

      auto pressMsg = std::make_unique<sensor_msgs::msg::FluidPressure>();

      pressMsg->header.stamp = mUsePubTimestamps ? get_clock()->now() : ts_baro;
      pressMsg->header.frame_id = mBaroFrameId;
      pressMsg->fluid_pressure =
        sens_data.barometer.pressure;    // Pascals -> see
      // https://github.com/ros2/common_interfaces/blob/humble/sensor_msgs/msg/FluidPressure.msg
      pressMsg->variance = 1.0585e-2;

      DEBUG_STREAM_SENS("Publishing PRESS message");
      try {
        if (mPubPressure) {mPubPressure->publish(std::move(pressMsg));}
      } catch (std::system_error & e) {
        DEBUG_STREAM_COMM("Message publishing exception: " << e.what());
      } catch (...) {
        DEBUG_STREAM_COMM("Message publishing generic exception: ");
      }
    } else {
      mBaroPublishing = false;
    }
  }

  if (sens_data.magnetometer.is_available && new_mag_data) {
    if (imu_MagSubCount > 0) {
      mMagPublishing = true;

      auto magMsg = std::make_unique<sensor_msgs::msg::MagneticField>();

      magMsg->header.stamp = mUsePubTimestamps ? get_clock()->now() : ts_mag;
      magMsg->header.frame_id = mMagFrameId;
      magMsg->magnetic_field.x =
        sens_data.magnetometer.magnetic_field_calibrated.x * 1e-6;    // Tesla
      magMsg->magnetic_field.y =
        sens_data.magnetometer.magnetic_field_calibrated.y * 1e-6;    // Tesla
      magMsg->magnetic_field.z =
        sens_data.magnetometer.magnetic_field_calibrated.z * 1e-6;    // Tesla
      magMsg->magnetic_field_covariance[0] = 0.039e-6;
      magMsg->magnetic_field_covariance[1] = 0.0f;
      magMsg->magnetic_field_covariance[2] = 0.0f;
      magMsg->magnetic_field_covariance[3] = 0.0f;
      magMsg->magnetic_field_covariance[4] = 0.037e-6;
      magMsg->magnetic_field_covariance[5] = 0.0f;
      magMsg->magnetic_field_covariance[6] = 0.0f;
      magMsg->magnetic_field_covariance[7] = 0.0f;
      magMsg->magnetic_field_covariance[8] = 0.047e-6;

      DEBUG_STREAM_SENS("Publishing MAG message");
      try {
        if (mPubImuMag) {mPubImuMag->publish(std::move(magMsg));}
      } catch (std::system_error & e) {
        DEBUG_STREAM_COMM("Message publishing exception: " << e.what());
      } catch (...) {
        DEBUG_STREAM_COMM("Message publishing generic exception: ");
      }
    } else {
      mMagPublishing = false;
    }
  }
  // <---- Sensors data publishing

  return true;
}

void ZedCamera::publishTFs(rclcpp::Time t)
{
  // DEBUG_STREAM_PT("publishTFs");

  // RCLCPP_INFO_STREAM(get_logger(), "publishTFs - t type:" <<
  // t.get_clock_type());

  if (!mPosTrackingReady) {
    return;
  }

  if (t == TIMEZERO_ROS) {
    DEBUG_STREAM_PT("Time zero: not publishing TFs");
    return;
  }

  // Publish pose tf only if enabled
  if (mDepthMode != sl::DEPTH_MODE::NONE && mPublishTF) {
    publishOdomTF(t);  // publish the base Frame in odometry frame

    if (mPublishMapTF) {
      publishPoseTF(t);  // publish the odometry Frame in map frame
    }
  }
}

void ZedCamera::publishOdomTF(rclcpp::Time t)
{
  // DEBUG_STREAM_PT("publishOdomTF");

  // ----> Avoid duplicated TF publishing
  if (t == mLastTs_odom) {
    return;
  }
  mLastTs_odom = t;
  // <---- Avoid duplicated TF publishing

  if (!mSensor2BaseTransfValid) {
    getSens2BaseTransform();
  }

  if (!mSensor2CameraTransfValid) {
    getSens2CameraTransform();
  }

  if (!mCamera2BaseTransfValid) {
    getCamera2BaseTransform();
  }

  geometry_msgs::msg::TransformStamped transformStamped;

  transformStamped.header.stamp =
    mUsePubTimestamps ? get_clock()->now() :
    (t + rclcpp::Duration(0, mTfOffset * 1e9));

  // RCLCPP_INFO_STREAM(get_logger(), "Odom TS: " <<
  // transformStamped.header.stamp);

  transformStamped.header.frame_id = mOdomFrameId;
  transformStamped.child_frame_id = mBaseFrameId;
  // conversion from Tranform to message
  tf2::Vector3 translation = mOdom2BaseTransf.getOrigin();
  tf2::Quaternion quat = mOdom2BaseTransf.getRotation();
  transformStamped.transform.translation.x = translation.x();
  transformStamped.transform.translation.y = translation.y();
  transformStamped.transform.translation.z = translation.z();
  transformStamped.transform.rotation.x = quat.x();
  transformStamped.transform.rotation.y = quat.y();
  transformStamped.transform.rotation.z = quat.z();
  transformStamped.transform.rotation.w = quat.w();

  // Publish transformation
  mTfBroadcaster->sendTransform(transformStamped);

  // Odom TF publishing diagnostic
  double elapsed_sec = mOdomFreqTimer.toc();
  mPubOdomTF_sec->addValue(elapsed_sec);
  mOdomFreqTimer.tic();
}

void ZedCamera::publishPoseTF(rclcpp::Time t)
{
  // DEBUG_STREAM_PT("publishPoseTF");

  // ----> Avoid duplicated TF publishing
  if (t == mLastTs_pose) {
    return;
  }
  mLastTs_pose = t;
  // <---- Avoid duplicated TF publishing

  if (!mSensor2BaseTransfValid) {
    getSens2BaseTransform();
  }

  if (!mSensor2CameraTransfValid) {
    getSens2CameraTransform();
  }

  if (!mCamera2BaseTransfValid) {
    getCamera2BaseTransform();
  }

  geometry_msgs::msg::TransformStamped transformStamped;

  transformStamped.header.stamp =
    mUsePubTimestamps ? get_clock()->now() :
    (t + rclcpp::Duration(0, mTfOffset * 1e9));
  transformStamped.header.frame_id = mMapFrameId;
  transformStamped.child_frame_id = mOdomFrameId;
  // conversion from Tranform to message
  tf2::Vector3 translation = mMap2OdomTransf.getOrigin();
  tf2::Quaternion quat = mMap2OdomTransf.getRotation();
  transformStamped.transform.translation.x = translation.x();
  transformStamped.transform.translation.y = translation.y();
  transformStamped.transform.translation.z = translation.z();
  transformStamped.transform.rotation.x = quat.x();
  transformStamped.transform.rotation.y = quat.y();
  transformStamped.transform.rotation.z = quat.z();
  transformStamped.transform.rotation.w = quat.w();

  // Publish transformation
  mTfBroadcaster->sendTransform(transformStamped);

  // Pose TF publishing diagnostic
  double elapsed_sec = mPoseFreqTimer.toc();
  mPubPoseTF_sec->addValue(elapsed_sec);
  mPoseFreqTimer.tic();
}

void ZedCamera::threadFunc_pubSensorsData()
{
  DEBUG_STREAM_SENS("Sensors thread started");

  // ----> Advanced thread settings
  DEBUG_STREAM_ADV("Sensors thread settings");
  if (_debugAdvanced) {
    int policy;
    sched_param par;
    if (pthread_getschedparam(pthread_self(), &policy, &par)) {
      RCLCPP_WARN_STREAM(
        get_logger(), " ! Failed to get thread policy! - "
          << std::strerror(errno));
    } else {
      DEBUG_STREAM_ADV(
        " * Default Sensors thread (#"
          << pthread_self() << ") settings - Policy: "
          << sl_tools::threadSched2Str(policy).c_str()
          << " - Priority: " << par.sched_priority);
    }
  }

  if (mThreadSchedPolicy == "SCHED_OTHER") {
    sched_param par;
    par.sched_priority = 0;
    if (pthread_setschedparam(pthread_self(), SCHED_OTHER, &par)) {
      RCLCPP_WARN_STREAM(
        get_logger(), " ! Failed to set thread params! - "
          << std::strerror(errno));
    }
  } else if (mThreadSchedPolicy == "SCHED_BATCH") {
    sched_param par;
    par.sched_priority = 0;
    if (pthread_setschedparam(pthread_self(), SCHED_BATCH, &par)) {
      RCLCPP_WARN_STREAM(
        get_logger(), " ! Failed to set thread params! - "
          << std::strerror(errno));
    }
  } else if (mThreadSchedPolicy == "SCHED_FIFO") {
    sched_param par;
    par.sched_priority = mThreadPrioSens;
    if (pthread_setschedparam(pthread_self(), SCHED_FIFO, &par)) {
      RCLCPP_WARN_STREAM(
        get_logger(), " ! Failed to set thread params! - "
          << std::strerror(errno));
    }
  } else if (mThreadSchedPolicy == "SCHED_RR") {
    sched_param par;
    par.sched_priority = mThreadPrioSens;
    if (pthread_setschedparam(pthread_self(), SCHED_RR, &par)) {
      RCLCPP_WARN_STREAM(
        get_logger(), " ! Failed to set thread params! - "
          << std::strerror(errno));
    }
  } else {
    RCLCPP_WARN_STREAM(
      get_logger(), " ! Failed to set thread params! - Policy not supported");
  }

  if (_debugAdvanced) {
    int policy;
    sched_param par;
    if (pthread_getschedparam(pthread_self(), &policy, &par)) {
      RCLCPP_WARN_STREAM(
        get_logger(), " ! Failed to get thread policy! - "
          << std::strerror(errno));
    } else {
      DEBUG_STREAM_ADV(
        " * New Sensors thread (#"
          << pthread_self() << ") settings - Policy: "
          << sl_tools::threadSched2Str(policy).c_str()
          << " - Priority: " << par.sched_priority);
    }
  }
  // <---- Advanced thread settings

  while (1) {
    try {
      if (!rclcpp::ok()) {
        DEBUG_STREAM_SENS("Ctrl+C received: stopping sensors thread");
        mThreadStop = true;
        break;
      }
      if (mThreadStop) {
        DEBUG_STREAM_SENS(
          "threadFunc_pubSensorsData (2): Sensors thread stopped");
        break;
      }

      if (mSvoMode && mSvoPause) {
        if (!mGrabImuOnce) {
          rclcpp::sleep_for(100ms);
          continue;
        } else {
          mGrabImuOnce = false; // Reset the flag and grab the IMU data
        }
      }

      // std::lock_guard<std::mutex> lock(mCloseZedMutex);
      if (!mZed->isOpened()) {
        DEBUG_STREAM_SENS("threadFunc_pubSensorsData: the camera is not open");
        continue;
      }

      if (!publishSensorsData()) {
        auto sleep_usec =
          static_cast<int>(mSensRateComp * (1000000. / mSensPubRate));
        sleep_usec = std::max(100, sleep_usec);
        DEBUG_STREAM_SENS(
          "[threadFunc_pubSensorsData] Thread sleep: "
            << sleep_usec << " µsec");
        rclcpp::sleep_for(
          std::chrono::microseconds(sleep_usec)); // Avoid busy-waiting
        continue;
      }

      // ----> Check publishing frequency
      double sens_period_usec = 1e6 / mSensPubRate;
      double avg_freq = 1. / mImuPeriodMean_sec->getAvg();

      double err = std::fabs(mSensPubRate - avg_freq);

      const double COMP_P_GAIN = 0.0005;

      if (avg_freq < mSensPubRate) {
        mSensRateComp -= COMP_P_GAIN * err;
      } else if (avg_freq > mSensPubRate) {
        mSensRateComp += COMP_P_GAIN * err;
      }

      mSensRateComp = std::max(0.001, mSensRateComp);
      mSensRateComp = std::min(3.0, mSensRateComp);
      DEBUG_STREAM_SENS(
        "[threadFunc_pubSensorsData] mSensRateComp: " << mSensRateComp);
      // <---- Check publishing frequency
    } catch (...) {
      rcutils_reset_error();
      DEBUG_STREAM_COMM("threadFunc_pubSensorsData: Generic exception.");
      continue;
    }
  }

  DEBUG_STREAM_SENS("Sensors thread finished");
}

void ZedCamera::processOdometry()
{
  rclcpp::Clock steady_clock(RCL_STEADY_TIME);

  if (!mSensor2BaseTransfValid) {
    getSens2BaseTransform();
  }

  if (!mSensor2CameraTransfValid) {
    getSens2CameraTransform();
  }

  if (!mCamera2BaseTransfValid) {
    getCamera2BaseTransform();
  }

  sl::Pose deltaOdom;

  mPosTrackingStatus = mZed->getPositionalTrackingStatus();

  if (mResetOdomFromSrv || (mResetOdomWhenLoopClosure &&
    mPosTrackingStatus.spatial_memory_status ==
    sl::SPATIAL_MEMORY_STATUS::LOOP_CLOSED))
  {
    if (mPosTrackingStatus.spatial_memory_status ==
      sl::SPATIAL_MEMORY_STATUS::LOOP_CLOSED)
    {
      RCLCPP_INFO_STREAM(
        get_logger(),
        "=== Odometry reset for LOOP CLOSURE event ===");
    }

    // Propagate Odom transform in time
    mOdom2BaseTransf.setIdentity();
    mOdomPath.clear();

    mResetOdomFromSrv = false;
  } else {
    if (!mGnssFusionEnabled) {
      mZed->getPosition(deltaOdom, sl::REFERENCE_FRAME::CAMERA);
    } else {
      mFusion.getPosition(
        deltaOdom, sl::REFERENCE_FRAME::CAMERA /*,mCamUuid*/,
        sl::CameraIdentifier(), sl::POSITION_TYPE::FUSION);
    }

    DEBUG_STREAM_PT(
      "MAP -> Odometry Status: "
        << sl::toString(mPosTrackingStatus.odometry_status).c_str());

    DEBUG_PT(
      "delta ODOM %s- [%s]:\n%s", _debugGnss ? "(`sl::Fusion`) " : "",
      sl::toString(mPosTrackingStatus.odometry_status).c_str(),
      deltaOdom.pose_data.getInfos().c_str());

    if (_debugGnss) {
      sl::Pose camera_delta_odom;
      auto status =
        mZed->getPosition(camera_delta_odom, sl::REFERENCE_FRAME::CAMERA);

      DEBUG_PT(
        "delta ODOM (`sl::Camera`) [%s]:\n%s",
        sl::toString(status).c_str(),
        camera_delta_odom.pose_data.getInfos().c_str());
    }

    if (mPosTrackingStatus.odometry_status == sl::ODOMETRY_STATUS::OK) {
      sl::Translation translation = deltaOdom.getTranslation();
      sl::Orientation quat = deltaOdom.getOrientation();

      // Transform ZED delta odom pose in TF2 Transformation
      tf2::Transform deltaOdomTf;
      deltaOdomTf.setOrigin(
        tf2::Vector3(translation(0), translation(1), translation(2)));
      // w at the end in the constructor
      deltaOdomTf.setRotation(
        tf2::Quaternion(quat(0), quat(1), quat(2), quat(3)));

      // delta odom from sensor to base frame
      tf2::Transform deltaOdomTf_base =
        mSensor2BaseTransf.inverse() * deltaOdomTf * mSensor2BaseTransf;

      // Propagate Odom transform in time
      mOdom2BaseTransf = mOdom2BaseTransf * deltaOdomTf_base;

      if (mTwoDMode) {
        tf2::Vector3 tr_2d = mOdom2BaseTransf.getOrigin();
        tr_2d.setZ(mFixedZValue);
        mOdom2BaseTransf.setOrigin(tr_2d);

        double roll, pitch, yaw;
        tf2::Matrix3x3(mOdom2BaseTransf.getRotation()).getRPY(roll, pitch, yaw);

        tf2::Quaternion quat_2d;
        quat_2d.setRPY(0.0, 0.0, yaw);

        mOdom2BaseTransf.setRotation(quat_2d);
      }
      mPosTrackingReady = true;
    } else if (mFloorAlignment) {
      DEBUG_STREAM_THROTTLE_PT(
        5000.0,
        "Odometry will be published as soon as the floor as "
        "been detected for the first time");
    }
  }

  if (_debugPosTracking) {
    double roll, pitch, yaw;
    tf2::Matrix3x3(mOdom2BaseTransf.getRotation()).getRPY(roll, pitch, yaw);

    DEBUG_PT(
      "+++ Odometry [%s -> %s] - {%.3f,%.3f,%.3f} {%.3f,%.3f,%.3f}",
      mOdomFrameId.c_str(), mBaseFrameId.c_str(),
      mOdom2BaseTransf.getOrigin().x(), mOdom2BaseTransf.getOrigin().y(),
      mOdom2BaseTransf.getOrigin().z(), roll * RAD2DEG, pitch * RAD2DEG,
      yaw * RAD2DEG);
  }

  // Publish odometry message
  publishOdom(mOdom2BaseTransf, deltaOdom, mFrameTimestamp);
}

void ZedCamera::publishOdom(
  tf2::Transform & odom2baseTransf, sl::Pose & slPose,
  rclcpp::Time t)
{
  size_t odomSub = 0;

  try {
    odomSub = count_subscribers(mOdomTopic);  // mPubOdom subscribers
  } catch (...) {
    rcutils_reset_error();
    DEBUG_STREAM_PT("publishPose: Exception while counting subscribers");
    return;
  }

  if (odomSub) {
    auto odomMsg = std::make_unique<nav_msgs::msg::Odometry>();

    odomMsg->header.stamp = mUsePubTimestamps ? get_clock()->now() : t;
    odomMsg->header.frame_id = mOdomFrameId;  // frame
    odomMsg->child_frame_id = mBaseFrameId;   // camera_frame

    // Add all value in odometry message
    odomMsg->pose.pose.position.x = odom2baseTransf.getOrigin().x();
    odomMsg->pose.pose.position.y = odom2baseTransf.getOrigin().y();
    odomMsg->pose.pose.position.z = odom2baseTransf.getOrigin().z();
    odomMsg->pose.pose.orientation.x = odom2baseTransf.getRotation().x();
    odomMsg->pose.pose.orientation.y = odom2baseTransf.getRotation().y();
    odomMsg->pose.pose.orientation.z = odom2baseTransf.getRotation().z();
    odomMsg->pose.pose.orientation.w = odom2baseTransf.getRotation().w();

    // Odometry pose covariance
    for (size_t i = 0; i < odomMsg->pose.covariance.size(); i++) {
      odomMsg->pose.covariance[i] =
        static_cast<double>(slPose.pose_covariance[i]);

      if (mTwoDMode) {
        if (i == 14 || i == 21 || i == 28) {
          odomMsg->pose.covariance[i] = 1e-9;  // Very low covariance if 2D mode
        } else if ((i >= 2 && i <= 4) || (i >= 8 && i <= 10) ||
          (i >= 12 && i <= 13) || (i >= 15 && i <= 16) ||
          (i >= 18 && i <= 20) || (i == 22) || (i >= 24 && i <= 27))
        {
          odomMsg->pose.covariance[i] = 0.0;
        }
      }
    }

    // Publish odometry message
    DEBUG_STREAM_PT("Publishing ODOM message");
    try {
      if (mPubOdom) {mPubOdom->publish(std::move(odomMsg));}
    } catch (std::system_error & e) {
      DEBUG_STREAM_COMM("Message publishing exception: " << e.what());
    } catch (...) {
      DEBUG_STREAM_COMM("Message publishing generic exception: ");
    }
  }
}

void ZedCamera::processPose()
{
  if (!mSensor2BaseTransfValid) {
    getSens2BaseTransform();
  }

  if (!mSensor2CameraTransfValid) {
    getSens2CameraTransform();
  }

  if (!mCamera2BaseTransfValid) {
    getCamera2BaseTransform();
  }

  if (!mGnssFusionEnabled && mFusionStatus != sl::FUSION_ERROR_CODE::SUCCESS) {
    mZed->getPosition(mLastZedPose, sl::REFERENCE_FRAME::WORLD);
  } else {
    mFusion.getPosition(
      mLastZedPose, sl::REFERENCE_FRAME::WORLD /*,mCamUuid*/,
      sl::CameraIdentifier(), sl::POSITION_TYPE::FUSION);
  }

  publishPoseStatus();
  publishGnssPoseStatus();

  sl::Translation translation = mLastZedPose.getTranslation();
  sl::Orientation quat = mLastZedPose.getOrientation();

  if (quat.sum() == 0) {
    return;
  }

  DEBUG_STREAM_PT(
    "MAP -> Tracking Status: "
      << sl::toString(mPosTrackingStatus.spatial_memory_status).c_str());

  DEBUG_PT(
    "Sensor POSE %s- [%s -> %s]:\n%s}",
    _debugGnss ? "(`sl::Fusion`) " : "", mLeftCamFrameId.c_str(),
    mMapFrameId.c_str(), mLastZedPose.pose_data.getInfos().c_str());

  if (_debugGnss) {
    sl::Pose camera_pose;
    mZed->getPosition(camera_pose, sl::REFERENCE_FRAME::WORLD);

    DEBUG_PT(
      "Sensor POSE (`sl::Camera`) [%s -> %s]:\n%s",
      mLeftCamFrameId.c_str(), mMapFrameId.c_str(),
      camera_pose.pose_data.getInfos().c_str());
  }

  if (mPosTrackingStatus.odometry_status == sl::ODOMETRY_STATUS::OK) {
    double roll, pitch, yaw;
    tf2::Matrix3x3(tf2::Quaternion(quat.ox, quat.oy, quat.oz, quat.ow))
    .getRPY(roll, pitch, yaw);

    tf2::Transform map_to_sens_transf;
    map_to_sens_transf.setOrigin(
      tf2::Vector3(translation(0), translation(1), translation(2)));
    map_to_sens_transf.setRotation(
      tf2::Quaternion(quat(0), quat(1), quat(2), quat(3)));

    mMap2BaseTransf =
      map_to_sens_transf * mSensor2BaseTransf;    // Base position in map frame

    if (mTwoDMode) {
      tf2::Vector3 tr_2d = mMap2BaseTransf.getOrigin();
      tr_2d.setZ(mFixedZValue);
      mMap2BaseTransf.setOrigin(tr_2d);

      tf2::Matrix3x3(mMap2BaseTransf.getRotation()).getRPY(roll, pitch, yaw);

      tf2::Quaternion quat_2d;
      quat_2d.setRPY(0.0, 0.0, yaw);

      mMap2BaseTransf.setRotation(quat_2d);
    }

    // double roll, pitch, yaw;
    tf2::Matrix3x3(mMap2BaseTransf.getRotation()).getRPY(roll, pitch, yaw);

    DEBUG_PT(
      "=== Base POSE [%s -> %s] - {%.3f,%.3f,%.3f} {%.3f,%.3f,%.3f}",
      mMapFrameId.c_str(), mBaseFrameId.c_str(),
      mMap2BaseTransf.getOrigin().x(), mMap2BaseTransf.getOrigin().y(),
      mMap2BaseTransf.getOrigin().z(), roll * RAD2DEG, pitch * RAD2DEG,
      yaw * RAD2DEG);

    // Transformation from map to odometry frame
    mMap2OdomTransf = mMap2BaseTransf * mOdom2BaseTransf.inverse();

    tf2::Matrix3x3(mMap2OdomTransf.getRotation()).getRPY(roll, pitch, yaw);

    DEBUG_PT(
      "+++ Diff [%s -> %s] - {%.3f,%.3f,%.3f} {%.3f,%.3f,%.3f}",
      mMapFrameId.c_str(), mOdomFrameId.c_str(),
      mMap2OdomTransf.getOrigin().x(), mMap2OdomTransf.getOrigin().y(),
      mMap2OdomTransf.getOrigin().z(), roll * RAD2DEG, pitch * RAD2DEG,
      yaw * RAD2DEG);


    // Publish Pose message
    publishPose();
    if (mPublish3DLandmarks) {
      if (mFrameSkipCountLandmarks == 0) {
        publishPoseLandmarks();
        mFrameSkipCountLandmarks = mPublishLandmarkSkipFrame;
      } else {
        mFrameSkipCountLandmarks--;
      }
    }
    mPosTrackingReady = true;
  }
}

void ZedCamera::publishPoseStatus()
{
  size_t statusSub = 0;

  try {
    statusSub =
      count_subscribers(mPoseStatusTopic);    // mPubPoseStatus subscribers
  } catch (...) {
    rcutils_reset_error();
    DEBUG_STREAM_PT("publishPose: Exception while counting subscribers");
    return;
  }

  if (statusSub > 0) {
    auto msg = std::make_unique<zed_msgs::msg::PosTrackStatus>();
    msg->odometry_status = static_cast<uint8_t>(mPosTrackingStatus.odometry_status);
    msg->spatial_memory_status = static_cast<uint8_t>(mPosTrackingStatus.spatial_memory_status);

    try {
      if (mPubPoseStatus) {mPubPoseStatus->publish(std::move(msg));}
    } catch (std::system_error & e) {
      DEBUG_STREAM_COMM("Message publishing exception: " << e.what());
    } catch (...) {
      DEBUG_STREAM_COMM("Message publishing generic exception: ");
    }
  }
}

void ZedCamera::publishGnssPoseStatus()
{
  size_t statusSub = 0;

  try {
    statusSub = count_subscribers(
      mGnssPoseStatusTopic);    // mPubGnssPoseStatus subscribers
  } catch (...) {
    rcutils_reset_error();
    DEBUG_STREAM_PT("publishPose: Exception while counting subscribers");
    return;
  }

  if (statusSub > 0) {
    auto msg = std::make_unique<zed_msgs::msg::GnssFusionStatus>();

    msg->gnss_fusion_status = static_cast<uint8_t>(mFusedPosTrackingStatus.gnss_fusion_status);

    try {
      if (mPubGnssPoseStatus) {mPubGnssPoseStatus->publish(std::move(msg));}
    } catch (std::system_error & e) {
      DEBUG_STREAM_COMM("Message publishing exception: " << e.what());
    } catch (...) {
      DEBUG_STREAM_COMM("Message publishing generic exception: ");
    }
  }
}

void ZedCamera::publishGeoPoseStatus()
{
  size_t statusSub = 0;

  try {
    statusSub = count_subscribers(
      mGeoPoseStatusTopic);    // mPubGnssPoseStatus subscribers
  } catch (...) {
    rcutils_reset_error();
    DEBUG_STREAM_PT("publishPose: Exception while counting subscribers");
    return;
  }

  if (statusSub > 0) {
    auto msg = std::make_unique<zed_msgs::msg::GnssFusionStatus>();

    msg->gnss_fusion_status =
      static_cast<uint8_t>(mFusedPosTrackingStatus.gnss_fusion_status);

    try {
      if (mPubGeoPoseStatus) {mPubGeoPoseStatus->publish(std::move(msg));}
    } catch (std::system_error & e) {
      DEBUG_STREAM_COMM("Message publishing exception: " << e.what());
    } catch (...) {
      DEBUG_STREAM_COMM("Message publishing generic exception: ");
    }
  }
}

void ZedCamera::publishPoseLandmarks()
{
  size_t landmarksSub = 0;

  try {
    landmarksSub =
      count_subscribers(mPointcloud3DLandmarksTopic);    // mPubPoseLandmarks subscribers
  } catch (...) {
    rcutils_reset_error();
    DEBUG_STREAM_PT("publishPose: Exception while counting subscribers");
    return;
  }

  DEBUG_STREAM_PT(
    " * [publishPoseLandmarks] Subscribers to topic '" << mPointcloud3DLandmarksTopic << "': " <<
      landmarksSub);

  if (landmarksSub > 0) {
    std::map<uint64_t, sl::Landmark> map_lm3d;
    std::vector<sl::Landmark2D> map_lm2d;
    auto res1 = mZed->getPositionalTrackingLandmarks(map_lm3d); // 3D landmarks (all the landmarks in world coords)
    auto res2 = mZed->getPositionalTrackingLandmarks2D(map_lm2d); // 2D landmarks (currently tracked in image)

    if (res1 != sl::ERROR_CODE::SUCCESS) {
      RCLCPP_ERROR_STREAM(
        get_logger(),
        " * [publishPoseLandmarks] getPositionalTrackingLandmarks error: " <<
          sl::toString(res1));
      return;
    }
    if (res2 != sl::ERROR_CODE::SUCCESS) {
      RCLCPP_ERROR_STREAM(
        get_logger(),
        " * [publishPoseLandmarks] getPositionalTrackingLandmarks2D error: " <<
          sl::toString(res2));
      return;
    }

    auto msg = std::make_unique<sensor_msgs::msg::PointCloud2>();

    // Initialize Point Cloud message
    // https://github.com/ros/common_msgs/blob/jade-devel/sensor_msgs/include/sensor_msgs/point_cloud2_iterator.h

    int ptsCount = map_lm3d.size();

    DEBUG_STREAM_PT(" * [publishPoseLandmarks] " << ptsCount << " landmarks to publish");

    if (mSvoMode) {
      msg->header.stamp = mUsePubTimestamps ? get_clock()->now() : mFrameTimestamp;
    } else if (mSimMode) {
      if (mUseSimTime) {
        msg->header.stamp = mUsePubTimestamps ? get_clock()->now() : mFrameTimestamp;
      } else {
        msg->header.stamp = mUsePubTimestamps ? get_clock()->now() : sl_tools::slTime2Ros(
          mMatCloud.timestamp);
      }
    } else {
      msg->header.stamp = mUsePubTimestamps ? get_clock()->now() : sl_tools::slTime2Ros(
        mMatCloud.timestamp);
    }

    msg->header.frame_id = mMapFrameId;      // Set the header values of the ROS message

    int val = 1;
    msg->is_bigendian = !(*reinterpret_cast<char *>(&val) == 1);
    msg->is_dense = true;

    msg->width = ptsCount;
    msg->height = 1;

    sensor_msgs::PointCloud2Modifier modifier(*(msg.get()));
    modifier.setPointCloud2Fields(
      4,
      "x", 1, sensor_msgs::msg::PointField::FLOAT32,
      "y", 1, sensor_msgs::msg::PointField::FLOAT32,
      "z", 1, sensor_msgs::msg::PointField::FLOAT32,
      "rgb", 1, sensor_msgs::msg::PointField::FLOAT32);

    DEBUG_STREAM_PT(
      " * [publishPoseLandmarks] PointCloud2 msg - Width: " << msg->width <<
        " - Height: " << msg->height <<
        " - PointStep: " << msg->point_step <<
        " - RowStep: " << msg->row_step <<
        " - Data size: " << msg->data.size());

    sensor_msgs::PointCloud2Iterator<float> iter_x(*msg, "x");
    sensor_msgs::PointCloud2Iterator<float> iter_y(*msg, "y");
    sensor_msgs::PointCloud2Iterator<float> iter_z(*msg, "z");
    sensor_msgs::PointCloud2Iterator<uint8_t> iter_r(*msg, "r");
    sensor_msgs::PointCloud2Iterator<uint8_t> iter_g(*msg, "g");
    sensor_msgs::PointCloud2Iterator<uint8_t> iter_b(*msg, "b");
    sensor_msgs::PointCloud2Iterator<uint8_t> iter_a(*msg, "a");

    for (const auto & landmark : map_lm3d) {
      // ----> Set the landmark coordinates
      *iter_x = landmark.second.position.x;
      *iter_y = landmark.second.position.y;
      *iter_z = landmark.second.position.z;
      // <---- Set the landmark coordinates
      // ----> Set the landmark color (green if tracked in 2D, red if not)
      // If a landmark is listed in the 2D landmarks, it means that it is currently tracked, so that we can color it in green
      if (std::any_of(
          map_lm2d.begin(), map_lm2d.end(),
          [&landmark](const sl::Landmark2D & lm2d) {return lm2d.id == landmark.first;}))
      {
        *iter_r = 20;
        *iter_g = 200;
        *iter_b = 20;
        *iter_a = 150;
      } else {
        *iter_r = 200;
        *iter_g = 20;
        *iter_b = 20;
        *iter_a = 150;
      }
      // <---- Set the landmark color (green if tracked in 2D, red if not)

      // Increment iterators
      ++iter_x;
      ++iter_y;
      ++iter_z;
      ++iter_r;
      ++iter_g;
      ++iter_b;
      ++iter_a;
    }

    // Pointcloud publishing
    DEBUG_PT(" * [publishPoseLandmarks] Publishing LANDMARK 3D POINT CLOUD message");

#ifdef FOUND_POINT_CLOUD_TRANSPORT
    try {
      mPub3DLandmarks.publish(std::move(msg));
    } catch (std::system_error & e) {
      DEBUG_STREAM_PT(" * [publishPoseLandmarks] Message publishing exception: " << e.what());
    } catch (...) {
      DEBUG_STREAM_PT(" * [publishPoseLandmarks] Message publishing generic exception");
    }
#else
    try {
      mPub3DLandmarks->publish(std::move(msg));
    } catch (std::system_error & e) {
      DEBUG_STREAM_PT(" * [publishPoseLandmarks] Message publishing exception: " << e.what());
    } catch (...) {
      DEBUG_STREAM_PT(" * [publishPoseLandmarks] Message publishing generic exception");
    }
#endif
  }
}

void ZedCamera::publishPose()
{
  size_t poseSub = 0;
  size_t poseCovSub = 0;

  try {
    poseSub = count_subscribers(mPoseTopic);        // mPubPose subscribers
    poseCovSub = count_subscribers(mPoseCovTopic);   // mPubPoseCov subscribers
  } catch (...) {
    rcutils_reset_error();
    DEBUG_STREAM_PT("publishPose: Exception while counting subscribers");
    return;
  }

  tf2::Transform base_pose;
  base_pose.setIdentity();

  base_pose = mMap2BaseTransf;

  std_msgs::msg::Header header;
  header.stamp = mUsePubTimestamps ? get_clock()->now() : mFrameTimestamp;
  header.frame_id = mMapFrameId;   // frame

  geometry_msgs::msg::Pose pose;

  // Add all value in Pose message
  pose.position.x = mMap2BaseTransf.getOrigin().x();
  pose.position.y = mMap2BaseTransf.getOrigin().y();
  pose.position.z = mMap2BaseTransf.getOrigin().z();
  pose.orientation.x = mMap2BaseTransf.getRotation().x();
  pose.orientation.y = mMap2BaseTransf.getRotation().y();
  pose.orientation.z = mMap2BaseTransf.getRotation().z();
  pose.orientation.w = mMap2BaseTransf.getRotation().w();

  if (poseSub > 0) {
    auto poseNoCov = std::make_unique<geometry_msgs::msg::PoseStamped>();

    poseNoCov->header = header;
    poseNoCov->pose = pose;

    // Publish pose stamped message
    DEBUG_STREAM_PT("Publishing POSE NO COV message");
    try {
      if (mPubPose) {mPubPose->publish(std::move(poseNoCov));}
    } catch (std::system_error & e) {
      DEBUG_STREAM_COMM("Message publishing exception: " << e.what());
    } catch (...) {
      DEBUG_STREAM_COMM("Message publishing generic exception: ");
    }
  }

  if (mPublishPoseCov) {
    if (poseCovSub > 0) {
      auto poseCov = std::make_unique<geometry_msgs::msg::PoseWithCovarianceStamped>();

      poseCov->header = header;
      poseCov->pose.pose = pose;

      // Odometry pose covariance if available

      for (size_t i = 0; i < poseCov->pose.covariance.size(); i++) {
        poseCov->pose.covariance[i] =
          static_cast<double>(mLastZedPose.pose_covariance[i]);

        if (mTwoDMode) {
          if ((i >= 2 && i <= 4) || (i >= 8 && i <= 10) ||
            (i >= 12 && i <= 29) || (i >= 32 && i <= 34))
          {
            poseCov->pose.covariance[i] =
              1e-9;    // Very low covariance if 2D mode
          }
        }
      }

      // Publish pose with covariance stamped message
      DEBUG_STREAM_PT("Publishing POSE COV message");
      try {
        if (mPubPoseCov) {mPubPoseCov->publish(std::move(poseCov));}
      } catch (std::system_error & e) {
        DEBUG_STREAM_COMM("Message publishing exception: " << e.what());
      } catch (...) {
        DEBUG_STREAM_COMM("Message publishing generic exception: ");
      }
    }
  }
}

void ZedCamera::processGeoPose()
{
  if (!mGnssMsgReceived) {
    return;
  }

  if (!mGnssFusionEnabled) {
    return;
  }

  if (!mGnss2BaseTransfValid) {
    getGnss2BaseTransform();
  }

  // Update GeoPose
  mFusion.getGeoPose(mLastGeoPose);

  // ----> Update GeoPose status
  mFusedPosTrackingStatus = mFusion.getFusedPositionalTrackingStatus();
  publishGeoPoseStatus();

  if (mFusedPosTrackingStatus.gnss_fusion_status !=
    sl::GNSS_FUSION_STATUS::OK)
  {
    RCLCPP_INFO_STREAM(
      get_logger(),
      "GNSS fusion status: " << sl::toString(
        mFusedPosTrackingStatus.gnss_fusion_status));
    mGnssInitGood = false;
  }
  // <---- Update GeoPose status

  // ----> Setup Lat/Long
  double altitude = mLastGeoPose.latlng_coordinates.getAltitude();
  if (mGnssZeroAltitude) {
    altitude = 0.0;
  }
  mLastLatLongPose.setCoordinates(
    mLastGeoPose.latlng_coordinates.getLatitude(),
    mLastGeoPose.latlng_coordinates.getLongitude(), altitude, true);

  mLastHeading = mLastGeoPose.heading;
  // <---- Setup Lat/Long

  // Get ECEF
  sl::GeoConverter::latlng2ecef(mLastLatLongPose, mLastEcefPose);

  // Get UTM
  sl::GeoConverter::latlng2utm(mLastLatLongPose, mLastUtmPose);

  DEBUG_GNSS("Good GNSS localization:");
  DEBUG_GNSS(
    " * ECEF: %.6f m, %.6f m, %.6f m", mLastEcefPose.x,
    mLastEcefPose.y, mLastEcefPose.z);
  DEBUG_GNSS(
    " * Lat. Long.: %.6f°, %.6f°,%.3f m", mLastLatLongPose.getLatitude(false),
    mLastLatLongPose.getLongitude(false), mLastLatLongPose.getAltitude());
  DEBUG_GNSS(" * Heading: %.3f°", mLastHeading * RAD2DEG);
  DEBUG_GNSS(
    " * UTM: %.5f m, %.5f m, %.5f°, %s", mLastUtmPose.easting,
    mLastUtmPose.northing, mLastUtmPose.gamma,
    mLastUtmPose.UTMZone.c_str());

  // If calibration is not good me must update the `utm -> map` transform
  if (!mGnssInitGood) {
    mInitEcefPose = mLastEcefPose;
    mInitUtmPose = mLastUtmPose;
    mInitLatLongPose = mLastLatLongPose;
    mInitHeading = mLastHeading;

    if (mFusedPosTrackingStatus.gnss_fusion_status == sl::GNSS_FUSION_STATUS::OK) {
      mGnssInitGood = true;
    } else {
      mGnssInitGood = false;
    }

    RCLCPP_INFO(get_logger(), "GNSS reference localization initialized");

    // ----> Create (static) transform UTM to MAP
    // Add only Heading to pose
    tf2::Quaternion pose_quat_yaw;
    pose_quat_yaw.setRPY(0.0, 0.0, mLastHeading);
    mLastHeadingQuat = pose_quat_yaw;

    // Set UTM transform
    // Get position from ZED SDK UTM pose
    mMap2UtmTransf.setOrigin(
      tf2::Vector3(
        mLastUtmPose.easting, mLastUtmPose.northing,
        mLastGeoPose.latlng_coordinates.getAltitude()));
    mMap2UtmTransf.setRotation(pose_quat_yaw);
    // ----> Create (static) transform UTM to MAP

    mMap2UtmTransfValid = true;

    if (!mUtmAsParent) {
      tf2::Transform map2utmInverse = mMap2UtmTransf.inverse();

      double roll, pitch, yaw;
      tf2::Matrix3x3(map2utmInverse.getRotation()).getRPY(roll, pitch, yaw);

      RCLCPP_INFO(
        get_logger(), " Static transform UTM to MAP [%s -> %s]",
        mUtmFrameId.c_str(), mMapFrameId.c_str());
      RCLCPP_INFO(
        get_logger(), "  * Translation: {%.3f,%.3f,%.3f}",
        map2utmInverse.getOrigin().x(),
        map2utmInverse.getOrigin().y(),
        map2utmInverse.getOrigin().z());
      RCLCPP_INFO(
        get_logger(), "  * Rotation: {%.3f,%.3f,%.3f}",
        roll * RAD2DEG, pitch * RAD2DEG, yaw * RAD2DEG);
    } else {
      double roll, pitch, yaw;
      tf2::Matrix3x3(mMap2UtmTransf.getRotation()).getRPY(roll, pitch, yaw);

      RCLCPP_INFO(
        get_logger(), " Static transform MAP to UTM [%s -> %s]",
        mMapFrameId.c_str(), mUtmFrameId.c_str());
      RCLCPP_INFO(
        get_logger(), "  * Translation: {%.3f,%.3f,%.3f}",
        mMap2UtmTransf.getOrigin().x(),
        mMap2UtmTransf.getOrigin().y(),
        mMap2UtmTransf.getOrigin().z());
      RCLCPP_INFO(
        get_logger(), "  * Rotation: {%.3f,%.3f,%.3f}",
        roll * RAD2DEG, pitch * RAD2DEG, yaw * RAD2DEG);
    }
  }

  if (mMap2UtmTransfValid && mPublishUtmTf) {
    // Publish the transform
    // Note: we cannot use a static TF publisher because IPC is enabled
    geometry_msgs::msg::TransformStamped transformStamped;

    transformStamped.header.stamp =
      mUsePubTimestamps ?
      get_clock()->now() :
      (mFrameTimestamp + rclcpp::Duration(0, mTfOffset * 1e9));
    transformStamped.header.frame_id = mUtmAsParent ? mUtmFrameId : mMapFrameId;
    transformStamped.child_frame_id = mUtmAsParent ? mMapFrameId : mUtmFrameId;

    // conversion from Transform to message
    transformStamped.transform = mUtmAsParent ?
      (tf2::toMsg(mMap2UtmTransf)) :
      (tf2::toMsg(mMap2UtmTransf.inverse()));

    mTfBroadcaster->sendTransform(transformStamped);
  }

  publishGnssPose();
}

void ZedCamera::publishGnssPose()
{
  DEBUG_GNSS("=== publishGnssPose ===");

  size_t gnssSub = 0;
  size_t geoPoseSub = 0;
  size_t fusedFixSub = 0;
  size_t originFixSub = 0;

  try {
    gnssSub = count_subscribers(mGnssPoseTopic);
    geoPoseSub = count_subscribers(mGeoPoseTopic);
    fusedFixSub = count_subscribers(mFusedFixTopic);
    originFixSub = count_subscribers(mOriginFixTopic);
  } catch (...) {
    rcutils_reset_error();
    DEBUG_GNSS("publishGnssPose: Exception while counting subscribers");
    return;
  }

  if (gnssSub > 0) {
    auto msg = std::make_unique<nav_msgs::msg::Odometry>();

    msg->header.stamp =
      mUsePubTimestamps ? get_clock()->now() : mFrameTimestamp;
    msg->header.frame_id = mMapFrameId;
    msg->child_frame_id = mBaseFrameId;

    // Add all value in odometry message
    msg->pose.pose.position.x = mMap2BaseTransf.getOrigin().x();
    msg->pose.pose.position.y = mMap2BaseTransf.getOrigin().y();
    msg->pose.pose.position.z = mMap2BaseTransf.getOrigin().z();
    msg->pose.pose.orientation.x = mMap2BaseTransf.getRotation().x();
    msg->pose.pose.orientation.y = mMap2BaseTransf.getRotation().y();
    msg->pose.pose.orientation.z = mMap2BaseTransf.getRotation().z();
    msg->pose.pose.orientation.w = mMap2BaseTransf.getRotation().w();

    // Odometry pose covariance
    for (size_t i = 0; i < msg->pose.covariance.size(); i++) {
      msg->pose.covariance[i] =
        static_cast<double>(mLastZedPose.pose_covariance[i]);

      if (mTwoDMode) {
        if (i == 14 || i == 21 || i == 28) {
          msg->pose.covariance[i] = 1e-9;   // Very low covariance if 2D mode
        } else if ((i >= 2 && i <= 4) || (i >= 8 && i <= 10) ||
          (i >= 12 && i <= 13) || (i >= 15 && i <= 16) ||
          (i >= 18 && i <= 20) || (i == 22) || (i >= 24 && i <= 27))
        {
          msg->pose.covariance[i] = 0.0;
        }
      }
    }

    // Publish gnss message
    // DEBUG_GNSS("Publishing GNSS pose message");
    try {
      if (mPubGnssPose) {mPubGnssPose->publish(std::move(msg));}
    } catch (std::system_error & e) {
      DEBUG_STREAM_COMM("Message publishing exception: " << e.what());
    } catch (...) {
      DEBUG_STREAM_COMM("Message publishing generic exception: ");
    }
  }

  if (geoPoseSub > 0) {
    auto msg = std::make_unique<geographic_msgs::msg::GeoPoseStamped>();

    msg->header.stamp =
      mUsePubTimestamps ? get_clock()->now() : mFrameTimestamp;
    msg->header.frame_id = mMapFrameId;

    // Latest Lat Long data
    msg->pose.position.latitude = mLastLatLongPose.getLatitude(false);
    msg->pose.position.longitude = mLastLatLongPose.getLongitude(false);
    msg->pose.position.altitude = mLastLatLongPose.getAltitude();

    // Latest Heading Quaternion
    msg->pose.orientation.x = mLastHeadingQuat.getX();
    msg->pose.orientation.y = mLastHeadingQuat.getY();
    msg->pose.orientation.z = mLastHeadingQuat.getZ();
    msg->pose.orientation.w = mLastHeadingQuat.getW();

    // Publish gnss message
    // DEBUG_GNSS("Publishing GeoPose message");
    try {
      if (mPubGeoPose) {mPubGeoPose->publish(std::move(msg));}
    } catch (std::system_error & e) {
      DEBUG_STREAM_COMM("Message publishing exception: " << e.what());
    } catch (...) {
      DEBUG_STREAM_COMM("Message publishing generic exception: ");
    }
  }

  if (fusedFixSub > 0) {
    auto msg = std::make_unique<sensor_msgs::msg::NavSatFix>();

    msg->header.stamp =
      mUsePubTimestamps ? get_clock()->now() :
      mFrameTimestamp;
    msg->header.frame_id = mMapFrameId;

    msg->status.status = sensor_msgs::msg::NavSatStatus::STATUS_SBAS_FIX;
    msg->status.service = mGnssService;
    msg->latitude = mLastLatLongPose.getLatitude(false);
    msg->longitude = mLastLatLongPose.getLongitude(false);
    msg->altitude = mLastLatLongPose.getAltitude();

    // ----> Covariance
    msg->position_covariance_type =
      sensor_msgs::msg::NavSatFix::COVARIANCE_TYPE_KNOWN;
    for (size_t i = 0; i < msg->position_covariance.size(); i++) {
      msg->position_covariance[i] =
        static_cast<double>(mLastZedPose.pose_covariance[i]);

      if (mTwoDMode) {
        if (i == 14 || i == 21 || i == 28) {
          msg->position_covariance[i] = 1e-9;   // Very low covariance if 2D mode
        } else if ((i >= 2 && i <= 4) || (i >= 8 && i <= 10) ||
          (i >= 12 && i <= 13) || (i >= 15 && i <= 16) ||
          (i >= 18 && i <= 20) || (i == 22) || (i >= 24 && i <= 27))
        {
          msg->position_covariance[i] = 0.0;
        }
      }
    }
    // <---- Covariance

    // Publish Fused Fix message
    // DEBUG_GNSS("Publishing Fused Fix message");ù
    try {
      if (mPubFusedFix) {mPubFusedFix->publish(std::move(msg));}
    } catch (std::system_error & e) {
      DEBUG_STREAM_COMM("Message publishing exception: " << e.what());
    } catch (...) {
      DEBUG_STREAM_COMM("Message publishing generic exception: ");
    }
  }

  if (originFixSub > 0) {
    auto msg = std::make_unique<sensor_msgs::msg::NavSatFix>();

    msg->header.stamp = mUsePubTimestamps ?
      get_clock()->now() :
      mFrameTimestamp;
    msg->header.frame_id =
      mGnssOriginFrameId;

    msg->status.status = sensor_msgs::msg::NavSatStatus::STATUS_SBAS_FIX;
    msg->status.service = mGnssService;
    msg->latitude = mInitLatLongPose.getLatitude(false);
    msg->longitude = mInitLatLongPose.getLongitude(false);
    msg->altitude = mInitLatLongPose.getAltitude();

    // ----> Covariance
    msg->position_covariance_type =
      sensor_msgs::msg::NavSatFix::COVARIANCE_TYPE_UNKNOWN;
    for (size_t i = 0; i < msg->position_covariance.size(); i++) {
      msg->position_covariance[i] = -1.0;
    }
    // <---- Covariance

    // Publish Fused Fix message
    // DEBUG_GNSS("Publishing Fused Fix message");
    try {
      if (mPubOriginFix) {mPubOriginFix->publish(std::move(msg));}
    } catch (std::system_error & e) {
      DEBUG_STREAM_COMM("Message publishing exception: " << e.what());
    } catch (...) {
      DEBUG_STREAM_COMM("Message publishing generic exception: ");
    }
  }
}

bool ZedCamera::isPosTrackingRequired()
{
  if (mDepthDisabled) {
    DEBUG_ONCE_PT("POS. TRACKING not required: Depth disabled.");
    return false;
  }

  if (mPosTrackingEnabled) {
    DEBUG_ONCE_PT("POS. TRACKING required: enabled by param.");
    return true;
  }

  if (mPublishTF) {
    DEBUG_ONCE_PT("POS. TRACKING required: enabled by TF param.");

    if (!mPosTrackingEnabled) {
      RCLCPP_WARN_ONCE(
        get_logger(),
        "POSITIONAL TRACKING disabled in the parameters, but forced to "
        "ENABLE because required by `pos_tracking.publish_tf: true`");
    }
    return true;
  }

  if (mDepthStabilization > 0) {
    DEBUG_ONCE_PT(
      "POS. TRACKING required: enabled by depth stabilization param.");

    if (!mPosTrackingEnabled) {
      RCLCPP_WARN_ONCE(
        get_logger(),
        "POSITIONAL TRACKING disabled in the parameters, but forced to "
        "ENABLE because required by `depth.depth_stabilization > 0`");
    }

    return true;
  }

  if (mMappingEnabled) {
    DEBUG_ONCE_PT("POS. TRACKING required: enabled by mapping");

    if (!mPosTrackingEnabled) {
      RCLCPP_WARN_ONCE(
        get_logger(),
        "POSITIONAL TRACKING disabled in the parameters, but forced to "
        "ENABLE because required by `mapping.mapping_enabled: true`");
    }

    return true;
  }

  if (mObjDetEnabled && mObjDetTracking) {
    DEBUG_ONCE_PT("POS. TRACKING required: enabled by object detection.");

    if (!mPosTrackingEnabled) {
      RCLCPP_WARN_ONCE(
        get_logger(),
        "POSITIONAL TRACKING disabled in the parameters, but forced to "
        "ENABLE because required by `object_detection.enable_tracking: true`");
    }

    return true;
  }

  if (mBodyTrkEnabled && mBodyTrkEnableTracking) {
    DEBUG_ONCE_PT("POS. TRACKING required: enabled by body tracking.");

    if (!mPosTrackingEnabled) {
      RCLCPP_WARN_ONCE(
        get_logger(),
        "POSITIONAL TRACKING disabled in the parameters, but forced to "
        "ENABLE because required by `body_tracking.enable_tracking: true`");
    }

    return true;
  }

  size_t topics_sub = 0;
  try {
    if (mPubPose) {topics_sub += count_subscribers(mPubPose->get_topic_name());}
    if (mPubPoseCov) {topics_sub += count_subscribers(mPubPoseCov->get_topic_name());}
    if (mPubPosePath) {topics_sub += count_subscribers(mPubPosePath->get_topic_name());}
    if (mPubOdom) {topics_sub += count_subscribers(mPubOdom->get_topic_name());}
    if (mPubOdomPath) {topics_sub += count_subscribers(mPubOdomPath->get_topic_name());}
  } catch (...) {
    rcutils_reset_error();
    RCLCPP_WARN(
      get_logger(),
      "isPosTrackingRequired: Exception while counting subscribers");
    return false;
  }

  if (topics_sub > 0) {
    DEBUG_ONCE_PT("POS. TRACKING required: topic subscribed.");
    return true;
  }

  if (mZed->isPositionalTrackingEnabled()) {

    DEBUG_ONCE_PT("POS. TRACKING required: enabled by ZED SDK.");

    RCLCPP_WARN_ONCE(
      get_logger(),
      "POSITIONAL TRACKING disabled in the parameters, enabled by the ZED SDK because required by one of the modules.");

    return true;
  }

  DEBUG_ONCE_PT("POS. TRACKING not required.");
  return false;
}

void ZedCamera::callback_pubTemp()
{
  DEBUG_STREAM_ONCE_SENS("Temperatures callback called");

  if (mGrabStatus != sl::ERROR_CODE::SUCCESS && mGrabStatus != sl::ERROR_CODE::CORRUPTED_FRAME) {
    DEBUG_SENS("Camera not ready. Temperature data not published");
    rclcpp::sleep_for(1s);
    return;
  }


  if (sl_tools::isZED(mCamRealModel) || sl_tools::isZEDM(mCamRealModel)) {
    DEBUG_SENS(
      "callback_pubTemp: the callback should never be called for the ZED "
      "or "
      "ZEDM camera models!");
    return;
  }

  // ----> Always update temperature values for diagnostic
  sl::SensorsData sens_data;
  sl::ERROR_CODE err =
    mZed->getSensorsData(sens_data, sl::TIME_REFERENCE::CURRENT);
  if (err != sl::ERROR_CODE::SUCCESS) {
    DEBUG_STREAM_SENS(
      "[callback_pubTemp] sl::getSensorsData error: "
        << sl::toString(err).c_str());
    return;
  }

  if (sl_tools::isZED2OrZED2i(mCamRealModel)) {
    sens_data.temperature.get(
      sl::SensorsData::TemperatureData::SENSOR_LOCATION::ONBOARD_LEFT,
      mTempLeft);
    sens_data.temperature.get(
      sl::SensorsData::TemperatureData::SENSOR_LOCATION::ONBOARD_RIGHT,
      mTempRight);
  } else {
    mTempLeft = NOT_VALID_TEMP;
    mTempRight = NOT_VALID_TEMP;
  }

  sens_data.temperature.get(
    sl::SensorsData::TemperatureData::SENSOR_LOCATION::IMU, mTempImu);
  // <---- Always update temperature values for diagnostic

  // ----> Subscribers count
  size_t tempLeftSubCount = 0;
  size_t tempRightSubCount = 0;
  size_t tempImuSubCount = 0;

  try {
    tempLeftSubCount = 0;
    tempRightSubCount = 0;
    tempImuSubCount = 0;

    if (sl_tools::isZED2OrZED2i(mCamRealModel)) {
      if (mPubTempL) {tempLeftSubCount = count_subscribers(mPubTempL->get_topic_name());}
      if (mPubTempR) {tempRightSubCount = count_subscribers(mPubTempR->get_topic_name());}
    }
    if (mPubImuTemp) {tempImuSubCount = count_subscribers(mPubImuTemp->get_topic_name());}
  } catch (...) {
    rcutils_reset_error();
    DEBUG_STREAM_SENS(
      "callback_pubTemp: Exception while counting subscribers");
    return;
  }
  // <---- Subscribers count

  rclcpp::Time now = get_clock()->now();

  if (tempLeftSubCount > 0) {
    auto leftTempMsg = std::make_unique<sensor_msgs::msg::Temperature>();

    leftTempMsg->header.stamp = now;

    leftTempMsg->header.frame_id = mTempLeftFrameId;
    leftTempMsg->temperature = static_cast<double>(mTempLeft);
    leftTempMsg->variance = 0.0;

    try {
      if (mPubTempL) {mPubTempL->publish(std::move(leftTempMsg));}
    } catch (std::system_error & e) {
      DEBUG_STREAM_COMM("Message publishing exception: " << e.what());
    } catch (...) {
      DEBUG_STREAM_COMM("Message publishing generic exception: ");
    }
  }

  if (tempRightSubCount > 0) {
    auto rightTempMsg = std::make_unique<sensor_msgs::msg::Temperature>();

    rightTempMsg->header.stamp = now;

    rightTempMsg->header.frame_id = mTempRightFrameId;
    rightTempMsg->temperature = static_cast<double>(mTempRight);
    rightTempMsg->variance = 0.0;

    DEBUG_STREAM_SENS("Publishing RIGHT TEMP message");
    try {
      if (mPubTempR) {mPubTempR->publish(std::move(rightTempMsg));}
    } catch (std::system_error & e) {
      DEBUG_STREAM_COMM("Message publishing exception: " << e.what());
    } catch (...) {
      DEBUG_STREAM_COMM("Message publishing generic exception: ");
    }
  }

  if (tempImuSubCount > 0) {
    auto imuTempMsg = std::make_unique<sensor_msgs::msg::Temperature>();

    imuTempMsg->header.stamp = now;

    imuTempMsg->header.frame_id = mImuFrameId;
    imuTempMsg->temperature = static_cast<double>(mTempImu);
    imuTempMsg->variance = 0.0;

    DEBUG_SENS("Publishing IMU TEMP message");
    try {
      if (mPubImuTemp) {mPubImuTemp->publish(std::move(imuTempMsg));}
    } catch (std::system_error & e) {
      DEBUG_STREAM_COMM("Message publishing exception: " << e.what());
    } catch (...) {
      DEBUG_STREAM_COMM("Message publishing generic exception: ");
    }
  }
}

void ZedCamera::callback_pubFusedPc()
{
  DEBUG_STREAM_ONCE_MAP("Mapping callback called");

  auto pointcloudFusedMsg = std::make_unique<sensor_msgs::msg::PointCloud2>();

  uint32_t fusedCloudSubCount = 0;
  try {
#ifdef FOUND_POINT_CLOUD_TRANSPORT
    fusedCloudSubCount = mPubFusedCloud.getNumSubscribers();
#else
    if (mPubFusedCloud) {fusedCloudSubCount = count_subscribers(mPubFusedCloud->get_topic_name());}
#endif
  } catch (...) {
    rcutils_reset_error();
    DEBUG_STREAM_MAP("pubFusedPc: Exception while counting subscribers");
    return;
  }

  if (fusedCloudSubCount == 0) {
    return;
  }

  if (!mZed->isOpened()) {
    return;
  }

  mZed->requestSpatialMapAsync();

  while (mZed->getSpatialMapRequestStatusAsync() == sl::ERROR_CODE::FAILURE) {
    // Mesh is still generating
    rclcpp::sleep_for(1ms);
  }

  sl::ERROR_CODE res = mZed->retrieveSpatialMapAsync(mFusedPC);

  if (res != sl::ERROR_CODE::SUCCESS) {
    RCLCPP_WARN_STREAM(
      get_logger(), "Fused point cloud not extracted: "
        << sl::toString(res).c_str());
    return;
  }

  size_t ptsCount = mFusedPC.getNumberOfPoints();
  bool resized = false;

  if (pointcloudFusedMsg->width != ptsCount ||
    pointcloudFusedMsg->height != 1)
  {
    // Initialize Point Cloud message
    // https://github.com/ros/common_msgs/blob/jade-devel/sensor_msgs/include/sensor_msgs/point_cloud2_iterator.h
    pointcloudFusedMsg->header.frame_id =
      mMapFrameId;      // Set the header values of the ROS message
    pointcloudFusedMsg->is_bigendian = false;
    pointcloudFusedMsg->is_dense = false;
    pointcloudFusedMsg->width = ptsCount;
    pointcloudFusedMsg->height = 1;

    sensor_msgs::PointCloud2Modifier modifier(*pointcloudFusedMsg);
    modifier.setPointCloud2Fields(
      4, "x", 1, sensor_msgs::msg::PointField::FLOAT32, "y", 1,
      sensor_msgs::msg::PointField::FLOAT32, "z", 1,
      sensor_msgs::msg::PointField::FLOAT32, "rgb", 1,
      sensor_msgs::msg::PointField::FLOAT32);

    resized = true;
  }

  float * ptCloudPtr = reinterpret_cast<float *>(&pointcloudFusedMsg->data[0]);
  int updated = 0;

  for (size_t c = 0; c < mFusedPC.chunks.size(); c++) {
    if (mFusedPC.chunks[c].has_been_updated || resized) {
      updated++;
      size_t chunkSize = mFusedPC.chunks[c].vertices.size();

      if (chunkSize > 0) {
        float * cloud_pts =
          reinterpret_cast<float *>(mFusedPC.chunks[c].vertices.data());
        memcpy(ptCloudPtr, cloud_pts, 4 * chunkSize * sizeof(float));
        ptCloudPtr += 4 * chunkSize;
        if (mSvoMode) {
          pointcloudFusedMsg->header.stamp =
            mUsePubTimestamps ? get_clock()->now() : mFrameTimestamp;
        } else if (mSimMode) {
          if (mUseSimTime) {
            pointcloudFusedMsg->header.stamp =
              mUsePubTimestamps ? get_clock()->now() : mFrameTimestamp;
          } else {
            pointcloudFusedMsg->header.stamp = mUsePubTimestamps ? get_clock()->now() :
              sl_tools::slTime2Ros(mFusedPC.chunks[c].timestamp);
          }
        } else {
          pointcloudFusedMsg->header.stamp = mUsePubTimestamps ? get_clock()->now() :
            sl_tools::slTime2Ros(mFusedPC.chunks[c].timestamp);
        }
      }
    }
  }

  rclcpp::Time ros_ts = get_clock()->now();

  if (mPrevTs_pc != TIMEZERO_ROS) {
    mPubFusedCloudPeriodMean_sec->addValue((ros_ts - mPrevTs_pc).seconds());
  }
  mPrevTs_pc = ros_ts;

  // Pointcloud publishing
  DEBUG_STREAM_MAP("Publishing FUSED POINT CLOUD message");
#ifdef FOUND_POINT_CLOUD_TRANSPORT
  try {
    mPubFusedCloud.publish(std::move(pointcloudFusedMsg));
  } catch (std::system_error & e) {
    DEBUG_STREAM_COMM("Message publishing exception: " << e.what());
  } catch (...) {
    DEBUG_STREAM_COMM("Message publishing generic exception: ");
  }
#else
  try {
    if (mPubFusedCloud) {mPubFusedCloud->publish(std::move(pointcloudFusedMsg));}
  } catch (std::system_error & e) {
    DEBUG_STREAM_COMM("Message publishing exception: " << e.what());
  } catch (...) {
    DEBUG_STREAM_COMM("Message publishing generic exception: ");
  }
#endif
}

void ZedCamera::callback_pubPaths()
{
  uint32_t mapPathSub = 0;
  uint32_t odomPathSub = 0;
  uint32_t utmPathSub = 0;

  try {
    mapPathSub = count_subscribers(mPosePathTopic);
    odomPathSub = count_subscribers(mOdomPathTopic);
  } catch (...) {
    rcutils_reset_error();
    DEBUG_STREAM_PT("pubPaths: Exception while counting subscribers");
    return;
  }

  geometry_msgs::msg::PoseStamped odomPose;
  geometry_msgs::msg::PoseStamped mapPose;
  geometry_msgs::msg::PoseStamped utmPose;

  odomPose.header.stamp =
    mFrameTimestamp + rclcpp::Duration(0, mTfOffset * 1e9);
  odomPose.header.frame_id = mMapFrameId;    // map_frame
  odomPose.pose.position.x = mOdom2BaseTransf.getOrigin().x();
  odomPose.pose.position.y = mOdom2BaseTransf.getOrigin().y();
  odomPose.pose.position.z = mOdom2BaseTransf.getOrigin().z();
  odomPose.pose.orientation.x = mOdom2BaseTransf.getRotation().x();
  odomPose.pose.orientation.y = mOdom2BaseTransf.getRotation().y();
  odomPose.pose.orientation.z = mOdom2BaseTransf.getRotation().z();
  odomPose.pose.orientation.w = mOdom2BaseTransf.getRotation().w();

  mapPose.header.stamp =
    mFrameTimestamp + rclcpp::Duration(0, mTfOffset * 1e9);
  mapPose.header.frame_id = mMapFrameId;    // map_frame
  mapPose.pose.position.x = mMap2BaseTransf.getOrigin().x();
  mapPose.pose.position.y = mMap2BaseTransf.getOrigin().y();
  mapPose.pose.position.z = mMap2BaseTransf.getOrigin().z();
  mapPose.pose.orientation.x = mMap2BaseTransf.getRotation().x();
  mapPose.pose.orientation.y = mMap2BaseTransf.getRotation().y();
  mapPose.pose.orientation.z = mMap2BaseTransf.getRotation().z();
  mapPose.pose.orientation.w = mMap2BaseTransf.getRotation().w();

  if (mGnssFusionEnabled) {
    utmPose.header.stamp =
      mFrameTimestamp + rclcpp::Duration(0, mTfOffset * 1e9);
    utmPose.header.frame_id = mMapFrameId;    // mUtmFrameId;  // map_frame
    utmPose.pose.position.x = mMap2UtmTransf.getOrigin().x();
    utmPose.pose.position.y = mMap2UtmTransf.getOrigin().y();
    utmPose.pose.position.z = mMap2UtmTransf.getOrigin().z();
    utmPose.pose.orientation.x = mMap2UtmTransf.getRotation().x();
    utmPose.pose.orientation.y = mMap2UtmTransf.getRotation().y();
    utmPose.pose.orientation.z = mMap2UtmTransf.getRotation().z();
    utmPose.pose.orientation.w = mMap2UtmTransf.getRotation().w();
  }

  // Circular vector
  if (mPathMaxCount != -1) {
    if (mOdomPath.size() == mPathMaxCount) {
      DEBUG_STREAM_PT("Path vectors full: rotating ");
      std::rotate(mOdomPath.begin(), mOdomPath.begin() + 1, mOdomPath.end());
      std::rotate(mPosePath.begin(), mPosePath.begin() + 1, mPosePath.end());

      mPosePath[mPathMaxCount - 1] = mapPose;
      mOdomPath[mPathMaxCount - 1] = odomPose;
    } else {
      // DEBUG_STREAM_PT( "Path vectors adding last available poses");
      mPosePath.push_back(mapPose);
      mOdomPath.push_back(odomPose);
    }
  } else {
    // DEBUG_STREAM_PT( "No limit path vectors, adding last available
    // poses");
    mPosePath.push_back(mapPose);
    mOdomPath.push_back(odomPose);
  }

  if (mapPathSub > 0) {
    auto mapPathMsg = std::make_unique<nav_msgs::msg::Path>();
    mapPathMsg->header.frame_id = mMapFrameId;
    mapPathMsg->header.stamp =
      mUsePubTimestamps ? get_clock()->now() :
      mFrameTimestamp;
    mapPathMsg->poses = mPosePath;

    DEBUG_STREAM_PT("Publishing MAP PATH message");
    try {
      if (mPubPosePath) {mPubPosePath->publish(std::move(mapPathMsg));}
    } catch (std::system_error & e) {
      DEBUG_STREAM_COMM("Message publishing exception: " << e.what());
    } catch (...) {
      DEBUG_STREAM_COMM("Message publishing generic exception: ");
    }
  }

  if (odomPathSub > 0) {
    auto odomPathMsg = std::make_unique<nav_msgs::msg::Path>();
    odomPathMsg->header.frame_id = mOdomFrameId;
    odomPathMsg->header.stamp =
      mUsePubTimestamps ? get_clock()->now() :
      mFrameTimestamp;
    odomPathMsg->poses = mOdomPath;

    DEBUG_STREAM_PT("Publishing ODOM PATH message");
    try {
      if (mPubOdomPath) {mPubOdomPath->publish(std::move(odomPathMsg));}
    } catch (std::system_error & e) {
      DEBUG_STREAM_COMM("Message publishing exception: " << e.what());
    } catch (...) {
      DEBUG_STREAM_COMM("Message publishing generic exception: ");
    }
  }
}

/*void callback_saveAreaMemory(
    const std::shared_ptr<rmw_request_id_t> request_header,
    const std::shared_ptr<zed_msgs::srv::SaveAreaMemory_Request> req,
    std::shared_ptr<zed_msgs::srv::SaveAreaMemory_Response> res);*/// TODO(Walter): Uncomment when available in `zed_msgs` package from APT
void ZedCamera::callback_saveAreaMemory(
  const std::shared_ptr<rmw_request_id_t> request_header,
  const std::shared_ptr<zed_msgs::srv::SetROI_Request> req,
  std::shared_ptr<zed_msgs::srv::SetROI_Response> res)
{
  (void)request_header;

  RCLCPP_INFO(get_logger(), "** Save Area Memory_Response service called **");

  if (!mPosTrackingStarted) {
    RCLCPP_WARN(get_logger(), " * Pos. Tracking was not started");
    res->message = "Positional tracking not started";
    res->success = false;
    return;
  }

  std::string filename = req->roi;
  // std::string filename = req->area_file_path; // TODO(Walter): Uncomment when available in `zed_msgs` package from APT

  if (filename.empty()) {
    if (mAreaMemoryFilePath.empty()) {
      RCLCPP_WARN(
        get_logger(),
        " * Empty filename and empty 'pos_tracking.area_file_path' parameter.");
      res->message = "Empty filename and empty 'pos_tracking.area_file_path' parameter.";
      res->success = false;
      return;
    }
    filename = mAreaMemoryFilePath;
  }

  filename = sl_tools::getFullFilePath(filename);

  if (!saveAreaMemoryFile(filename) ) {
    res->message = "Error saving Area Memory File. Read node log for more information.";
    res->success = false;
    return;
  }

  res->message = "Area Memory File saved";
  res->success = true;
}

void ZedCamera::callback_resetOdometry(
  const std::shared_ptr<rmw_request_id_t> request_header,
  const std::shared_ptr<std_srvs::srv::Trigger_Request> req,
  std::shared_ptr<std_srvs::srv::Trigger_Response> res)
{
  (void)request_header;
  (void)req;

  RCLCPP_INFO(get_logger(), "** Reset Odometry service called **");
  mResetOdomFromSrv = true;
  res->message = "Odometry reset OK";
  res->success = true;
}

void ZedCamera::callback_resetPosTracking(
  const std::shared_ptr<rmw_request_id_t> request_header,
  const std::shared_ptr<std_srvs::srv::Trigger_Request> req,
  std::shared_ptr<std_srvs::srv::Trigger_Response> res)
{
  (void)request_header;
  (void)req;

  RCLCPP_INFO(get_logger(), "** Reset Pos. Tracking service called **");

  if (!mPosTrackingStarted) {
    RCLCPP_WARN(get_logger(), "Pos. Tracking was not started");
    res->message = "Positional tracking not active";
    res->success = false;
    return;
  }

  mResetOdomFromSrv = true;
  mOdomPath.clear();
  mPosePath.clear();

  // Restart tracking
  startPosTracking();

  res->message = "Positional tracking reset OK";
  res->success = true;
}

void ZedCamera::callback_setPose(
  const std::shared_ptr<rmw_request_id_t> request_header,
  const std::shared_ptr<zed_msgs::srv::SetPose_Request> req,
  std::shared_ptr<zed_msgs::srv::SetPose_Response> res)
{
  (void)request_header;

  RCLCPP_INFO(get_logger(), "** Set Pose service called **");

  if (mGnssFusionEnabled) {
    RCLCPP_WARN(
      get_logger(),
      "Service call not valid: GNSS fusion is enabled.");
    res->message = "GNSS fusion is enabled";
    res->success = false;
    return;
  }

  RCLCPP_INFO_STREAM(
    get_logger(),
    "New pose: [" << req->pos[0] << "," << req->pos[1] << ","
                  << req->pos[2] << ", " << req->orient[0]
                  << "," << req->orient[1] << ","
                  << req->orient[2] << "]");

  if (!mPosTrackingStarted) {
    RCLCPP_WARN(get_logger(), "Pos. Tracking was not active");
    res->message = "Positional tracking not active";
    res->success = false;
    return;
  }

  mInitialBasePose[0] = req->pos[0];
  mInitialBasePose[1] = req->pos[1];
  mInitialBasePose[2] = req->pos[2];

  mInitialBasePose[3] = req->orient[0];
  mInitialBasePose[4] = req->orient[1];
  mInitialBasePose[5] = req->orient[2];

  mResetOdomFromSrv = true;
  mOdomPath.clear();
  mPosePath.clear();

  // Restart tracking
  startPosTracking();

  res->message = "Positional Tracking new pose OK";
  res->success = true;
}

void ZedCamera::callback_enableObjDet(
  const std::shared_ptr<rmw_request_id_t> request_header,
  const std::shared_ptr<std_srvs::srv::SetBool_Request> req,
  std::shared_ptr<std_srvs::srv::SetBool_Response> res)
{
  (void)request_header;

  RCLCPP_INFO(get_logger(), "** Enable Object Detection service called **");

  std::lock_guard<std::mutex> lock(mObjDetMutex);

  if (sl_tools::isZED(mCamRealModel)) {
    RCLCPP_WARN(get_logger(), "Object Detection not available for ZED");
    res->message = "Object Detection not available for ZED";
    res->success = false;
    return;
  }

  if (req->data) {
    RCLCPP_INFO(get_logger(), "Starting Object Detection");
    // Start
    if (mObjDetEnabled && mObjDetRunning) {
      RCLCPP_WARN(get_logger(), "Object Detection is already running");
      res->message = "Object Detection is already running";
      res->success = false;
      return;
    }

    mObjDetEnabled = true;

    if (startObjDetect()) {
      res->message = "Object Detection started";
      res->success = true;
      return;
    } else {
      res->message =
        "Error occurred starting Object Detection. Read the log for more info";
      res->success = false;
      return;
    }
  } else {
    RCLCPP_INFO(get_logger(), "Stopping Object Detection");
    // Stop
    if (!mObjDetEnabled || !mObjDetRunning) {
      RCLCPP_WARN(get_logger(), "Object Detection was not running");
      res->message = "Object Detection was not running";
      res->success = false;
      return;
    }

    stopObjDetect();

    res->message = "Object Detection stopped";
    res->success = true;
    return;
  }
}

void ZedCamera::callback_enableBodyTrk(
  const std::shared_ptr<rmw_request_id_t> request_header,
  const std::shared_ptr<std_srvs::srv::SetBool_Request> req,
  std::shared_ptr<std_srvs::srv::SetBool_Response> res)
{
  (void)request_header;

  RCLCPP_INFO(get_logger(), "** Enable Body Tracking service called **");

  std::lock_guard<std::mutex> lock(mBodyTrkMutex);

  if (sl_tools::isZED(mCamRealModel)) {
    RCLCPP_WARN(get_logger(), "Body Tracking not available for ZED");
    res->message = "Body Tracking  not available for ZED";
    res->success = false;
    return;
  }

  if (req->data) {
    RCLCPP_INFO(get_logger(), "Starting Body Tracking");
    // Start
    if (mBodyTrkEnabled && mBodyTrkRunning) {
      RCLCPP_WARN(get_logger(), "Body Tracking is already running");
      res->message = "Body Tracking  is already running";
      res->success = false;
      return;
    }

    mBodyTrkEnabled = true;

    if (startBodyTracking()) {
      res->message = "Body Tracking started";
      res->success = true;
      return;
    } else {
      res->message =
        "Error occurred starting Body Tracking. Read the log for more info";
      res->success = false;
      return;
    }
  } else {
    RCLCPP_INFO(get_logger(), "Stopping Body Tracking");
    // Stop
    if (!mBodyTrkEnabled || !mBodyTrkRunning) {
      RCLCPP_WARN(get_logger(), "Body Tracking was not running");
      res->message = "Body Tracking was not running";
      res->success = false;
      return;
    }

    stopBodyTracking();

    res->message = "Body Tracking stopped";
    res->success = true;
    return;
  }
}

void ZedCamera::callback_enableMapping(
  const std::shared_ptr<rmw_request_id_t> request_header,
  const std::shared_ptr<std_srvs::srv::SetBool_Request> req,
  std::shared_ptr<std_srvs::srv::SetBool_Response> res)
{
  (void)request_header;

  RCLCPP_INFO(get_logger(), "** Enable Spatial Mapping service called **");

  std::lock_guard<std::mutex> lock(mMappingMutex);

  if (req->data) {
    RCLCPP_INFO(get_logger(), "Starting Spatial Mapping");
    // Start
    if (mMappingEnabled && mSpatialMappingRunning) {
      RCLCPP_WARN(get_logger(), "Spatial Mapping is already running");
      res->message = "Spatial Mapping is already running";
      res->success = false;
      return;
    }

    mMappingEnabled = true;

    if (start3dMapping()) {
      res->message = "Spatial Mapping started";
      res->success = true;
      return;
    } else {
      res->message =
        "Error occurred starting Spatial Mapping. Read the log for more info";
      res->success = false;
      return;
    }
  } else {
    RCLCPP_INFO(get_logger(), "Stopping Spatial Mapping");
    // Stop
    if (!mMappingEnabled || !mSpatialMappingRunning) {
      RCLCPP_WARN(get_logger(), "Spatial Mapping was not running");
      res->message = "Spatial Mapping was not running";
      res->success = false;
      return;
    }

    stop3dMapping();

    res->message = "Spatial Mapping stopped";
    res->success = true;
    return;
  }
}

void ZedCamera::callback_enableStreaming(
  const std::shared_ptr<rmw_request_id_t> request_header,
  const std::shared_ptr<std_srvs::srv::SetBool_Request> req,
  std::shared_ptr<std_srvs::srv::SetBool_Response> res)
{
  (void)request_header;

  if (req->data) {

    if (mStreamingServerRunning) {
      RCLCPP_WARN(get_logger(), "A Streaming Server is already running");
      res->message = "A Streaming Server is already running";
      res->success = false;
      return;
    }
    // Start
    if (startStreamingServer()) {
      res->message = "Streaming Server started";
      res->success = true;
      return;
    } else {
      res->message =
        "Error occurred starting the Streaming Server. Read the log for more info";
      res->success = false;
      return;
    }
  } else {
    // Stop
    if (!mStreamingServerRunning) {
      RCLCPP_WARN(get_logger(), "There is no Streaming Server active to be stopped");
      res->message = "There is no Streaming Server active to be stopped";
      res->success = false;
      return;
    }

    RCLCPP_INFO(get_logger(), "Stopping the Streaming Server");
    stopStreamingServer();

    res->message = "Streaming Server stopped";
    res->success = true;
    return;
  }
}

void ZedCamera::callback_startSvoRec(
  const std::shared_ptr<rmw_request_id_t> request_header,
  const std::shared_ptr<zed_msgs::srv::StartSvoRec_Request> req,
  std::shared_ptr<zed_msgs::srv::StartSvoRec_Response> res)
{
  (void)request_header;

  RCLCPP_INFO(get_logger(), "** Start SVO Recording service called **");

  if (mSvoMode) {
    RCLCPP_WARN(
      get_logger(),
      "Cannot start SVO recording while playing SVO as input");
    res->message = "Cannot start SVO recording while playing SVO as input";
    res->success = false;
    return;
  }

  std::lock_guard<std::mutex> lock(mRecMutex);

  if (mRecording) {
    RCLCPP_WARN(get_logger(), "SVO Recording is already enabled");
    res->message = "SVO Recording is already enabled";
    res->success = false;
    return;
  }

  mSvoRecBitrate = req->bitrate;
  if ((mSvoRecBitrate != 0) &&
    ((mSvoRecBitrate < 1000) || (mSvoRecBitrate > 60000)))
  {
    RCLCPP_WARN(
      get_logger(),
      "'bitrate' value not valid. Please use a value "
      "in range [1000,60000], or 0 for default");
    res->message =
      "'bitrate' value not valid. Please use a value in range "
      "[1000,60000], or 0 for default";
    res->success = false;
    return;
  }

  if (req->compression_mode < 0 || req->compression_mode > 5) {
    RCLCPP_WARN(
      get_logger(),
      "'compression_mode' mode not valid. Please use a value in "
      "range [0,5]");
    res->message =
      "'compression_mode' mode not valid. Please use a value in range "
      "[0,5]";
    res->success = false;
    return;
  }
  switch (req->compression_mode) {
    case 1:
      mSvoRecCompression = sl::SVO_COMPRESSION_MODE::H264;
      break;
    case 3:
      mSvoRecCompression = sl::SVO_COMPRESSION_MODE::H264_LOSSLESS;
      break;
    case 4:
      mSvoRecCompression = sl::SVO_COMPRESSION_MODE::H265_LOSSLESS;
      break;
    case 5:
      mSvoRecCompression = sl::SVO_COMPRESSION_MODE::LOSSLESS;
      break;
    default:
      mSvoRecCompression = sl::SVO_COMPRESSION_MODE::H265;
      break;
  }
  mSvoRecFramerate = req->target_framerate;
  mSvoRecTranscode = req->input_transcode;
  mSvoRecFilename = req->svo_filename;

  if (mSvoRecFilename.empty()) {
    mSvoRecFilename = "zed.svo2";
  }

  std::string err;

  if (!startSvoRecording(err)) {
    res->message = "Error starting SVO recording: " + err;
    res->success = false;
    return;
  }

  RCLCPP_INFO(get_logger(), "SVO Recording started: ");
  RCLCPP_INFO_STREAM(get_logger(), " * Bitrate: " << mSvoRecBitrate);
  RCLCPP_INFO_STREAM(
    get_logger(), " * Compression mode: " << sl::toString(
      mSvoRecCompression).c_str());
  RCLCPP_INFO_STREAM(get_logger(), " * Framerate: " << mSvoRecFramerate);
  RCLCPP_INFO_STREAM(
    get_logger(),
    " * Input Transcode: " << (mSvoRecTranscode ? "TRUE" : "FALSE"));
  RCLCPP_INFO_STREAM(
    get_logger(),
    " * Filename: " << (mSvoRecFilename.empty() ? "zed.svo2" :
    mSvoRecFilename));

  res->message = "SVO Recording started";
  res->success = true;
}

void ZedCamera::callback_stopSvoRec(
  const std::shared_ptr<rmw_request_id_t> request_header,
  const std::shared_ptr<std_srvs::srv::Trigger_Request> req,
  std::shared_ptr<std_srvs::srv::Trigger_Response> res)
{
  (void)request_header;
  (void)req;

  RCLCPP_INFO(get_logger(), "** Stop SVO Recording service called **");

  std::lock_guard<std::mutex> lock(mRecMutex);

  if (!mRecording) {
    RCLCPP_WARN(get_logger(), "SVO Recording is NOT enabled");
    res->message = "SVO Recording is NOT enabled";
    res->success = false;
    return;
  }

  stopSvoRecording();

  RCLCPP_INFO(get_logger(), "SVO Recording stopped");
  res->message = "SVO Recording stopped";
  res->success = true;
}


void ZedCamera::callback_pauseSvoInput(
  const std::shared_ptr<rmw_request_id_t> request_header,
  const std::shared_ptr<std_srvs::srv::Trigger_Request> req,
  std::shared_ptr<std_srvs::srv::Trigger_Response> res)
{
  (void)request_header;

  RCLCPP_INFO(get_logger(), "** Pause SVO Input service called **");

  std::lock_guard<std::mutex> lock(mRecMutex);

  if (!mSvoMode) {
    RCLCPP_WARN(get_logger(), "The node is not using an SVO as input");
    res->message = "The node is not using an SVO as input";
    res->success = false;
    return;
  }

#ifndef USE_SVO_REALTIME_PAUSE
  if (mSvoRealtime) {
    RCLCPP_WARN(
      get_logger(),
      "SVO input can be paused only if SVO is not in RealTime mode");
    res->message =
      "SVO input can be paused only if SVO is not in RealTime mode";
    res->success = false;
    mSvoPause = false;
    return;
  }
#endif

  if (!mSvoPause) {
    RCLCPP_WARN(get_logger(), "SVO is paused");
    res->message = "SVO is paused";
    mSvoPause = true;
  } else {
    RCLCPP_WARN(get_logger(), "SVO is playing");
    res->message = "SVO is playing";
    mSvoPause = false;
  }
  res->success = true;

#ifdef USE_SVO_REALTIME_PAUSE
  mZed->pauseSVOReading(mSvoPause);
#endif

}

void ZedCamera::callback_setSvoFrame(
  const std::shared_ptr<rmw_request_id_t> request_header,
  const std::shared_ptr<zed_msgs::srv::SetSvoFrame_Request> req,
  std::shared_ptr<zed_msgs::srv::SetSvoFrame_Response> res)
{
  (void)request_header;

  RCLCPP_INFO(get_logger(), "** Set SVO Frame service called **");

  // ----> Check service call frequency
  if (mSetSvoFrameCheckTimer.toc() < 0.5) {
    RCLCPP_WARN(get_logger(), "SVO frame set too fast");
    res->message = "SVO frame set too fast";
    res->success = false;
    return;
  }
  mSetSvoFrameCheckTimer.tic();
  // <---- Check service call frequency

  std::lock_guard<std::mutex> lock(mRecMutex);

  if (!mSvoMode) {
    RCLCPP_WARN(get_logger(), "The node is not using an SVO as input");
    res->message = "The node is not using an SVO as input";
    res->success = false;
    return;
  }

  int frame = req->frame_id;
  int svo_frames = mZed->getSVONumberOfFrames();
  if (frame >= svo_frames) {
    std::stringstream ss;
    ss << "Frame number is out of range. SVO has " << svo_frames << " frames";
    RCLCPP_WARN(get_logger(), ss.str().c_str());
    res->message = ss.str();
    res->success = false;
    return;
  }

  mZed->setSVOPosition(frame);
  RCLCPP_INFO_STREAM(get_logger(), "SVO frame set to " << frame);
  res->message = "SVO frame set to " + std::to_string(frame);

  // ----> Set camera pose to identity
  RCLCPP_WARN(get_logger(), " * Camera pose reset to identity.");
  mInitialBasePose[0] = 0.0;
  mInitialBasePose[1] = 0.0;
  mInitialBasePose[2] = 0.0;

  mInitialBasePose[3] = 0.0;
  mInitialBasePose[4] = 0.0;
  mInitialBasePose[5] = 0.0;

  mResetOdomFromSrv = true;
  mOdomPath.clear();
  mPosePath.clear();

  // Restart tracking
  startPosTracking();
  // <---- Set camera pose to identity

  //if svo is paused, ensure one grab can update topics
  if (mSvoPause) {
    mGrabOnce = true;
    mGrabImuOnce = true;
  }

  res->success = true;
}

void ZedCamera::callback_updateDiagnostic(
  diagnostic_updater::DiagnosticStatusWrapper & stat)
{
  DEBUG_COMM("=== Update Diagnostic ===");

  std::lock_guard<std::mutex> lock(mCloseCameraMutex);

  if (mZed == nullptr) {
    stat.summary(
      diagnostic_msgs::msg::DiagnosticStatus::ERROR,
      "Camera not opened");
    return;
  }

  if (mConnStatus != sl::ERROR_CODE::SUCCESS) {
    stat.summary(
      diagnostic_msgs::msg::DiagnosticStatus::ERROR,
      sl::toString(mConnStatus).c_str());
    return;
  }

  stat.addf("Uptime", "%s", sl_tools::seconds2str(mUptimer.toc()).c_str());

  if (mGrabStatus == sl::ERROR_CODE::SUCCESS || mGrabStatus == sl::ERROR_CODE::CORRUPTED_FRAME) {
    stat.addf("Camera Grab rate", "%d Hz", mCamGrabFrameRate);

    double freq = 1. / mGrabPeriodMean_sec->getAvg();
    double freq_perc = 100. * freq / mCamGrabFrameRate;
    stat.addf("Data Capture", "Mean Frequency: %.1f Hz (%.1f%%)", freq, freq_perc);

    double frame_proc_sec = mElabPeriodMean_sec->getAvg();
    double frame_grab_period = 1. / mCamGrabFrameRate;
    stat.addf(
      "Data Capture", "Tot. Processing Time: %.6f sec (Max. %.3f sec)",
      frame_proc_sec, frame_grab_period);

    if (frame_proc_sec > frame_grab_period) {
      mSysOverloadCount++;
    }

    if (mSysOverloadCount >= 10) {
      stat.summary(
        diagnostic_msgs::msg::DiagnosticStatus::WARN,
        "System overloaded. Consider reducing "
        "'general.pub_frame_rate' or 'general.grab_resolution'");
    } else {
      mSysOverloadCount = 0;
      stat.summary(
        diagnostic_msgs::msg::DiagnosticStatus::OK,
        "Camera grabbing");
    }

    // ----> Frame drop count
    auto dropped = mZed->getFrameDroppedCount();
    uint64_t total = dropped + mFrameCount;
    auto perc_drop = 100. * static_cast<double>(dropped) / total;
    stat.addf(
      "Frame Drop rate", "%u/%lu (%g%%)",
      dropped, total, perc_drop);
    // <---- Frame drop count

    if (mSimMode) {
      stat.add("Input mode", "SIMULATION");
    } else if (mSvoMode) {
      stat.add("Input mode", "SVO");
    } else if (mStreamMode) {
      stat.add("Input mode", "LOCAL STREAM");
    } else {
      stat.add("Input mode", "Live Camera");
    }

    if (mVdPublishing) {
      if (mSvoMode && !mSvoRealtime) {
        freq = 1. / mGrabPeriodMean_sec->getAvg();
        freq_perc = 100. * freq / mVdPubRate;
        stat.addf(
          "Video/Depth", "Mean Frequency: %.1f Hz (%.1f%%)", freq,
          freq_perc);
      } else {
        freq = 1. / mVideoDepthPeriodMean_sec->getAvg();
        freq_perc = 100. * freq / mVdPubRate;
        frame_grab_period = 1. / mVdPubRate;
        stat.addf(
          "Video/Depth", "Mean Frequency: %.1f Hz (%.1f%%)", freq,
          freq_perc);
      }
      stat.addf(
        "Video/Depth", "Processing Time: %.6f sec (Max. %.3f sec)",
        mVideoDepthElabMean_sec->getAvg(), frame_grab_period);
    } else {
      stat.add("Video/Depth", "Topic not subscribed");
    }

    if (mSvoMode) {
      double svo_perc = 100. * (static_cast<double>(mSvoFrameId) / mSvoFrameCount);

      stat.addf(
        "Playing SVO", "%sFrame: %d/%d (%.1f%%)",
        (mSvoPause ? "PAUSED - " : ""), mSvoFrameId, mSvoFrameCount, svo_perc);
      stat.addf("SVO Loop", "%s", (mSvoLoop ? "ON" : "OFF"));
      if (mSvoLoop) {
        stat.addf("SVO Loop Count", "%d", mSvoLoopCount);
      }
      stat.addf("Real Time mode", "%s", (mSvoRealtime ? "ON" : "OFF"));
      if (!mSvoRealtime) {
        stat.addf("SVO Playback rate", "%.1fx -> %.1f Hz", mSvoRate, mSvoRate * mCamGrabFrameRate);
      }
    }

    if (isDepthRequired()) {
      stat.add("Depth status", "ACTIVE");
      stat.add("Depth mode", sl::toString(mDepthMode).c_str());

      if (mPcPublishing) {
        freq = 1. / mPcPeriodMean_sec->getAvg();
        freq_perc = 100. * freq / mPcPubRate;
        stat.addf(
          "Point Cloud", "Mean Frequency: %.1f Hz (%.1f%%)", freq,
          freq_perc);
        stat.addf(
          "Point Cloud", "Processing Time: %.3f sec (Max. %.3f sec)",
          mPcProcMean_sec->getAvg(), 1. / mPcPubRate);
      } else {
        stat.add("Point Cloud", "Topic not subscribed");
      }

      if (mFloorAlignment) {
        if (mPosTrackingStatus.spatial_memory_status == sl::SPATIAL_MEMORY_STATUS::SEARCHING) {
          stat.add("Floor Detection", "NOT INITIALIZED");
        } else {
          stat.add("Floor Detection", "INITIALIZED");
        }
      }

      if (mAutoRoiEnabled) {
        stat.add("Automatic ROI", sl::toString(mAutoRoiStatus).c_str());
      } else if (mManualRoiEnabled) {
        stat.add("Manual ROI", "ENABLED");
      }

      if (mGnssFusionEnabled) {
        stat.addf("Fusion status", sl::toString(mFusionStatus).c_str());
        if (mPosTrackingStarted) {
          stat.addf(
            "GNSS Tracking status", "%s",
            sl::toString(mFusedPosTrackingStatus.gnss_fusion_status).c_str());
        }
        if (mGnssMsgReceived) {
          freq = 1. / mGnssFix_sec->getAvg();
          stat.addf("GNSS input", "Mean Frequency: %.1f Hz", freq);
          stat.addf("GNSS Services", "%s", mGnssServiceStr.c_str());
          if (mGnssFixValid) {
            stat.add("GNSS Status", "FIX OK");
          } else {
            stat.add("GNSS Status", "NO FIX");
          }
        } else {
          stat.add("GNSS Fusion", "Waiting for GNSS messages");
        }
      } else {
        stat.add("GNSS Fusion", "DISABLED");
      }

      if (mPosTrackingStarted) {
        stat.addf(
          "Odometry tracking status", "%s",
          sl::toString(mPosTrackingStatus.odometry_status)
          .c_str());
        stat.addf(
          "Spatial Memory status", "%s",
          sl::toString(mPosTrackingStatus.spatial_memory_status).c_str());

        if (mPublishTF) {
          freq = 1. / mPubOdomTF_sec->getAvg();
          stat.addf("TF Odometry", "Mean Frequency: %.1f Hz", freq);

          if (mPublishMapTF) {
            freq = 1. / mPubPoseTF_sec->getAvg();
            stat.addf("TF Pose", "Mean Frequency: %.1f Hz", freq);
          } else {
            stat.add("TF Pose", "DISABLED");
          }
        } else {
          stat.add("TF Odometry", "DISABLED");
          stat.add("TF Pose", "DISABLED");
        }
      } else {
        stat.add("Pos. Tracking status", "INACTIVE");
      }

      if (mObjDetRunning) {
        if (mObjDetSubscribed) {
          freq = 1. / mObjDetPeriodMean_sec->getAvg();
          freq_perc = 100. * freq / mVdPubRate;
          frame_grab_period = 1. / mVdPubRate;
          stat.addf(
            "Object detection", "Mean Frequency: %.3f Hz  (%.1f%%)",
            freq, freq_perc);
          stat.addf(
            "Object detection",
            "Processing Time: %.3f sec (Max. %.3f sec)",
            mObjDetElabMean_sec->getAvg(), frame_grab_period);
        } else {
          stat.add("Object Detection", "Active, topic not subscribed");
        }
      } else {
        stat.add("Object Detection", "INACTIVE");
      }

      if (mBodyTrkRunning) {
        if (mBodyTrkSubscribed) {
          freq = 1. / mBodyTrkPeriodMean_sec->getAvg();
          freq_perc = 100. * freq / mVdPubRate;
          frame_grab_period = 1. / mVdPubRate;
          stat.addf(
            "Body Tracking", "Mean Frequency: %.3f Hz  (%.1f%%)",
            freq, freq_perc);
          stat.addf(
            "Body Tracking",
            "Processing Time: %.3f sec (Max. %.3f sec)",
            mBodyTrkElabMean_sec->getAvg(), frame_grab_period);
        } else {
          stat.add("Body Tracking", "Active, topic not subscribed");
        }
      } else {
        stat.add("Body Tracking", "INACTIVE");
      }
    } else {
      stat.add("Depth status", "INACTIVE");
    }

    if (mPublishImuTF) {
      freq = 1. / mPubImuTF_sec->getAvg();
      stat.addf("TF IMU", "Mean Frequency: %.1f Hz", freq);
    } else {
      stat.add("TF IMU", "DISABLED");
    }

    if (mGrabStatus == sl::ERROR_CODE::CORRUPTED_FRAME) {
      stat.summary(
        diagnostic_msgs::msg::DiagnosticStatus::WARN,
        "Performance Degraded - Corrupted frame received");
    }
  } else if (mGrabStatus == sl::ERROR_CODE::LAST) {
    stat.summary(
      diagnostic_msgs::msg::DiagnosticStatus::OK,
      "Camera initializing");
  } else {
    stat.summaryf(
      diagnostic_msgs::msg::DiagnosticStatus::ERROR,
      "%s", sl::toString(mGrabStatus).c_str());
  }

  if (mImuPublishing) {
    double freq = 1. / mImuPeriodMean_sec->getAvg();
    stat.addf("IMU", "Mean Frequency: %.1f Hz", freq);
  } else {
    stat.add("IMU Sensor", "Topics not subscribed");
  }

  if (!mSvoMode && !mSimMode && sl_tools::isZED2OrZED2i(mCamRealModel)) {
    if (mMagPublishing) {
      double freq = 1. / mMagPeriodMean_sec->getAvg();
      stat.addf("Magnetometer", "Mean Frequency: %.1f Hz", freq);
    } else {
      stat.add("Magnetometer Sensor", "Topics not subscribed");
    }
  } else {
    stat.add("Magnetometer Sensor", "N/A");
  }

  if (!mSvoMode && !mSimMode && sl_tools::isZED2OrZED2i(mCamRealModel)) {
    if (mBaroPublishing) {
      double freq = 1. / mBaroPeriodMean_sec->getAvg();
      stat.addf("Barometer", "Mean Frequency: %.1f Hz", freq);
    } else {
      stat.add("Barometer Sensor", "Topics not subscribed");
    }
  } else {
    stat.add("Barometer Sensor", "N/A");
  }

  if (!mSvoMode && !mSimMode && sl_tools::isZED2OrZED2i(mCamRealModel)) {
    stat.addf("Left CMOS Temp.", "%.1f °C", mTempLeft);
    stat.addf("Right CMOS Temp.", "%.1f °C", mTempRight);

    if (mTempLeft > 70.f || mTempRight > 70.f) {
      stat.summary(
        diagnostic_msgs::msg::DiagnosticStatus::WARN,
        "High Camera temperature");
    }
  } else {
    stat.add("Left CMOS Temp.", "N/A");
    stat.add("Right CMOS Temp.", "N/A");
  }

  if (!mSvoMode && !mSimMode && sl_tools::isZEDX(mCamRealModel)) {
    stat.addf("Camera Temp.", "%.1f °C", mTempImu);

    if (mTempImu > 70.f) {
      stat.summary(
        diagnostic_msgs::msg::DiagnosticStatus::WARN,
        "High Camera temperature");
    }
  }

  if (mRecording) {
    if (!mRecStatus.status) {
      // if (mGrabActive)
      {
        stat.add("SVO Recording", "ERROR");
        stat.summary(
          diagnostic_msgs::msg::DiagnosticStatus::WARN,
          "Error adding frames to SVO file while recording. "
          "Check "
          "free disk space");
      }
    } else {
      stat.add("SVO Recording", "ACTIVE");
      stat.addf(
        "SVO compression time", "%g msec",
        mRecStatus.average_compression_time);
      stat.addf(
        "SVO compression ratio", "%.1f%%",
        mRecStatus.average_compression_ratio);
    }
  } else {
    stat.add("SVO Recording", "NOT ACTIVE");
  }

  if (mStreamingServerRunning) {
    stat.add("Streaming Server", "ACTIVE");

    sl::StreamingParameters params;
    params = mZed->getStreamingParameters();

    stat.addf("Streaming port", "%d", static_cast<int>(params.port));
    stat.addf(
      "Streaming codec", "%s",
      (params.codec == sl::STREAMING_CODEC::H264 ? "H264" : "H265"));
    stat.addf("Streaming bitrate", "%d mbps", static_cast<int>(params.bitrate));
    stat.addf("Streaming chunk size", "%d B", static_cast<int>(params.chunk_size));
    stat.addf("Streaming GOP size", "%d", static_cast<int>(params.gop_size));
  } else {
    stat.add("Streaming Server", "NOT ACTIVE");
  }
}

void ZedCamera::callback_gnssPubTimerTimeout()
{
  if (!mGnssMsgReceived) {
    return;
  }

  mGnssMsgReceived = false;

  RCLCPP_WARN(
    get_logger(),
    "* GNSS subscriber timeout. No GNSS data available.");

  mGnssPubCheckTimer.reset();
}

void ZedCamera::processSvoGnssData()
{
  if (!mGnssReplay) {
    mGnssFixValid = false;
    return;
  }
  uint64_t current_ts = mLastZedPose.timestamp.getNanoseconds();
  static uint64_t old_gnss_ts = 0;

  if (current_ts == old_gnss_ts) {
    return;
  }
  old_gnss_ts = current_ts;

  // DEBUG_STREAM_GNSS("Retrieving GNSS data from SVO. TS: " << current_ts
  //                                                         << " nsec");

  sl::GNSSData gnssData;
  auto err = mGnssReplay->grab(gnssData, current_ts);
  if (err != sl::FUSION_ERROR_CODE::SUCCESS) {
    //DEBUG_STREAM_GNSS("Error grabbing GNSS data from SVO: " << sl::toString(err));
    return;
  }

  mGnssMsgReceived = true;

  // ----> GNSS Fix stats
  double elapsed_sec = mGnssFixFreqTimer.toc();
  mGnssFix_sec->addValue(elapsed_sec);
  mGnssFixFreqTimer.tic();
  // <---- GNSS Fix stats

  double latitude;
  double longitude;
  double altitude;

  gnssData.getCoordinates(latitude, longitude, altitude, false);
  mGnssTimestamp = rclcpp::Time(gnssData.ts.getNanoseconds(), RCL_ROS_TIME);

  DEBUG_STREAM_GNSS(
    "Latest GNSS data from SVO - ["
      << mGnssTimestamp.nanoseconds() << " nsec] " << latitude
      << "°," << longitude << "° / " << altitude << " m");

  std::stringstream ss;
  for (size_t i = 0; i < gnssData.position_covariance.size(); i++) {
    ss << gnssData.position_covariance[i];
    if (i != gnssData.position_covariance.size() - 1) {ss << ", ";}
  }
  DEBUG_STREAM_GNSS("Covariance- [" << ss.str() << "]");
  DEBUG_STREAM_GNSS("GNSS Status: " << sl::toString(gnssData.gnss_status));

  if (gnssData.gnss_status == sl::GNSS_STATUS::UNKNOWN) {
    gnssData.gnss_status = sl::GNSS_STATUS::SINGLE;
    DEBUG_STREAM_GNSS(" * Forced to: " << sl::toString(gnssData.gnss_status));
  }

  DEBUG_STREAM_GNSS("GNSS Mode: " << sl::toString(gnssData.gnss_mode));

  mGnssFixValid = true;   // Used to keep track of signal loss

  if (mZed->isOpened() && mZed->isPositionalTrackingEnabled()) {
    auto ingest_error = mFusion.ingestGNSSData(gnssData);
    if (ingest_error == sl::FUSION_ERROR_CODE::SUCCESS) {
      DEBUG_STREAM_GNSS(
        "Datum ingested - ["
          << mGnssTimestamp.nanoseconds() << " nsec] " << latitude
          << "°," << longitude << "° / " << altitude << " m");
    } else {
      RCLCPP_ERROR_STREAM(
        get_logger(),
        "Ingest error occurred when ingesting GNSSData: "
          << sl::toString(ingest_error));
    }
    mGnssFixNew = true;
  }
}

void ZedCamera::callback_gnssFix(const sensor_msgs::msg::NavSatFix::SharedPtr msg)
{
  sl::GNSSData gnssData;

  // ----> GNSS Fix stats
  double elapsed_sec = mGnssFixFreqTimer.toc();
  mGnssFix_sec->addValue(elapsed_sec);
  mGnssFixFreqTimer.tic();
  // <---- GNSS Fix stats

  if (!mGnssPubCheckTimer) {
    std::chrono::milliseconds gnssTimeout_msec(static_cast<int>(2000.0));
    mGnssPubCheckTimer = create_wall_timer(
      std::chrono::duration_cast<std::chrono::milliseconds>(
        gnssTimeout_msec),
      std::bind(&ZedCamera::callback_gnssPubTimerTimeout, this));
  } else {
    mGnssPubCheckTimer->reset();
  }

  mGnssMsgReceived = true;

  RCLCPP_INFO_ONCE(get_logger(), "=== GNSS subscriber ===");
  RCLCPP_INFO_ONCE(
    get_logger(),
    " * First message received. GNSS Sender active.");

  mGnssServiceStr = "";
  mGnssService = msg->status.service;
  if (mGnssService & sensor_msgs::msg::NavSatStatus::SERVICE_GPS) {
    mGnssServiceStr += "GPS ";
  }
  if (mGnssService & sensor_msgs::msg::NavSatStatus::SERVICE_GLONASS) {
    mGnssServiceStr += "GLONASS ";
  }
  if (mGnssService & sensor_msgs::msg::NavSatStatus::SERVICE_COMPASS) {
    mGnssServiceStr += "COMPASS ";
  }
  if (mGnssService & sensor_msgs::msg::NavSatStatus::SERVICE_GALILEO) {
    mGnssServiceStr += "GALILEO";
  }

  RCLCPP_INFO_STREAM_ONCE(
    get_logger(),
    " * Service: " << mGnssServiceStr.c_str());

  if (msg->status.status == sensor_msgs::msg::NavSatStatus::STATUS_NO_FIX) {
    DEBUG_GNSS("callback_gnssFix: fix not valid");
    if (mGnssFixValid) {
      RCLCPP_INFO(get_logger(), "GNSS: signal lost.");
    }
    mGnssFixValid = false;

    return;
  }

  switch (msg->status.status) {
    case ::sensor_msgs::msg::NavSatStatus::STATUS_SBAS_FIX:
      gnssData.gnss_status = sl::GNSS_STATUS::RTK_FIX;
      break;
    case ::sensor_msgs::msg::NavSatStatus::STATUS_GBAS_FIX:
      gnssData.gnss_status = sl::GNSS_STATUS::RTK_FLOAT;
      break;
    case ::sensor_msgs::msg::NavSatStatus::STATUS_FIX:
    default:
      gnssData.gnss_status = sl::GNSS_STATUS::SINGLE;
      break;
  }

  // ----> Check timestamp
  // Note: this is the ROS timestamp, not the GNSS timestamp that is available
  // in a
  //       "sensor_msgs/TimeReference message", e.g. `/time_reference`
  uint64_t ts_gnss_part_sec =
    static_cast<uint64_t>(msg->header.stamp.sec) * 1000000000;
  uint64_t ts_gnss_part_nsec =
    static_cast<uint64_t>(msg->header.stamp.nanosec);
  uint64_t ts_gnss_nsec = ts_gnss_part_sec + ts_gnss_part_nsec;

  DEBUG_STREAM_GNSS(
    "GNSS Ts: " << ts_gnss_part_sec / 1000000000 << " sec + "
                << ts_gnss_part_nsec << " nsec = "
                << ts_gnss_nsec << " nsec fused");

  if (ts_gnss_nsec <= mLastTs_gnss_nsec) {
    DEBUG_GNSS(
      "callback_gnssFix: data not valid (timestamp did not increment)");
    return;
  }

  DEBUG_STREAM_GNSS(
    "GNSS dT: " << ts_gnss_nsec - mLastTs_gnss_nsec
                << " nsec");
  mLastTs_gnss_nsec = ts_gnss_nsec;
  // <---- Check timestamp

  mGnssTimestamp = rclcpp::Time(ts_gnss_nsec, RCL_ROS_TIME);
  DEBUG_STREAM_GNSS("Stored Ts: " << mGnssTimestamp.nanoseconds());

  double altit = msg->altitude;
  if (mGnssZeroAltitude) {
    altit = 0.0;
  }
  double latit = msg->latitude;
  double longit = msg->longitude;

  // std::lock_guard<std::mutex> lock(mGnssDataMutex);
  gnssData.ts.setNanoseconds(ts_gnss_nsec);
  gnssData.setCoordinates(latit, longit, altit, false);

  if (msg->position_covariance_type !=
    sensor_msgs::msg::NavSatFix::COVARIANCE_TYPE_UNKNOWN)
  {
    gnssData.latitude_std = msg->position_covariance[0];
    gnssData.longitude_std = msg->position_covariance[1 * 3 + 1];
    gnssData.altitude_std = msg->position_covariance[2 * 3 + 2];
    if (mGnssZeroAltitude) {
      gnssData.altitude_std = 1e-9;
    }
    std::array<double, 9> position_covariance;
    position_covariance[0] = gnssData.latitude_std * mGnssHcovMul;    // X
    position_covariance[1 * 3 + 1] =
      gnssData.longitude_std * mGnssHcovMul;      // Y
    position_covariance[2 * 3 + 2] =
      gnssData.altitude_std * mGnssVcovMul;      // Z
    gnssData.position_covariance = position_covariance;
  }

  if (!mGnssFixValid) {
    DEBUG_GNSS("GNSS: valid fix received.");
    DEBUG_STREAM_GNSS(
      " * First valid datum - Lat: "
        << std::fixed << std::setprecision(9) << latit
        << "° - Long: " << longit << "° - Alt: " << altit
        << " m");
  }

  mGnssFixValid = true;    // Used to keep track of signal loss

  if (mZed->isOpened() && mZed->isPositionalTrackingEnabled()) {
    auto ingest_error = mFusion.ingestGNSSData(gnssData);
    if (ingest_error == sl::FUSION_ERROR_CODE::SUCCESS) {
      DEBUG_STREAM_GNSS(
        "Datum ingested - ["
          << mGnssTimestamp.nanoseconds() << " nsec] " << latit
          << "°," << longit << "° / " << altit << " m");
    } else {
      RCLCPP_ERROR_STREAM(
        get_logger(),
        "Ingest error occurred when ingesting GNSSData: "
          << sl::toString(ingest_error));
    }
    mGnssFixNew = true;
  }
}

void ZedCamera::callback_clickedPoint(
  const geometry_msgs::msg::PointStamped::SharedPtr msg)
{
  // ----> Check for result subscribers
  size_t markerSubCount = 0;
  size_t planeSubCount = 0;
  try {
    if (mPubMarker) {markerSubCount = count_subscribers(mPubMarker->get_topic_name());}
    if (mPubPlane) {planeSubCount = count_subscribers(mPubPlane->get_topic_name());}
  } catch (...) {
    rcutils_reset_error();
    DEBUG_STREAM_MAP(
      "callback_clickedPoint: Exception while counting point plane "
      "subscribers");
    return;
  }

  if ((markerSubCount + planeSubCount) == 0) {
    return;
  }
  // <---- Check for result subscribers

  rclcpp::Time ts = get_clock()->now();

  float X = msg->point.x;
  float Y = msg->point.y;
  float Z = msg->point.z;

  RCLCPP_INFO_STREAM(
    get_logger(), "Clicked 3D point [X FW, Y LF, Z UP]: ["
      << X << "," << Y << "," << Z << "]");

  // ----> Transform the point from `map` frame to `left_camera_optical_frame`
  double camX, camY, camZ;
  try {
    // Save the transformation
    geometry_msgs::msg::TransformStamped m2o =
      mTfBuffer->lookupTransform(
      mLeftCamOptFrameId, msg->header.frame_id,
      TIMEZERO_SYS, rclcpp::Duration(1, 0));

    RCLCPP_INFO(
      get_logger(),
      "'%s' -> '%s': {%.3f,%.3f,%.3f} {%.3f,%.3f,%.3f,%.3f}",
      msg->header.frame_id.c_str(), mLeftCamOptFrameId.c_str(),
      m2o.transform.translation.x, m2o.transform.translation.y,
      m2o.transform.translation.z, m2o.transform.rotation.x,
      m2o.transform.rotation.y, m2o.transform.rotation.z,
      m2o.transform.rotation.w);

    // Get the TF2 transformation
    geometry_msgs::msg::PointStamped ptCam;

    tf2::doTransform(*(msg.get()), ptCam, m2o);

    camX = ptCam.point.x;
    camY = ptCam.point.y;
    camZ = ptCam.point.z;

    RCLCPP_INFO(
      get_logger(),
      "Point in camera coordinates [Z FW, X RG, Y DW]: {%.3f,%.3f,%.3f}",
      camX, camY, camZ);
  } catch (tf2::TransformException & ex) {
    rclcpp::Clock steady_clock(RCL_STEADY_TIME);
    RCLCPP_WARN_THROTTLE(
      get_logger(), steady_clock, 1000.0,
      "Transform error: %s", ex.what());
    RCLCPP_WARN_THROTTLE(
      get_logger(), steady_clock, 1000.0,
      "The tf from '%s' to '%s' is not available.",
      msg->header.frame_id.c_str(),
      mLeftCamOptFrameId.c_str());

    return;
  }
  // <---- Transform the point from `map` frame to `left_camera_optical_frame`

  // ----> Project the point into 2D image coordinates
  sl::CalibrationParameters zedParam;
  zedParam = mZed->getCameraInformation(mMatResol)
    .camera_configuration.calibration_parameters;                 // ok

  float f_x = zedParam.left_cam.fx;
  float f_y = zedParam.left_cam.fy;
  float c_x = zedParam.left_cam.cx;
  float c_y = zedParam.left_cam.cy;

  float out_scale_factor = static_cast<float>(mMatResol.width) / mCamWidth;

  float u = ((camX / camZ) * f_x + c_x) / out_scale_factor;
  float v = ((camY / camZ) * f_y + c_y) / out_scale_factor;
  DEBUG_STREAM_MAP(
    "Clicked point image coordinates: ["
      << u << "," << v
      << "] - out_scale_factor: " << out_scale_factor);
  // <---- Project the point into 2D image coordinates

  // ----> Extract plane from clicked point
  sl::Plane plane;
  sl::PlaneDetectionParameters params;
  params.max_distance_threshold = mPdMaxDistanceThreshold;
  params.normal_similarity_threshold = mPdNormalSimilarityThreshold;
  sl::ERROR_CODE err = mZed->findPlaneAtHit(sl::uint2(u, v), plane, params);
  if (err != sl::ERROR_CODE::SUCCESS) {
    RCLCPP_WARN(
      get_logger(),
      "Error extracting plane at point [%.3f,%.3f,%.3f]: %s", X, Y,
      Z, sl::toString(err).c_str());
    return;
  }

  sl::float3 center = plane.getCenter();
  sl::float2 dims = plane.getExtents();

  if (dims[0] == 0 || dims[1] == 0) {
    RCLCPP_INFO(
      get_logger(), "Plane not found at point [%.3f,%.3f,%.3f]", X,
      Y, Z);
    return;
  }

  DEBUG_MAP(
    "Found plane at point [%.3f,%.3f,%.3f] -> Center: [%.3f,%.3f,%.3f], "
    "Dims: %.3fx%.3f",
    X, Y, Z, center.x, center.y, center.z, dims[0], dims[1]);
  // <---- Extract plane from clicked point

  if (markerSubCount > 0) {
    // ----> Publish a blue sphere in the clicked point
    auto pt_marker = std::make_unique<visualization_msgs::msg::Marker>();
    // Set the frame ID and timestamp.  See the TF tutorials for information
    // on these.
    static int hit_pt_id =
      0;      // This ID must be unique in the same process. Thus it is good to
              // keep it as a static variable
    pt_marker->header.stamp = mUsePubTimestamps ? get_clock()->now() : ts;
    // Set the marker action.  Options are ADD and DELETE
    pt_marker->action = visualization_msgs::msg::Marker::ADD;
    pt_marker->lifetime = rclcpp::Duration(0, 0);

    // Set the namespace and id for this marker.  This serves to create a
    // unique ID Any marker sent with the same namespace and id will overwrite
    // the old one
    pt_marker->ns = "plane_hit_points";
    pt_marker->id = hit_pt_id++;
    pt_marker->header.frame_id = mMapFrameId;

    // Set the marker type.
    pt_marker->type = visualization_msgs::msg::Marker::SPHERE;

    // Set the pose of the marker.
    // This is a full 6DOF pose relative to the frame/time specified in the
    // header
    pt_marker->pose.position.x = X;
    pt_marker->pose.position.y = Y;
    pt_marker->pose.position.z = Z;
    pt_marker->pose.orientation.x = 0.0;
    pt_marker->pose.orientation.y = 0.0;
    pt_marker->pose.orientation.z = 0.0;
    pt_marker->pose.orientation.w = 1.0;

    // Set the scale of the marker -- 1x1x1 here means 1m on a side
    pt_marker->scale.x = 0.025;
    pt_marker->scale.y = 0.025;
    pt_marker->scale.z = 0.025;

    // Set the color -- be sure to set alpha to something non-zero!
    pt_marker->color.r = 0.2f;
    pt_marker->color.g = 0.1f;
    pt_marker->color.b = 0.75f;
    pt_marker->color.a = 0.8;

    // Publish the marker
    DEBUG_STREAM_MAP("Publishing PT MARKER message");
    try {
      if (mPubMarker) {mPubMarker->publish(std::move(pt_marker));}
    } catch (std::system_error & e) {
      DEBUG_STREAM_COMM("Message publishing exception: " << e.what());
    } catch (...) {
      DEBUG_STREAM_COMM("Message publishing generic exception: ");
    }
    // ----> Publish a blue sphere in the clicked point

    // ----> Publish the plane as green mesh
    auto plane_marker = std::make_unique<visualization_msgs::msg::Marker>();
    // Set the frame ID and timestamp.  See the TF tutorials for information
    // on these.
    static int plane_mesh_id =
      0;      // This ID must be unique in the same process. Thus it is good to
              // keep it as a static variable
    plane_marker->header.stamp = mUsePubTimestamps ? get_clock()->now() : ts;
    // Set the marker action.  Options are ADD and DELETE
    plane_marker->action = visualization_msgs::msg::Marker::ADD;
    plane_marker->lifetime = rclcpp::Duration(0, 0);

    // Set the namespace and id for this marker.  This serves to create a
    // unique ID Any marker sent with the same namespace and id will overwrite
    // the old one
    plane_marker->ns = "plane_meshes";
    plane_marker->id = plane_mesh_id++;
    plane_marker->header.frame_id = mLeftCamFrameId;

    // Set the marker type.
    plane_marker->type = visualization_msgs::msg::Marker::TRIANGLE_LIST;

    // Set the pose of the marker.  This isplane_marker
    plane_marker->pose.orientation.w = 1.0;

    // Set the color -- be sure to set alpha to something non-zero!
    plane_marker->color.r = 0.10f;
    plane_marker->color.g = 0.75f;
    plane_marker->color.b = 0.20f;
    plane_marker->color.a = 0.75;

    // Set the scale of the marker -- 1x1x1 here means 1m on a side
    plane_marker->scale.x = 1.0;
    plane_marker->scale.y = 1.0;
    plane_marker->scale.z = 1.0;

    sl::Mesh mesh = plane.extractMesh();
    size_t triangCount = mesh.getNumberOfTriangles();
    size_t ptCount = triangCount * 3;
    plane_marker->points.resize(ptCount);
    plane_marker->colors.resize(ptCount);

    size_t ptIdx = 0;
    for (size_t t = 0; t < triangCount; t++) {
      for (int p = 0; p < 3; p++) {
        uint vIdx = mesh.triangles[t][p];
        plane_marker->points[ptIdx].x = mesh.vertices[vIdx][0];
        plane_marker->points[ptIdx].y = mesh.vertices[vIdx][1];
        plane_marker->points[ptIdx].z = mesh.vertices[vIdx][2];

        // Set the color -- be sure to set alpha to something non-zero!
        plane_marker->colors[ptIdx].r = 0.10f;
        plane_marker->colors[ptIdx].g = 0.75f;
        plane_marker->colors[ptIdx].b = 0.20f;
        plane_marker->colors[ptIdx].a = 0.75;

        ptIdx++;
      }
    }

    // Publish the marker
    DEBUG_STREAM_MAP("Publishing PLANE MARKER message");
    try {
      if (mPubMarker) {mPubMarker->publish(std::move(plane_marker));}
    } catch (std::system_error & e) {
      DEBUG_STREAM_COMM("Message publishing exception: " << e.what());
    } catch (...) {
      DEBUG_STREAM_COMM("Message publishing generic exception: ");
    }
    // <---- Publish the plane as green mesh
  }

  if (planeSubCount > 0) {
    // ----> Publish the plane as custom message

    auto planeMsg = std::make_unique<zed_msgs::msg::PlaneStamped>();
    planeMsg->header.stamp = mUsePubTimestamps ? get_clock()->now() : ts;
    planeMsg->header.frame_id = mLeftCamFrameId;

    // Plane equation
    sl::float4 sl_coeff = plane.getPlaneEquation();
    planeMsg->coefficients.coef[0] = static_cast<double>(sl_coeff[0]);
    planeMsg->coefficients.coef[1] = static_cast<double>(sl_coeff[1]);
    planeMsg->coefficients.coef[2] = static_cast<double>(sl_coeff[2]);
    planeMsg->coefficients.coef[3] = static_cast<double>(sl_coeff[3]);

    // Plane Normal
    sl::float3 sl_normal = plane.getNormal();
    planeMsg->normal.x = sl_normal[0];
    planeMsg->normal.y = sl_normal[1];
    planeMsg->normal.z = sl_normal[2];

    // Plane Center
    sl::float3 sl_center = plane.getCenter();
    planeMsg->center.x = sl_center[0];
    planeMsg->center.y = sl_center[1];
    planeMsg->center.z = sl_center[2];

    // Plane extents
    sl::float3 sl_extents = plane.getExtents();
    planeMsg->extents[0] = sl_extents[0];
    planeMsg->extents[1] = sl_extents[1];

    // Plane pose
    sl::Pose sl_pose = plane.getPose();
    sl::Orientation sl_rot = sl_pose.getOrientation();
    sl::Translation sl_tr = sl_pose.getTranslation();

    planeMsg->pose.rotation.x = sl_rot.ox;
    planeMsg->pose.rotation.y = sl_rot.oy;
    planeMsg->pose.rotation.z = sl_rot.oz;
    planeMsg->pose.rotation.w = sl_rot.ow;

    planeMsg->pose.translation.x = sl_tr.x;
    planeMsg->pose.translation.y = sl_tr.y;
    planeMsg->pose.translation.z = sl_tr.z;

    // Plane Bounds
    std::vector<sl::float3> sl_bounds = plane.getBounds();
    planeMsg->bounds.points.resize(sl_bounds.size());
    memcpy(
      planeMsg->bounds.points.data(), sl_bounds.data(),
      3 * sl_bounds.size() * sizeof(float));

    // Plane mesh
    sl::Mesh sl_mesh = plane.extractMesh();
    size_t triangCount = sl_mesh.triangles.size();
    size_t ptsCount = sl_mesh.vertices.size();
    planeMsg->mesh.triangles.resize(triangCount);
    planeMsg->mesh.vertices.resize(ptsCount);

    // memcpy not allowed because data types are different
    for (size_t i = 0; i < triangCount; i++) {
      planeMsg->mesh.triangles[i].vertex_indices[0] = sl_mesh.triangles[i][0];
      planeMsg->mesh.triangles[i].vertex_indices[1] = sl_mesh.triangles[i][1];
      planeMsg->mesh.triangles[i].vertex_indices[2] = sl_mesh.triangles[i][2];
    }

    // memcpy not allowed because data types are different
    for (size_t i = 0; i < ptsCount; i++) {
      planeMsg->mesh.vertices[i].x = sl_mesh.vertices[i][0];
      planeMsg->mesh.vertices[i].y = sl_mesh.vertices[i][1];
      planeMsg->mesh.vertices[i].z = sl_mesh.vertices[i][2];
    }

    DEBUG_STREAM_MAP("Publishing PLANE message");
    try {
      if (mPubPlane) {mPubPlane->publish(std::move(planeMsg));}
    } catch (std::system_error & e) {
      DEBUG_STREAM_COMM("Message publishing exception: " << e.what());
    } catch (...) {
      DEBUG_STREAM_COMM("Message publishing generic exception: ");
    }
    // <---- Publish the plane as custom message
  }
}

void ZedCamera::callback_setRoi(
  const std::shared_ptr<rmw_request_id_t> request_header,
  const std::shared_ptr<zed_msgs::srv::SetROI_Request> req,
  std::shared_ptr<zed_msgs::srv::SetROI_Response> res)
{
  (void)request_header;

  RCLCPP_INFO(get_logger(), "** Set ROI service called **");

  if (mDepthDisabled) {
    std::string err_msg =
      "Error while setting ZED SDK region of interest: depth processing is "
      "disabled!";

    RCLCPP_WARN_STREAM(get_logger(), " * " << err_msg);

    res->message = err_msg;
    res->success = false;
    return;
  }

  RCLCPP_INFO_STREAM(get_logger(), " * ROI string: " << req->roi.c_str());

  if (req->roi == "") {
    std::string err_msg =
      "Error while setting ZED SDK region of interest: a vector of "
      "normalized points describing a "
      "polygon is required. e.g. "
      "'[[0.5,0.25],[0.75,0.5],[0.5,0.75],[0.25,0.5]]'";

    RCLCPP_WARN_STREAM(get_logger(), " * " << err_msg);

    res->message = err_msg;
    res->success = false;
    return;
  }

  std::string error;
  std::vector<std::vector<float>> parsed_poly =
    sl_tools::parseStringVector(req->roi, error);

  if (error != "") {
    std::string err_msg = "Error while setting ZED SDK region of interest: ";
    err_msg += error;

    RCLCPP_WARN_STREAM(get_logger(), " * " << err_msg);

    res->message = err_msg;
    res->success = false;
    return;
  }

  // ----> Set Region of Interest
  // Create mask
  RCLCPP_INFO(get_logger(), " * Setting ROI");
  std::vector<sl::float2> sl_poly;
  parseRoiPoly(parsed_poly, sl_poly);

  sl::Resolution resol(mCamWidth, mCamHeight);
  sl::Mat roi_mask(resol, sl::MAT_TYPE::U8_C1, sl::MEM::CPU);
  if (!sl_tools::generateROI(sl_poly, roi_mask)) {
    std::string err_msg =
      "Error generating the region of interest image mask. ";
    err_msg += error;

    RCLCPP_WARN_STREAM(get_logger(), "  * " << err_msg);

    res->message = err_msg;
    res->success = false;
    return;
  } else {
    sl::ERROR_CODE err = mZed->setRegionOfInterest(roi_mask);
    if (err != sl::ERROR_CODE::SUCCESS) {
      std::string err_msg =
        "Error while setting ZED SDK region of interest: ";
      err_msg += sl::toString(err).c_str();

      RCLCPP_WARN_STREAM(get_logger(), "  * " << err_msg);

      mManualRoiEnabled = false;


      if (_nitrosDisabled) {
        if (mPubRoiMask.getTopic().empty()) {
          mPubRoiMask = image_transport::create_publisher(
            this, mRoiMaskTopic, mQos.get_rmw_qos_profile());
          RCLCPP_INFO_STREAM(
            get_logger(), "Advertised on topic: "
              << mPubRoiMask.getTopic());
        }
      } else {
#ifdef FOUND_ISAAC_ROS_NITROS
        if (!mNitrosPubRoiMask) {
          mNitrosPubRoiMask = std::make_shared<
            nvidia::isaac_ros::nitros::ManagedNitrosPublisher<
              nvidia::isaac_ros::nitros::NitrosImage>>(
            this, mRoiMaskTopic,
            nvidia::isaac_ros::nitros::nitros_image_bgra8_t::
            supported_type_name,
            nvidia::isaac_ros::nitros::NitrosDiagnosticsConfig(), mQos);
          RCLCPP_INFO_STREAM(
            get_logger(),
            "Advertised on topic: " << mRoiMaskTopic);
          RCLCPP_INFO_STREAM(
            get_logger(), "Advertised on topic: "
              << mRoiMaskTopic + "/nitros");
        }
#endif
      }

      res->message = err_msg;
      res->success = false;
      return;
    } else {
      RCLCPP_INFO(get_logger(), "  * Region of Interest correctly set.");

      mManualRoiEnabled = true;

      res->message = "Region of Interest correctly set.";
      res->success = true;
      return;
    }
  }
  // <---- Set Region of Interest
}

void ZedCamera::callback_resetRoi(
  const std::shared_ptr<rmw_request_id_t> request_header,
  const std::shared_ptr<std_srvs::srv::Trigger_Request> req,
  std::shared_ptr<std_srvs::srv::Trigger_Response> res)
{
  RCLCPP_INFO(get_logger(), "** Reset ROI service called **");

  if (mDepthDisabled) {
    std::string err_msg =
      "Error while resetting ZED SDK region of interest: depth processing "
      "is "
      "disabled!";

    RCLCPP_WARN_STREAM(get_logger(), " * " << err_msg);

    res->message = err_msg;
    res->success = false;
    return;
  }

  sl::Mat empty_roi;
  sl::ERROR_CODE err = mZed->setRegionOfInterest(empty_roi);

  if (err != sl::ERROR_CODE::SUCCESS) {
    std::string err_msg =
      " * Error while resetting ZED SDK region of interest: ";
    err_msg += sl::toString(err);

    RCLCPP_WARN_STREAM(
      get_logger(),
      " * Error while resetting ZED SDK region of interest: " << err_msg);

    mManualRoiEnabled = false;

    res->message = err_msg;
    res->success = false;
  } else {
    RCLCPP_INFO(get_logger(), " * Region of Interest correctly reset.");

    mManualRoiEnabled = false;

    res->message = "Region of Interest correctly reset.";
    res->success = true;
    return;
  }
}

void ZedCamera::callback_toLL(
  const std::shared_ptr<rmw_request_id_t> request_header,
  const std::shared_ptr<robot_localization::srv::ToLL_Request> req,
  std::shared_ptr<robot_localization::srv::ToLL_Response> res)
{
  RCLCPP_INFO(get_logger(), "** Map to Lat/Long service called **");

  if (!mGnssFusionEnabled) {
    RCLCPP_WARN(get_logger(), " * GNSS fusion is not enabled");
    return;
  }

  if (mFusedPosTrackingStatus.gnss_fusion_status != sl::GNSS_FUSION_STATUS::OK) {
    RCLCPP_WARN(get_logger(), " * GNSS fusion is not yet ready");
    return;
  }

  sl::Translation map_pt;
  map_pt.x = req->map_point.x;
  map_pt.y = req->map_point.y;
  map_pt.z = req->map_point.z;

  sl::GeoPose geo_pose;
  sl::Pose map_pose;
  map_pose.pose_data.setIdentity();
  map_pose.pose_data.setTranslation(map_pt);
  mFusion.Camera2Geo(map_pose, geo_pose);

  res->ll_point.altitude = geo_pose.latlng_coordinates.getAltitude();
  res->ll_point.latitude = geo_pose.latlng_coordinates.getLatitude(false);
  res->ll_point.longitude = geo_pose.latlng_coordinates.getLongitude(false);

  RCLCPP_INFO(
    get_logger(),
    "* Converted the MAP point (%.2fm,%.2fm,%.2fm)to GeoPoint "
    "%.6f°,%.6f° / %.2f m",
    req->map_point.x, req->map_point.y, req->map_point.z,
    geo_pose.latlng_coordinates.getLatitude(false),
    geo_pose.latlng_coordinates.getLongitude(false),
    geo_pose.latlng_coordinates.getAltitude());
}

void ZedCamera::callback_fromLL(
  const std::shared_ptr<rmw_request_id_t> request_header,
  const std::shared_ptr<robot_localization::srv::FromLL_Request> req,
  std::shared_ptr<robot_localization::srv::FromLL_Response> res)
{
  RCLCPP_INFO(get_logger(), "** Lat/Long to Map service called **");

  if (!mGnssFusionEnabled) {
    RCLCPP_WARN(get_logger(), " * GNSS fusion is not enabled");
    return;
  }

  if (mFusedPosTrackingStatus.gnss_fusion_status !=
    sl::GNSS_FUSION_STATUS::OK)
  {
    RCLCPP_WARN(get_logger(), " * GNSS fusion is not ready");
    return;
  }

  sl::LatLng ll_pt;
  ll_pt.setCoordinates(
    req->ll_point.latitude, req->ll_point.longitude,
    req->ll_point.altitude, false);

  sl::Pose sl_pt_cam;
  mFusion.Geo2Camera(ll_pt, sl_pt_cam);

  // the point is already in the MAP Frame as it is converted from a GeoPoint
  res->map_point.x = sl_pt_cam.getTranslation().x;
  res->map_point.y = sl_pt_cam.getTranslation().y;
  res->map_point.z = sl_pt_cam.getTranslation().z;

  RCLCPP_INFO(
    get_logger(),
    "* Converted the GeoPoint %.6f°,%.6f° / %.2f m to MAP point "
    "(%.2fm,%.2fm,%.2fm)",
    ll_pt.getLatitude(false), ll_pt.getLongitude(false),
    ll_pt.getAltitude(), res->map_point.x, res->map_point.y,
    res->map_point.z);
}

void ZedCamera::callback_clock(
  const rosgraph_msgs::msg::Clock::SharedPtr msg)
{
  DEBUG_SIM("=== CLOCK CALLBACK ===");
  rclcpp::Time msg_time(msg->clock, RCL_ROS_TIME);

  try {
    if (msg_time != mLastClock) {
      mClockAvailable = true;
      DEBUG_SIM("Received an updated '/clock' message.");
    } else {
      mClockAvailable = false;
      DEBUG_SIM("Received a NOT updated '/clock' message.");
    }
    mLastClock = msg_time;
  } catch (...) {
    RCLCPP_WARN_STREAM(
      get_logger(),
      "Error comparing clock messages: "
        << static_cast<int>(msg_time.get_clock_type())
        << " vs "
        << static_cast<int>(mLastClock.get_clock_type()));

    mClockAvailable = false;
  }
}

void ZedCamera::processRtRoi(rclcpp::Time ts)
{
  if (!mAutoRoiEnabled && !mManualRoiEnabled) {
    mAutoRoiStatus = sl::REGION_OF_INTEREST_AUTO_DETECTION_STATE::NOT_ENABLED;
    return;
  }

  if (mAutoRoiEnabled) {
    mAutoRoiStatus = mZed->getRegionOfInterestAutoDetectionStatus();
    DEBUG_STREAM_ROI("Automatic ROI Status:" << sl::toString(mAutoRoiStatus));
    if (mAutoRoiStatus ==
      sl::REGION_OF_INTEREST_AUTO_DETECTION_STATE::RUNNING)
    {
      if (mAutoRoiStatus ==
        sl::REGION_OF_INTEREST_AUTO_DETECTION_STATE::READY)
      {
        RCLCPP_INFO(
          get_logger(),
          "Region of interest auto detection is done!");
      }
    }
  }

  if (mAutoRoiStatus == sl::REGION_OF_INTEREST_AUTO_DETECTION_STATE::READY ||
    mManualRoiEnabled)
  {
    uint8_t subCount = 0;

    try {
      if (_nitrosDisabled) {
        subCount = mPubRoiMask.getNumSubscribers();
      } else {
#ifdef FOUND_ISAAC_ROS_NITROS
        subCount = count_subscribers(mRoiMaskTopic);
#endif
      }
    } catch (...) {
      rcutils_reset_error();
      DEBUG_STREAM_COMM("processRtRoi: Exception while counting subscribers");
      return;
    }

    if (subCount > 0) {
      DEBUG_ROI("Retrieve ROI Mask");
      sl::Mat roi_mask;
      mZed->getRegionOfInterest(roi_mask);

      DEBUG_ROI("Publish ROI Mask");

      if (_nitrosDisabled) {
        publishImageWithInfo(
          roi_mask, mPubRoiMask, mPubRoiMaskCamInfo, mPubRoiMaskCamInfoTrans, mLeftCamInfoMsg,
          mLeftCamOptFrameId, ts);
      } else {
#ifdef FOUND_ISAAC_ROS_NITROS
        publishImageWithInfo(
          roi_mask, mNitrosPubRoiMask, mPubRoiMaskCamInfo, mPubRoiMaskCamInfoTrans, mLeftCamInfoMsg,
          mLeftCamOptFrameId, ts);
#endif
      }
    }
  }
}

bool ZedCamera::startStreamingServer()
{
  DEBUG_STR("Starting streaming server");

  if (mZed->isStreamingEnabled()) {
    mZed->disableStreaming();
    RCLCPP_WARN(get_logger(), "A streaming server was already running and has been stopped");
  }

  sl::StreamingParameters params;
  params.adaptative_bitrate = mStreamingServerAdaptiveBitrate;
  params.bitrate = mStreamingServerBitrate;
  params.chunk_size = mStreamingServerChunckSize;
  params.codec = mStreamingServerCodec;
  params.gop_size = mStreamingServerGopSize;
  params.port = mStreamingServerPort;
  params.target_framerate = mStreamingServerTargetFramerate;

  sl::ERROR_CODE res;
  res = mZed->enableStreaming(params);
  if (res != sl::ERROR_CODE::SUCCESS) {
    RCLCPP_ERROR_STREAM(
      get_logger(), "Error starting the Streaming server: " << sl::toString(
        res) << " - " << sl::toVerbose(res));
    mStreamingServerRunning = false;
  } else {
    mStreamingServerRunning = true;
    RCLCPP_INFO(get_logger(), "Streaming server started");
  }
  return mStreamingServerRunning;
}

void ZedCamera::stopStreamingServer()
{
  if (mZed->isStreamingEnabled()) {
    mZed->disableStreaming();
    RCLCPP_INFO(get_logger(), "Streaming server stopped");
  } else {
    RCLCPP_WARN(get_logger(), "A streaming server was not enabled.");
  }

  mStreamingServerRunning = false;
  mStreamingServerRequired = false;
}

void ZedCamera::publishHealthStatus()
{
  if (!mPubHealthStatus) {
    return;
  }

  if (mImageValidityCheck <= 0 || !mPublishStatus) {
    return;
  }

  size_t sub_count = 0;
  try {
    sub_count = mPubHealthStatus->get_subscription_count();
  } catch (...) {
    rcutils_reset_error();
    DEBUG_STREAM_COMM("publishHealthStatus: Exception while counting subscribers");
    return;
  }

  if (sub_count == 0) {
    return;
  }

  sl::HealthStatus status = mZed->getHealthStatus();
  auto msg = std::make_unique<zed_msgs::msg::HealthStatusStamped>();
  msg->header.stamp = mUsePubTimestamps ?
    get_clock()->now() :
    mFrameTimestamp;
  msg->header.frame_id = mBaseFrameId;
  msg->serial_number = mCamSerialNumber;
  msg->camera_name = mCameraName;
  msg->low_image_quality = status.low_image_quality;
  msg->low_lighting = status.low_lighting;
  msg->low_depth_reliability = status.low_depth_reliability;
  msg->low_motion_sensors_reliability =
    status.low_motion_sensors_reliability;

  if (mPubHealthStatus) {mPubHealthStatus->publish(std::move(msg));}
}

bool ZedCamera::publishSvoStatus(uint64_t frame_ts)
{
  if (!mPubSvoStatus) {
    return false;
  }

  if (!mSvoMode || !mPubSvoStatus) {
    return false;
  }

  size_t subCount = 0;
  try {
    subCount = mPubSvoStatus->get_subscription_count();
  } catch (...) {
    rcutils_reset_error();
    DEBUG_STREAM_COMM("publishSvoStatus: Exception while counting subscribers");
    return false;
  }

  if (subCount > 0) {
    auto msg = std::make_unique<zed_msgs::msg::SvoStatus>();

    // ----> Fill the status message
    msg->file_name = mSvoFilepath;
    msg->frame_id = mZed->getSVOPosition();
    msg->total_frames = mZed->getSVONumberOfFrames();
    msg->frame_ts = frame_ts;

    if (mSvoPause) {
      msg->status = zed_msgs::msg::SvoStatus::STATUS_PAUSED;
    } else if (mGrabStatus == sl::ERROR_CODE::END_OF_SVOFILE_REACHED) {
      msg->frame_id = msg->total_frames - 1;
      msg->status = zed_msgs::msg::SvoStatus::STATUS_END;
    } else {
      msg->status = zed_msgs::msg::SvoStatus::STATUS_PLAYING;
    }

    msg->loop_active = mSvoLoop;
    msg->loop_count = mSvoLoopCount;
    msg->real_time_mode = mSvoRealtime;
    // <---- Fill the status message

    // Publish the message
    if (mPubSvoStatus) {mPubSvoStatus->publish(std::move(msg));}
    return true;
  }
  return false;
}

void ZedCamera::callback_pubHeartbeat()
{
  if (!mPubHeartbeatStatus) {
    return;
  }

  if (!mPublishStatus) {
    return;
  }

  if (mThreadStop) {
    return;
  }

  // ----> Count the subscribers
  size_t sub_count = 0;
  try {
    sub_count = mPubHeartbeatStatus->get_subscription_count();
  } catch (...) {
    rcutils_reset_error();
    DEBUG_STREAM_COMM("publishHeartbeat: Exception while counting subscribers");
    return;
  }

  if (sub_count == 0) {
    return;
  }
  // <---- Count the subscribers

  // ----> Fill the message
  auto msg = std::make_unique<zed_msgs::msg::Heartbeat>();
  msg->beat_count = ++mHeartbeatCount;
  msg->camera_sn = mCamSerialNumber;
  msg->full_name = this->get_fully_qualified_name();
  msg->node_name = this->get_name();
  msg->node_ns = this->get_namespace();
  msg->simul_mode = mSimMode;
  msg->svo_mode = mSvoMode;
  // <---- Fill the message

  // Publish the hearbeat
  if (mPubHeartbeatStatus) {mPubHeartbeatStatus->publish(std::move(msg));}
}

void ZedCamera::publishClock(const sl::Timestamp & ts)
{
  DEBUG_COMM("Publishing clock");

  if (!mPubClock) {
    return;
  }

  size_t subCount = 0;
  try {
    subCount = mPubClock->get_subscription_count();
  } catch (...) {
    rcutils_reset_error();
    DEBUG_COMM("publishClock: Exception while counting subscribers");
    return;
  }

  if (subCount == 0) {
    return;
  }

  auto msg = std::make_unique<rosgraph_msgs::msg::Clock>();
  msg->clock = sl_tools::slTime2Ros(ts);

  if (mPubClock) {mPubClock->publish(std::move(msg));}
}

}  // namespace stereolabs

#include "rclcpp_components/register_node_macro.hpp"

// Register the component with class_loader.
// This acts as a sort of entry point, allowing the component to be discoverable
// when its library is being loaded into a running process.
RCLCPP_COMPONENTS_REGISTER_NODE(stereolabs::ZedCamera)<|MERGE_RESOLUTION|>--- conflicted
+++ resolved
@@ -2071,7 +2071,6 @@
 
   if (!mDepthDisabled) {
     // ----> Pos Tracking
-<<<<<<< HEAD
     if (mPublishOdomPose) {
       mPubPose = create_publisher<geometry_msgs::msg::PoseStamped>(
         mPoseTopic,
@@ -2110,39 +2109,6 @@
         RCLCPP_INFO_STREAM(
           get_logger(), "Advertised on topic: "
             << mPubOdomPath->get_topic_name());
-      }
-=======
-    mPubPose = create_publisher<geometry_msgs::msg::PoseStamped>(
-      mPoseTopic,
-      mQos, mPubOpt);
-    RCLCPP_INFO_STREAM(
-      get_logger(),
-      "Advertised on topic: " << mPubPose->get_topic_name());
-    mPubPoseStatus = create_publisher<zed_msgs::msg::PosTrackStatus>(
-      mPoseStatusTopic, mQos, mPubOpt);
-    RCLCPP_INFO_STREAM(
-      get_logger(), "Advertised on topic: "
-        << mPubPoseStatus->get_topic_name());
-    mPubPoseCov =
-      create_publisher<geometry_msgs::msg::PoseWithCovarianceStamped>(
-      mPoseCovTopic, mQos, mPubOpt);
-    RCLCPP_INFO_STREAM(
-      get_logger(), "Advertised on topic: " << mPubPoseCov->get_topic_name());
-    mPubOdom =
-      create_publisher<nav_msgs::msg::Odometry>(mOdomTopic, mQos, mPubOpt);
-    RCLCPP_INFO_STREAM(
-      get_logger(),
-      "Advertised on topic: " << mPubOdom->get_topic_name());
-    mPubPosePath =
-      create_publisher<nav_msgs::msg::Path>(mPosePathTopic, mQos, mPubOpt);
-    RCLCPP_INFO_STREAM(
-      get_logger(), "Advertised on topic: "
-        << mPubPosePath->get_topic_name());
-    mPubOdomPath =
-      create_publisher<nav_msgs::msg::Path>(mOdomPathTopic, mQos, mPubOpt);
-    RCLCPP_INFO_STREAM(
-      get_logger(), "Advertised on topic: "
-        << mPubOdomPath->get_topic_name());
     if (mPublish3DLandmarks) {
 #ifdef FOUND_POINT_CLOUD_TRANSPORT
       mPub3DLandmarks = point_cloud_transport::create_publisher(
@@ -2158,7 +2124,8 @@
         get_logger(), "Advertised on topic "
           << mPub3DLandmarks->get_topic_name());
 #endif
->>>>>>> 819ffc2f
+    }
+      }
     }
     if (mGnssFusionEnabled) {
       mPubGnssPose = create_publisher<nav_msgs::msg::Odometry>(
