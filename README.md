<h1 align="center">
   <img src="./images/Picto+STEREOLABS_Black.jpg" alt="Stereolabs" title="Stereolabs" /><br \>
   ROS2 wrapper
</h1>

<p align="center">
  ROS2 packages for using Stereolabs ZED Camera cameras.<br>
  ROS2 Foxy Fitzroy (Ubuntu 20.04) - ROS2 Humble Hawksbill (Ubuntu 22.04)
</p>

<hr>

This package lets you use the ZED stereo cameras with ROS2. It provides access to the following data:

  - Left and right rectified/unrectified images
  - Depth data
  - Colored 3D point cloud
  - Position and Mapping (with GNSS data fusion)
  - Sensors data (not available with ZED)
  - Detected objects (not available with ZED)
  - Persons skeleton (not available with ZED)

[More information](https://www.stereolabs.com/docs/ros2/getting-started/)

![](https://cdn.stereolabs.com/docs/ros/images/PointCloud_Depth_ROS.jpg)

## Installation

### Prerequisites

- [Ubuntu 20.04 (Focal Fossa)](https://releases.ubuntu.com/focal/) or [Ubuntu 22.04 (Jammy Jellyfish)](https://releases.ubuntu.com/jammy/)
- [ZED SDK](https://www.stereolabs.com/developers/release/latest/) v4.0.7 (for older versions support please check the [releases](https://github.com/stereolabs/zed-ros2-wrapper/releases))
- [CUDA](https://developer.nvidia.com/cuda-downloads) dependency
- ROS2 Foxy Fitxroy or ROS2 Humble Hawksbill: 
  - [Foxy on Ubuntu 20.04](https://docs.ros.org/en/foxy/Installation/Linux-Install-Debians.html)
  - [Humble on Ubuntu 22.04](https://docs.ros.org/en/humble/Installation/Linux-Install-Debians.html)

### Build the package

The **zed_ros2_wrapper** is a [colcon](http://design.ros2.org/articles/build_tool.html) package. 

**Note:** If you haven’t set up your colcon workspace yet, please follow this short [tutorial](https://index.ros.org/doc/ros2/Tutorials/Colcon-Tutorial/). 

To install the **zed_ros2_wrapper**, open a bash terminal, clone the package from Github, and build it:

```bash
mkdir -p ~/ros2_ws/src/ # create your workspace if it does not exist
cd ~/ros2_ws/src/ #use your current ros2 workspace folder
git clone  --recursive https://github.com/stereolabs/zed-ros2-wrapper.git
cd ..
rosdep install --from-paths src --ignore-src -r -y # install dependencies
colcon build --symlink-install --cmake-args=-DCMAKE_BUILD_TYPE=Release --parallel-workers $(nproc) # build the workspace
echo source $(pwd)/install/local_setup.bash >> ~/.bashrc # automatically source the installation in every new bash (optional)
source ~/.bashrc
```

**Note:** If `rosdep` is missing you can install it with:

  ```sudo apt-get install python3-rosdep python3-rosinstall-generator python3-vcstool python3-rosinstall build-essential```

**Note:** The option `--symlink-install` is very important, it allows to use symlinks instead of copying files to the ROS2 folders during the installation, where possible. Each package in ROS2 must be installed and all the files used by the nodes must be copied into the installation folders. Using symlinks allows you to modify them in your workspace, reflecting the modification during the next executions without the needing to issue a new `colcon build` command. This is true only for all the files that don't need to be compiled (Python scripts, configurations, etc.).

**Note:** If you are using a different console interface like zsh, you have to change the `source` command as follows: `echo source $(pwd)/install/local_setup.zsh >> ~/.zshrc` and `source ~/.zshrc`.

## Starting the ZED node

To start the ZED node, open a bash terminal and use the [CLI](https://index.ros.org/doc/ros2/Tutorials/Introspection-with-command-line-tools/) command `ros2 launch`:

```bash
<<<<<<< HEAD
$ ros2 launch zed_wrapper zed_camera.launch.py camera_model:=<camera_model>
```

Please replace `<camera_model>` with the model of the camera that you are using: `'zed'`, `'zedm'`, `'zed2'`, `'zed2i'`, `'zedx'`, `'zedxm'`.

The `zed_camera.launch.py` is a Python launch scripts that automatically start the ZED node using ["manual composition"](https://index.ros.org/doc/ros2/Tutorials/Composition/), loading the parameters from the correct "YAML files" and creating the camera model from the correct "URDF file".

**Note:** You can set your own configurations modifying the parameters in the files **common.yaml**, **zed.yaml** **zedm.yaml**, **zed2.yaml**, **zed2i.yaml**, **zedx.yaml**, and **zedxm.yaml** available in the folder `zed_wrapper/config`.
=======
ros2 launch zed_wrapper zed.launch.py
```

ZED Mini:
```bash
ros2 launch zed_wrapper zedm.launch.py
```

ZED 2:
```bash
ros2 launch zed_wrapper zed2.launch.py
```

ZED 2i:
```bash
ros2 launch zed_wrapper zed2i.launch.py
```

ZED X:
```bash
ros2 launch zed_wrapper zedx.launch.py
```

ZED X Mini:
```bash
ros2 launch zed_wrapper zedxm.launch.py
```
By setting the right camera model, the ZED node will run using the camera model from the correct "URDF file". 

**Note:** You can set your own configurations modifying the parameters in the `yaml` files available in the folder `zed_wrapper/config`.
>>>>>>> 8c1bc75f
For full descriptions of each parameter, follow the complete guide [here](https://www.stereolabs.com/docs/ros2/zed_node#configuration-parameters).

## Rviz visualization
To start a pre-configured Rviz environment and visualize the data of all ZED cameras, we provide in the [`zed-ros2-examples` repository](https://github.com/stereolabs/zed-ros2-examples/tree/master/zed_display_rviz2). You'll see there more advanced examples and visualisation that demonstrate depth, point clouds, odometry, object detection, etc.
    

You can also quickly check that your depth data is correctly retrieved in rviz with `rviz2 -d ./zed_wrapper/config/rviz2/<your camera model>.rviz`. Be aware that rviz subscribes to numerous ROS topics, which can potentially impact the performance of your application compared to when it runs without rviz.


## More features
### SVO recording
[SVO recording](https://www.stereolabs.com/docs/video/recording/) can be started and stopped while the ZED node is running using the service `start_svo_recording` and the service `stop_svo_recording`.
[More information](https://www.stereolabs.com/docs/ros2/zed_node/#services)

### Object Detection
The Object Detection can be enabled *automatically* when the node start by setting the parameter `object_detection/od_enabled` to `true` in the file `common.yaml`.
The Object Detection can be enabled/disabled *manually* by calling the services `enable_obj_det`.


### Body Tracking
The Body Tracking can be enabled *automatically* when the node start by setting the parameter `body_tracking/bt_enabled` to `true` in the file `common.yaml`.

*The Object Detection module is not available on the very first generation of ZED cameras.*

### Spatial Mapping
The Spatial Mapping can be enabled automatically when the node start setting the parameter `mapping/mapping_enabled` to `true` in the file `common.yaml`.
The Spatial Mapping can be enabled/disabled manually calling the services `enable_mapping`.

### GNSS fusion
The ZED ROS2 Wrapper can subscribe to a `NavSatFix` topic and fuse GNSS data information
with Positional Tracking information to obtain a precise robot localization referred to Earth coordinates.
To enable GNSS fusion set the parameter `gnss_fusion.gnss_fusion_enabled` to `true`.
It is important that you set the correct `gnss_frame` parameter when launching the node, e.g. `gnss_frame:='gnss_link'`.
The services `toLL` and `fromLL` can be used to convert Latitude/Longitude coordinates to robot `map` coordinates.

### 2D mode
For robots moving on a planar surface it is possible to activate the "2D mode" (parameter `pos_tracking/two_d_mode` in `common.yaml`). 
The value of the coordinate Z for odometry and pose will have a fixed value (parameter `pos_tracking/fixed_z_value` in `common.yaml`). 
Roll and pitch and relative velocities will be fixed to zero.

## Examples and Tutorials
Examples and tutorials are provided to better understand how to use the ZED wrapper and how to integrate it in the ROS2 framework.
See the [`zed-ros2-examples` repository](https://github.com/stereolabs/zed-ros2-examples)

### Rviz2 visualization examples

 - Example launch files to start a preconfigured instance of Rviz displaying all the ZED Wrapper node information: [zed_display_rviz2](https://github.com/stereolabs/zed-ros2-examples/tree/master/zed_display_rviz2)
 - ROS2 plugin for ZED2 to visualize the results of the Object Detection and Body Tracking modules (bounding boxes and skeletons): [rviz-plugin-zed-od](https://github.com/stereolabs/zed-ros2-examples/tree/master/rviz-plugin-zed-od)

### Tutorials

 - [Images subscription tutorial](https://github.com/stereolabs/zed-ros2-examples/tree/master/tutorials/zed_video_tutorial)
 - [Depth subscription tutorial](https://github.com/stereolabs/zed-ros2-examples/tree/master/tutorials/zed_depth_tutorial)
 - [Pose/Odometry subscription tutorial](https://github.com/stereolabs/zed-ros2-examples/tree/master/tutorials/zed_pose_tutorial)
 - [ROS2 Composition + BGRA2BGR conversion tutorial](https://github.com/stereolabs/zed-ros2-examples/tree/master/tutorials/zed_rgb_convert)

## Update the local repository

To update the repository to the latest release, use the following command that will retrieve the latest commits of `zed-ros2-wrapper` and of all the submodules:

```bash
git checkout master # if you are not on the main branch  
git pull --recurse-submodules # update recursively all the submodules
```

Clean the cache of your colcon workspace before compiling with the `colcon build` command to be sure that everything will work as expected:

```bash
cd <ros2_workspace_root> # replace with your workspace folder, for example ~/ros2_ws/src/
rm -r install
rm -r build
rm -r log
colcon build --symlink-install --cmake-args=-DCMAKE_BUILD_TYPE=Release --parallel-workers $(nproc)
```

## Known issues

### [ROS2 Foxy] Image Transport and topic subscriptions

There is an **IMPORTANT** issue in ROS2 Foxy with the function `CameraPublisher::getNumSubscribers` preventing the correct counting of the number of nodes subscribing one of the topics published by an `image_transport::CameraPublisher` object and hence stopping the correct publishing of the subscribed topics.

The only known solution is to install the exact version [v3.0.0](https://github.com/ros-perception/image_common/releases/tag/3.0.0) of the `image_transport` package, published on 2021-05-26, that contains the fix for this issue.

To install the working version from the sources:

```bash
cd <colcon_workspace>/src # Access the source folder of your colcon workspace
git clone https://github.com/ros-perception/image_common.git --branch 3.0.0 --single-branch # clone the "v3.0.0" branch of the "image_common" repository
cd <colcon_workspace> # Go back to the root of your colcon workspace
colcon build --symlink-install # Compile everything and install
```
Close the console and re-open it to apply the modifications.

### [ROS2 Foxy] Image Transport Plugins and compressed topics

The `image_transport_plugins` package is not correctly working with ROS2 Foxy (see [here](https://github.com/stereolabs/zed-ros2-wrapper/issues/31), [here](https://github.com/ros-perception/image_common/issues/184), [here](https://github.com/stereolabs/zed-ros2-wrapper/issues/31), and [here](https://github.com/ros-perception/image_transport_plugins/pull/58)). We suggest you remove it to avoid many annoying warning messages until the ROS2 developers do not fix it or we find a workaround:

```
sudo apt remove ros-foxy-image-transport-plugins ros-foxy-compressed-depth-image-transport ros-foxy-compressed-image-transport
```<|MERGE_RESOLUTION|>--- conflicted
+++ resolved
@@ -67,47 +67,16 @@
 To start the ZED node, open a bash terminal and use the [CLI](https://index.ros.org/doc/ros2/Tutorials/Introspection-with-command-line-tools/) command `ros2 launch`:
 
 ```bash
-<<<<<<< HEAD
 $ ros2 launch zed_wrapper zed_camera.launch.py camera_model:=<camera_model>
 ```
 
-Please replace `<camera_model>` with the model of the camera that you are using: `'zed'`, `'zedm'`, `'zed2'`, `'zed2i'`, `'zedx'`, `'zedxm'`.
+Replace `<camera_model>` with the model of the camera that you are using: `'zed'`, `'zedm'`, `'zed2'`, `'zed2i'`, `'zedx'`, `'zedxm'`.
 
-The `zed_camera.launch.py` is a Python launch scripts that automatically start the ZED node using ["manual composition"](https://index.ros.org/doc/ros2/Tutorials/Composition/), loading the parameters from the correct "YAML files" and creating the camera model from the correct "URDF file".
+The `zed_camera.launch.py` is a Python launch scripts that automatically start the ZED node using ["manual composition"](https://index.ros.org/doc/ros2/Tutorials/Composition/). The parameters for the indicated camera model are loaded from the relative "YAML files".
+A Robot State Publisher node is started to publish the camera static links and joints loaded from the URDF model associated with the camera model.
 
 **Note:** You can set your own configurations modifying the parameters in the files **common.yaml**, **zed.yaml** **zedm.yaml**, **zed2.yaml**, **zed2i.yaml**, **zedx.yaml**, and **zedxm.yaml** available in the folder `zed_wrapper/config`.
-=======
-ros2 launch zed_wrapper zed.launch.py
-```
 
-ZED Mini:
-```bash
-ros2 launch zed_wrapper zedm.launch.py
-```
-
-ZED 2:
-```bash
-ros2 launch zed_wrapper zed2.launch.py
-```
-
-ZED 2i:
-```bash
-ros2 launch zed_wrapper zed2i.launch.py
-```
-
-ZED X:
-```bash
-ros2 launch zed_wrapper zedx.launch.py
-```
-
-ZED X Mini:
-```bash
-ros2 launch zed_wrapper zedxm.launch.py
-```
-By setting the right camera model, the ZED node will run using the camera model from the correct "URDF file". 
-
-**Note:** You can set your own configurations modifying the parameters in the `yaml` files available in the folder `zed_wrapper/config`.
->>>>>>> 8c1bc75f
 For full descriptions of each parameter, follow the complete guide [here](https://www.stereolabs.com/docs/ros2/zed_node#configuration-parameters).
 
 ## Rviz visualization
